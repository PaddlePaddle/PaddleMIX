--- conflicted
+++ resolved
@@ -1620,9 +1620,6 @@
 std::vector<std::vector<int64_t>> ${op_name}_InferShape(
         const std::vector<int64_t>& A_shape, const std::vector<int64_t>& B_shape) {
   
-<<<<<<< HEAD
-  std::vector<int64_t> out_shape = {A_shape[0], A_shape[1]+B_shape[1], A_shape[2]/3};
-=======
   int64_t seq1 = A_shape[1];
   int64_t seq2 = B_shape[1];
   int64_t seq = -1;
@@ -1630,7 +1627,6 @@
     seq = seq1 + seq2;
   }
   std::vector<int64_t> out_shape = {A_shape[0], seq, A_shape[2]/3};
->>>>>>> 4b86c510
   
   return {out_shape, out_shape, out_shape};
 }
