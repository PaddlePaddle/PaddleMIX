--- conflicted
+++ resolved
@@ -13,10 +13,7 @@
 # see the license for the specific language governing permissions and
 # limitations under the license.
 
-<<<<<<< HEAD
-# from .appflow import *
-=======
->>>>>>> 4a90c39e
+from .appflow import *
 from .datasets import *
 from .models import *
 from .optimization import *
