# Copyright (c) 2023 PaddlePaddle Authors. All Rights Reserved.
# Copyright 2023 The Salesforce Team Authors and The HuggingFace Team. All rights reserved.
#
# Licensed under the Apache License, Version 2.0 (the "License");
# you may not use this file except in compliance with the License.
# You may obtain a copy of the License at
#
#     http://www.apache.org/licenses/LICENSE-2.0
#
# Unless required by applicable law or agreed to in writing, software
# distributed under the License is distributed on an "AS IS" BASIS,
# WITHOUT WARRANTIES OR CONDITIONS OF ANY KIND, either express or implied.
# See the License for the specific language governing permissions and
# limitations under the License.
""" Paddle BLIP2 model."""
from typing import Optional, Tuple, Union

import paddle
import paddle.distributed as dist
import paddle.nn as nn
from paddlenlp.transformers.llama.modeling import LlamaForCausalLM
from paddlenlp.transformers.opt.modeling import OPTForCausalLM
from paddlenlp.transformers.t5.modeling import T5ForConditionalGeneration

from paddlemix.models.blip2.base_model import (
    Blip2ForConditionalGenerationModelOutput,
    Blip2ForStage1ModelOutput,
    Blip2PretrainedModel,
)
from paddlemix.models.blip2.modeling_utils import (
    all_gather_with_grad,
    concat_all_gather,
    disabled_train,
    masked_fill,
)
from paddlemix.models.blip2.Qformer import BertLMHeadModel
from paddlemix.utils.log import logger
<<<<<<< HEAD
from paddlenlp.transformers.llama.modeling import LlamaForCausalLM
from paddlenlp.transformers.opt.modeling import OPTForCausalLM
from paddlenlp.experimental.transformers import OPTForCausalLMInferenceModel
from paddlenlp.transformers.t5.modeling import T5ForConditionalGeneration
=======
>>>>>>> 0ffbb1b2

from .configuration import Blip2Config

__all__ = [
    "Blip2ForConditionalGeneration",
]

BLIP_2_PRETRAINED_MODEL_ARCHIVE_LIST = [
    "Salesforce/blip2-flan-t5-xl",
    "Salesforce/blip2-opt-2.7b",
]


import struct
import glob
import numpy as np
import os

def deserialize_from_file(fp):
    x_type = fp.read(1)
    x_type_out = struct.unpack("c", x_type)[0]
    # data
    data_list = []
    if x_type_out == b"0":
        data = fp.read(4)
        data_out = struct.unpack("f", data)[0]
        while data:
            data_out = struct.unpack("f", data)[0]
            data_list.append(data_out)
            data = fp.read(4)
    elif x_type_out == b"1":
        data = fp.read(8)
        while data:
            data_out = struct.unpack("l", data)[0]
            data_list.append(data_out)
            data = fp.read(8)
    elif x_type_out == b"2":
        data = fp.read(4)
        while data:
            data_out = struct.unpack("i", data)[0]
            data_list.append(data_out)
            data = fp.read(4)
    else:
        print("type error")
    data_arr = np.array(data_list)
    return data_arr

def load_real_time_tokens():
    tokens = []
    files = glob.glob(os.path.join("./real_time_save.*"))
    for j in range(1, len(files) + 1):
        filename = "./real_time_save.temp_ids_rank_0_step_{}".format(j)
        if not os.path.exists(filename):
            break
        fp = open(filename, "rb+")
        fp.read(1)
        data_list = deserialize_from_file(fp)
        fp.close()
        tokens.append(np.array(data_list).reshape(-1, 1))
    os.system("rm -f ./real_time_save.temp_ids_rank_*")
    tokens = np.concatenate(tokens, axis=1)
    return tokens



def Parameter(tensor):
    return paddle.create_parameter(
        tensor.shape,
        dtype=tensor.dtype,
        default_initializer=nn.initializer.Assign(tensor),
    )


class Blip2ForConditionalGeneration(Blip2PretrainedModel):
    config_class = Blip2Config
    main_input_name = "pixel_values"
    """
    Initialize the function to create an instance of Blip2.

    Args:
        config (`Blip2Config`): Configuration information for Blip2.

    Returns:
        Blip2(`Blip2PretrainedModel`): Returns an instance of Blip2PretrainedModel.

    """

    def __init__(
        self,
        config: Blip2Config,
    ):
        super().__init__(config)
        from paddlemix.models.blip2.eva_vit import VisionTransformer

        config.vision_config.update({"mp_degree": config.mp_degree})
        self.visual_encoder = VisionTransformer(config=config.vision_config)
        self.freeze_vit = config.freeze_vit
        self.train_stage1 = False
        if self.freeze_vit:
            # freeze vit except the post layer norm layer.
            for name, param in self.visual_encoder.named_parameters():
                param.stop_gradient = True
            self.visual_encoder.eval()
            self.visual_encoder.train = disabled_train
            logger.info("freeze vision encoder")
        if config.get("train_mode", None) == "stage1":
            self.train_stage1 = True
            self.tokenizer = self.init_tokenizer()
            self.Qformer = BertLMHeadModel(
                config=config.qformer_config,
                encoder_width=self.visual_encoder.num_features,
                train_in_satge1=True,
                tokenizer_length=len(self.tokenizer),
            )

            state_dict = self.Qformer.state_dict()
            for name, param in self.Qformer.named_parameters():
                if "_query" in name:
                    key_orig = name.replace("_query", "")
                    param.copy_(state_dict[key_orig], False)

            self.temp = self.create_parameter(
                shape=(1,), default_initializer=paddle.nn.initializer.Constant(value=0.07)
            )
            self.max_txt_len = config.get("max_txt_len")
        else:
            if config.use_decoder_only_language_model:
                if "opt" in config.text_config:
                    language_model = OPTForCausalLMInferenceModel.from_pretrained(
                        config.text_config,
                        load_state_as_np=True,
                        ignore_mismatched_sizes=True,
                        dtype="float16",
                    )
                    language_model.hidden_size = language_model.opt.hidden_size
                    language_model.pad_token_id = language_model.opt.pad_token_id
                elif "llama" in config.text_config:
                    from paddlenlp.transformers.llama.configuration import LlamaConfig

                    if config.mp_degree > 1:
                        import paddle.distributed.fleet as fleet

                        hcg = fleet.get_hybrid_communicate_group()
                        language_model = LlamaForCausalLM.from_pretrained(
                            config.text_config,
                            tensor_parallel_degree=config.mp_degree,
                            tensor_parallel_rank=hcg.get_model_parallel_rank(),
                            tensor_parallel_output=False,
                        )
                    else:
                        language_model = LlamaForCausalLM.from_pretrained(
                            config.text_config,
                            tensor_parallel_output=False,
                        )
                    language_model.hidden_size = LlamaConfig.from_pretrained(config.text_config).hidden_size
                    language_model.pad_token_id = LlamaConfig.from_pretrained(config.text_config).pad_token_id
                else:
                    raise NotImplementedError
            else:
                from paddlenlp.transformers import T5Config

                t5_config = T5Config(config.text_config)
                for key, value in config.text_config.items():
                    t5_config[key] = config.text_config[key]
                language_model = T5ForConditionalGeneration.from_pretrained(config.text_config, load_state_as_np=True)
                language_model.hidden_size = t5_config["d_model"]

            self.language_model = language_model
            for name, param in self.language_model.named_parameters():
                param.stop_gradient = True
            print("self.language_model", type(self.language_model))
            self.pad_token_id = self.language_model.pad_token_id

            self.Qformer = BertLMHeadModel(
                config=config.qformer_config,
                encoder_width=self.visual_encoder.num_features,
                train_in_satge1=False,
                text_hidden_size=self.language_model.hidden_size,
            )
            self.Qformer.cls = None
            self.Qformer.bert.embeddings.word_embeddings = None
            self.Qformer.bert.embeddings.position_embeddings = None
            for layer in self.Qformer.bert.encoder.layer:
                layer.output = None
                layer.intermediate = None

    def get_input_embeddings(self) -> nn.Layer:
        return self.vision_model.embeddings.patch_embedding

    def forward(
        self,
        pixel_values: paddle.Tensor,
        input_ids: paddle.Tensor = None,
        attention_mask: Optional[paddle.Tensor] = None,
        return_dict: Optional[bool] = None,
        text_input_stage1: Optional[paddle.Tensor] = None,
        **kwargs
    ):
        """
        pixel_values (Tensor): image pixels of shape `(batch_size, 3, H, W)`):
        input_ids (Tensor): Indices of input sequence tokens in the vocabulary.
        attention_mask Tensor: Tensor of integers valued 0 or 1, where 0 specifies paddings and should not be attended to by the model.
        return_dict (dict{Tensor}): whether to return dict
        text_input_stage1: text input for stage1
        """

        if self.train_stage1:
            return self.forward_stage1(pixel_values, text_input_stage1)
        else:
            return self.forward_stage2(
                pixel_values,
                input_ids,
                attention_mask,
                return_dict,
                decoder_input_ids=kwargs.get("decoder_input_ids", None),
                decoder_attention_mask=kwargs.get("decoder_attention_mask", None),
            )

    def forward_stage2(
        self,
        pixel_values: paddle.Tensor,
        input_ids: paddle.Tensor,
        attention_mask: Optional[paddle.Tensor] = None,
        return_dict: Optional[bool] = None,
        decoder_input_ids: Optional[paddle.Tensor] = None,
        decoder_attention_mask: Optional[paddle.Tensor] = None,
    ) -> Union[Tuple, Blip2ForConditionalGenerationModelOutput]:
        """
        pixel_values (Tensor): image pixels of shape `(batch_size, 3, H, W)`):
        input_ids (Tensor): Indices of input sequence tokens in the vocabulary.
        attention_mask Tensor: Tensor of integers valued 0 or 1, where 0 specifies paddings and should not be attended to by the model.
        return_dict (dict{Tensor}): whether to return dict
        text_input_stage1: text input for stage1
        decoder_input_ids: Indices of input sequence tokens in the vocabulary for encoder-decoder generation
        decoder_attention_mask: Tensor of integers valued 0 or 1 for encoder-decoder generation
        """
        return_dict = return_dict if return_dict is not None else self.config.use_return_dict
        with paddle.amp.auto_cast(level="O2"):
            image_embeds = self.Qformer.ln_vision(self.visual_encoder(pixel_values))
        image_embeds = image_embeds.astype("float32")

        # step 2: forward the query tokens through the QFormer, using the image embeddings for cross-attention
        image_attention_mask = paddle.ones(image_embeds.shape[:-1], dtype="int64")
        query_tokens = self.Qformer.query_tokens.expand([image_embeds.shape[0], -1, -1])
        query_outputs = self.Qformer.bert(
            query_embeds=query_tokens,
            encoder_hidden_states=image_embeds,
            encoder_attention_mask=image_attention_mask,
            return_dict=True,
        )
        query_output = query_outputs[0]

        # step 3: use the language model, conditioned on the query outputs and the prompt
        language_model_inputs = self.Qformer.language_projection(query_output)
        language_model_attention_mask = paddle.ones(language_model_inputs.shape[:-1], dtype="int64")
        inputs_embeds = self.language_model.get_input_embeddings()(input_ids)
        inputs_embeds = paddle.concat([language_model_inputs, inputs_embeds], axis=1)
        if attention_mask is None:
            attention_mask = paddle.ones_like(input_ids)

        attention_mask = paddle.concat([language_model_attention_mask, attention_mask], axis=1)

        if self.config.use_decoder_only_language_model:
            targets = input_ids * (1 - (input_ids == self.pad_token_id).astype(input_ids.dtype)) + (
                input_ids == self.pad_token_id
            ).astype(input_ids.dtype) * (-100)

            empty_targets = paddle.ones(language_model_attention_mask.shape, dtype="int64").fill_(-100)
            labels = paddle.concat([empty_targets, targets], axis=1)
            labels.stop_gradient = True
            with paddle.amp.auto_cast(level="O2"):
                outputs = self.language_model(
                    inputs_embeds=inputs_embeds,
                    attention_mask=attention_mask,
                    return_dict=True,
                    labels=labels,
                )
                loss = outputs.loss
        else:
            targets = decoder_input_ids * (
                1 - (decoder_input_ids == self.pad_token_id).astype(decoder_input_ids.dtype)
            ) + (decoder_input_ids == self.pad_token_id).astype(input_ids.dtype) * (-100)
            targets.stop_gradient = True
            with paddle.amp.auto_cast(level="O2"):
                outputs = self.language_model(
                    inputs_embeds=inputs_embeds,
                    attention_mask=attention_mask,
                    decoder_attention_mask=decoder_attention_mask,
                    return_dict=return_dict,
                    labels=targets,
                )
                loss = outputs[0]
        return Blip2ForConditionalGenerationModelOutput(
            loss=loss,
        )

    def forward_stage1(self, pixel_values, text_input):
        text = text_input

        image = pixel_values
        image_embeds = self.Qformer.ln_vision(self.visual_encoder(image))

        image_atts = paddle.ones(image_embeds.shape[:-1], dtype="int64")
        query_tokens = self.Qformer.query_tokens.expand(shape=[image_embeds.shape[0], -1, -1])
        query_output = self.Qformer.bert(
            query_embeds=query_tokens,
            encoder_hidden_states=image_embeds,
            encoder_attention_mask=image_atts,
            use_cache=True,
            return_dict=True,
        )
        image_feats = paddle.nn.functional.normalize(
            x=self.Qformer.vision_proj(query_output.last_hidden_state), axis=-1
        )

        text_tokens = self.tokenizer(
            text,
            padding="max_length",
            truncation=True,
            max_length=self.max_txt_len,
            return_attention_mask=True,
            return_tensors="pd",
        )
        text_output = self.Qformer.bert(
            text_tokens.input_ids, attention_mask=text_tokens.attention_mask, return_dict=True
        )
        text_feat = paddle.nn.functional.normalize(
            self.Qformer.text_proj(text_output.last_hidden_state[:, 0, :]), axis=-1
        )

        # Image-text Contrastive
        # image_feats_all = image_feats
        # text_feat_all = text_feat
        image_feats_all = concat_all_gather(image_feats)
        text_feat_all = concat_all_gather(text_feat)
        sim_q2t = paddle.matmul(image_feats.unsqueeze(axis=1), text_feat_all.unsqueeze(axis=-1)).squeeze()
        sim_i2t = sim_q2t.max(axis=-1)
        sim_i2t = sim_i2t / self.temp
        sim_t2q = paddle.matmul(
            x=text_feat.unsqueeze(axis=1).unsqueeze(axis=1), y=image_feats_all.transpose(perm=[0, 2, 1])
        ).squeeze()
        sim_t2i = sim_t2q.max(axis=-1)
        sim_t2i = sim_t2i / self.temp

        rank = dist.get_rank()
        bs = image.shape[0]

        targets = paddle.linspace(start=rank * bs, stop=rank * bs + bs - 1, num=bs).astype(int)
        one_hot_label = paddle.nn.functional.one_hot(targets, num_classes=sim_i2t.shape[1])
        smooth_label = paddle.nn.functional.label_smooth(label=one_hot_label, epsilon=0.1)
        loss_itc = (
            paddle.nn.functional.cross_entropy(input=sim_i2t, label=smooth_label, soft_label=True)
            + paddle.nn.functional.cross_entropy(input=sim_t2i, label=smooth_label, soft_label=True)
        ) / 2
        text_input_ids_world = concat_all_gather(text_tokens.input_ids)
        text_attention_mask_world = concat_all_gather(text_tokens.attention_mask)
        image_embeds_world = all_gather_with_grad(image_embeds)
        with paddle.no_grad():
            weights_t2i = paddle.nn.functional.softmax(x=sim_t2i, axis=1) + 0.0001
            weights_t2i_list = paddle.chunk(weights_t2i, chunks=paddle.distributed.get_world_size(), axis=-1)
            weights_t2i_list[rank].fill_diagonal_(value=0)
            weights_t2i = paddle.concat(weights_t2i_list, axis=-1)
            weights_i2t = paddle.nn.functional.softmax(x=sim_i2t, axis=1) + 0.0001
            weights_i2t_list = paddle.chunk(weights_i2t, chunks=paddle.distributed.get_world_size(), axis=-1)
            weights_i2t_list[rank].fill_diagonal_(value=0)
            weights_i2t = paddle.concat(weights_i2t_list, axis=-1)
        image_embeds_neg = []
        for b in range(bs):
            neg_idx = paddle.multinomial(x=weights_t2i[b], num_samples=1).item()
            image_embeds_neg.append(image_embeds_world[neg_idx])
        image_embeds_neg = paddle.stack(x=image_embeds_neg, axis=0)
        text_ids_neg = []
        text_atts_neg = []
        for b in range(bs):
            neg_idx = paddle.multinomial(x=weights_i2t[b], num_samples=1).item()
            text_ids_neg.append(text_input_ids_world[neg_idx])
            text_atts_neg.append(text_attention_mask_world[neg_idx])
        text_ids_neg = paddle.stack(x=text_ids_neg, axis=0)
        text_atts_neg = paddle.stack(x=text_atts_neg, axis=0)
        text_ids_all = paddle.concat(x=[text_tokens.input_ids, text_tokens.input_ids, text_ids_neg], axis=0)
        text_atts_all = paddle.concat(
            x=[text_tokens.attention_mask, text_tokens.attention_mask, text_atts_neg], axis=0
        )
        query_tokens_itm = self.Qformer.query_tokens.expand(shape=[text_ids_all.shape[0], -1, -1])
        query_atts_itm = paddle.ones(shape=query_tokens_itm.shape[:-1], dtype="int64")
        attention_mask_all = paddle.concat(x=[query_atts_itm, text_atts_all], axis=1)
        image_embeds_all = paddle.concat(x=[image_embeds, image_embeds_neg, image_embeds], axis=0)
        image_atts_all = paddle.ones(shape=image_embeds_all.shape[:-1], dtype="int64")
        output_itm = self.Qformer.bert(
            text_ids_all,
            query_embeds=query_tokens_itm,
            attention_mask=attention_mask_all,
            encoder_hidden_states=image_embeds_all,
            encoder_attention_mask=image_atts_all,
            return_dict=True,
        )
        vl_embeddings = output_itm.last_hidden_state[:, : query_tokens_itm.shape[1], :]
        vl_output = self.Qformer.itm_head(vl_embeddings)
        logits = vl_output.mean(axis=1)

        itm_labels = paddle.concat([paddle.ones([bs], dtype="int64"), paddle.zeros([2 * bs], dtype="int64")], axis=0)
        loss_itm = paddle.nn.functional.cross_entropy(input=logits, label=itm_labels)
        # Image Captioning

        decoder_input_ids = text_tokens.input_ids.clone()
        decoder_input_ids[:, (0)] = self.tokenizer.bos_token_id
        labels = masked_fill(decoder_input_ids, decoder_input_ids == self.tokenizer.pad_token_id, -100)
        query_atts = paddle.ones(shape=query_tokens.shape[:-1], dtype="int64")
        attention_mask = paddle.concat(x=[query_atts, text_tokens.attention_mask], axis=1)
        lm_output = self.Qformer(
            decoder_input_ids,
            attention_mask=attention_mask,
            past_key_values=query_output.past_key_values,
            return_dict=True,
            labels=labels,
        )
        loss_lm = lm_output.loss
        return Blip2ForStage1ModelOutput(
            loss=loss_itc + loss_itm + loss_lm, loss_itc=loss_itc, loss_itm=loss_itm, loss_lm=loss_lm
        )

    @paddle.no_grad()
    def generate_stage1(
        self,
        samples,
        use_nucleus_sampling=False,
        num_beams=3,
        max_length=30,
        min_length=10,
        top_p=0.9,
        repetition_penalty=1.0,
    ):
        """
        Args:
            samples (dict): A dictionary containing the following keys:
                - image (torch.Tensor): A tensor of shape (batch_size, 3, H, W)
            use_nucleus_sampling (bool): Whether to use nucleus sampling. If False, use top-k sampling.
            num_beams (int): Number of beams for beam search. 1 means no beam search.
            max_length (int): The maximum length of the sequence to be generated.
            min_length (int): The minimum length of the sequence to be generated.
            top_p (float): The cumulative probability for nucleus sampling.
            repetition_penalty (float): The parameter for repetition penalty. 1.0 means no penalty.
        Returns:
            captions (list): A list of ids of length batch_size * num_captions.
        """
        image = samples["image"]
        image_embeds = self.ln_vision(self.visual_encoder(image))
        if not use_nucleus_sampling:
            image_embeds = image_embeds.repeat_interleave(num_beams, axis=0)
        else:
            num_beams = 1
        image_atts = paddle.ones(shape=image_embeds.shape[:-1], dtype="int64")
        model_kwargs = {"encoder_hidden_states": image_embeds, "encoder_attention_mask": image_atts}
        input_ids = paddle.empty(shape=[image.shape[0], 1], dtype="int64").fill_(value=self.tokenizer.bos_token_id)
        query_tokens = self.query_tokens.expand(shape=[image_embeds.shape[0], -1, -1])
        outputs = self.Qformer.generate(
            input_ids=input_ids,
            query_embeds=query_tokens,
            max_length=max_length,
            min_length=min_length,
            num_beams=num_beams,
            do_sample=use_nucleus_sampling,
            top_p=top_p,
            eos_token_id=self.tokenizer.sep_token_id,
            pad_token_id=self.tokenizer.pad_token_id,
            **model_kwargs,
        )
        captions = self.tokenizer.batch_decode(outputs, skip_special_tokens=True)
        return captions

    @paddle.no_grad()
    def generate(
        self,
        pixel_values: paddle.Tensor,
        input_ids: Optional[paddle.Tensor] = None,
        attention_mask: Optional[paddle.Tensor] = None,
        **generate_kwargs,
    ) -> paddle.Tensor:
        """
        Overrides `generate` function to be able to use the model as a conditional generator.
        Args:
            pixel_values (`paddle.Tensor` of shape (batch_size, num_channels, height, width)):
                Input images to be processed.
            input_ids (`paddle.Tensor` of shape (batch_size, sequence_length), *optional*):
                The sequence used as a prompt for the generation.
            attention_mask (`paddle.Tensor` of shape (batch_size, sequence_length), *optional*):
                Mask to avoid performing attention on padding token indices
        Returns:
            captions (list): A list of ids of length batch_size * num_captions.
        """
        batch_size = pixel_values.shape[0]
        image_embeds = self.Qformer.ln_vision(self.visual_encoder(pixel_values))
        image_attention_mask = paddle.ones(image_embeds.shape[:-1], dtype="int64")

        query_tokens = self.Qformer.query_tokens.expand([image_embeds.shape[0], -1, -1])
        query_outputs = self.Qformer.bert(
            query_embeds=query_tokens,
            encoder_hidden_states=image_embeds,
            encoder_attention_mask=image_attention_mask,
            return_dict=True,
        )
        query_output = query_outputs.last_hidden_state

        language_model_inputs = self.Qformer.language_projection(query_output)
        language_attention_mask = paddle.ones(language_model_inputs.shape[:-1], dtype="int64")
        if input_ids is None:
            input_ids = paddle.to_tensor([[self.config.text_config.bos_token_id]]).tile([batch_size, 1])
        if attention_mask is None:
            attention_mask = paddle.ones_like(input_ids)
        attention_mask = paddle.concat([language_attention_mask, attention_mask], axis=1)
        # concatenate query embeddings with prompt embeddings
        inputs_embeds = self.language_model.get_input_embeddings()(input_ids)
        language_model_inputs = paddle.cast(language_model_inputs, dtype=inputs_embeds.dtype)
        inputs_embeds = paddle.concat([language_model_inputs, inputs_embeds], axis=1)

        if type(self.language_model) == OPTForCausalLMInferenceModel:
            batch, seq,_ = inputs_embeds.shape
            max_len = 204
            dtype = "float16"
            tgt_generation_mask = paddle.full([batch, 1, 1, max_len], 0, dtype=dtype)
            tgt_generation_mask[:,0,0,:seq] = 1
            attention_mask = paddle.full([batch, 1, max_len, max_len], 0, dtype=dtype)
            attention_mask[:,0,:seq,:seq] = paddle.tril(
                        paddle.ones(shape=(seq, seq), dtype=dtype)
                    )
            position_ids = paddle.full([batch, seq], 0, dtype="int64")
            for i in range(batch):
                position_ids[i,:] = paddle.to_tensor([i for i in range(seq)], dtype="int64")
            
            cache_kvs = []
            num_hidden_layers = self.language_model.opt.num_layers
            num_attention_heads = self.language_model.opt.num_heads
            hidden_size = self.language_model.opt.hidden_size

            for i in range(num_hidden_layers):
                tmp = paddle.zeros(shape=[2, batch, num_attention_heads, max_len, hidden_size // num_attention_heads], dtype=dtype)
                cache_kvs.append(tmp)

            self.language_model.generate(input_ids=None,
            attention_mask=attention_mask,
            position_ids=position_ids,
            penalty_score=paddle.full([batch, 1], 1.0, dtype="float32"),
            frequency_score=paddle.full([batch, 1], 0.0, dtype="float32"),
            presence_score=paddle.full([batch, 1], 0.0, dtype="float32"),
            min_length= paddle.full([batch, 1], 1, dtype="int64"),
            max_length=paddle.full([batch, 1], max_len - seq, dtype="int64"),
            temperature=paddle.full([batch, 1], 1.0, dtype="float32"),
            top_p=paddle.full([batch, 1], 0.0, dtype="float32"),
            eos_token_id=paddle.full([1], 50118, dtype="int64"),   
            seq_len_encoder=paddle.full([batch, 1], seq, dtype="int32"), 
            seq_len_decoder= paddle.full([batch, 1], seq, dtype="int32"),
            step_idx=paddle.full([batch, 1], 0, dtype="int64"), 
            stop_flags= paddle.full([batch, 1], False, dtype="bool"),
            tgt_ids=paddle.full([batch, 1], -123, dtype="int64"), 
            tgt_pos=paddle.full([batch, 1], seq - 1, dtype="int64"),
            tgt_generation_mask=tgt_generation_mask,
            pre_ids=paddle.full([batch, max_len], -100, dtype="int64"),
            stop_nums= paddle.full([1], batch, dtype="int64"),
            cache_kvs=cache_kvs,
            inputs_embeds=paddle.cast(inputs_embeds, dtype='float16'),
            logits_processors=None)
            tokens: np.ndarray = load_real_time_tokens()
            generate_ids = tokens.tolist()
            return generate_ids, None
        else:
            outputs = self.language_model.generate(
                inputs_embeds=inputs_embeds,
                attention_mask=attention_mask,
                do_sample=False,
                top_p=0.9,
                decode_strategy="greedy_search",
                temperature=1,
                num_beams=5,
                max_length=30,
                min_length=8,
                eos_token_id=50118,
                repetition_penalty=1,
                length_penalty=1,
                num_return_sequences=1,
            )
            return outputs

    @paddle.no_grad()
    def encode_image(
        self,
        pixel_values: paddle.Tensor,
        **kwargs,
    ):
        image_embeds = self.ln_vision(self.visual_encoder(pixel_values.astype("float16")))
        image_embeds = image_embeds.astype("float32")

        image_attention_mask = paddle.ones(image_embeds.shape[:-1], dtype="int64")

        query_tokens = self.query_tokens.expand([image_embeds.shape[0], -1, -1])
        query_outputs = self.Qformer.bert(
            query_embeds=query_tokens,
            encoder_hidden_states=image_embeds,
            encoder_attention_mask=image_attention_mask,
            return_dict=True,
        )
        query_output = query_outputs[0]
        return query_output

    @paddle.no_grad()
    def predict_answers(
        self,
        pixel_values: paddle.Tensor,
        input_ids: Optional[paddle.Tensor] = None,
        attention_mask: Optional[paddle.Tensor] = None,
        max_len=10,
        min_len=1,
        **kwargs
    ):
        """
        Args:
            pixel_values (`paddle.Tensor` of shape (batch_size, num_channels, height, width)):
                Input images to be processed.
            input_ids (`paddle.Tensor` of shape (batch_size, sequence_length), *optional*):
                The sequence used as a prompt for the generation.
            attention_mask (`paddle.Tensor` of shape (batch_size, sequence_length), *optional*):
                Mask to avoid performing attention on padding token indices
            max_length (int): The maximum length of the sequence to be generated.
            min_length (int): The minimum length of the sequence to be generated.
        Returns:
            captions (list): A list of ids of length batch_size * num_captions.
        """
        # batch_size = pixel_values.shape[0]
        image_embeds = self.Qformer.ln_vision(self.visual_encoder(pixel_values))
        image_attention_mask = paddle.ones(image_embeds.shape[:-1], dtype="int64")

        query_tokens = self.Qformer.query_tokens.expand([image_embeds.shape[0], -1, -1])
        query_outputs = self.Qformer.bert(
            query_embeds=query_tokens,
            encoder_hidden_states=image_embeds,
            encoder_attention_mask=image_attention_mask,
            return_dict=True,
        )
        query_output = query_outputs.last_hidden_state

        language_model_inputs = self.Qformer.language_projection(query_output)
        language_attention_mask = paddle.ones(language_model_inputs.shape[:-1], dtype="int64")

        attention_mask = paddle.concat([language_attention_mask, attention_mask], axis=1)
        # concatenate query embeddings with prompt embeddings
        inputs_embeds = self.language_model.get_input_embeddings()(input_ids)
        inputs_embeds = paddle.concat([language_model_inputs, inputs_embeds], axis=1)

        outputs = self.language_model.generate(
            inputs_embeds=inputs_embeds,
            attention_mask=attention_mask,
            do_sample=False,
            decode_strategy="greedy_search",
            temperature=1,
            num_beams=5,
            max_length=max_len,
            min_length=min_len,
            eos_token_id=50118,
            repetition_penalty=1,
            length_penalty=0,
        )

        return outputs<|MERGE_RESOLUTION|>--- conflicted
+++ resolved
@@ -35,13 +35,6 @@
 )
 from paddlemix.models.blip2.Qformer import BertLMHeadModel
 from paddlemix.utils.log import logger
-<<<<<<< HEAD
-from paddlenlp.transformers.llama.modeling import LlamaForCausalLM
-from paddlenlp.transformers.opt.modeling import OPTForCausalLM
-from paddlenlp.experimental.transformers import OPTForCausalLMInferenceModel
-from paddlenlp.transformers.t5.modeling import T5ForConditionalGeneration
-=======
->>>>>>> 0ffbb1b2
 
 from .configuration import Blip2Config
 
@@ -53,58 +46,6 @@
     "Salesforce/blip2-flan-t5-xl",
     "Salesforce/blip2-opt-2.7b",
 ]
-
-
-import struct
-import glob
-import numpy as np
-import os
-
-def deserialize_from_file(fp):
-    x_type = fp.read(1)
-    x_type_out = struct.unpack("c", x_type)[0]
-    # data
-    data_list = []
-    if x_type_out == b"0":
-        data = fp.read(4)
-        data_out = struct.unpack("f", data)[0]
-        while data:
-            data_out = struct.unpack("f", data)[0]
-            data_list.append(data_out)
-            data = fp.read(4)
-    elif x_type_out == b"1":
-        data = fp.read(8)
-        while data:
-            data_out = struct.unpack("l", data)[0]
-            data_list.append(data_out)
-            data = fp.read(8)
-    elif x_type_out == b"2":
-        data = fp.read(4)
-        while data:
-            data_out = struct.unpack("i", data)[0]
-            data_list.append(data_out)
-            data = fp.read(4)
-    else:
-        print("type error")
-    data_arr = np.array(data_list)
-    return data_arr
-
-def load_real_time_tokens():
-    tokens = []
-    files = glob.glob(os.path.join("./real_time_save.*"))
-    for j in range(1, len(files) + 1):
-        filename = "./real_time_save.temp_ids_rank_0_step_{}".format(j)
-        if not os.path.exists(filename):
-            break
-        fp = open(filename, "rb+")
-        fp.read(1)
-        data_list = deserialize_from_file(fp)
-        fp.close()
-        tokens.append(np.array(data_list).reshape(-1, 1))
-    os.system("rm -f ./real_time_save.temp_ids_rank_*")
-    tokens = np.concatenate(tokens, axis=1)
-    return tokens
-
 
 
 def Parameter(tensor):
@@ -170,14 +111,11 @@
         else:
             if config.use_decoder_only_language_model:
                 if "opt" in config.text_config:
-                    language_model = OPTForCausalLMInferenceModel.from_pretrained(
+                    language_model = OPTForCausalLM.from_pretrained(
                         config.text_config,
                         load_state_as_np=True,
                         ignore_mismatched_sizes=True,
-                        dtype="float16",
                     )
-                    language_model.hidden_size = language_model.opt.hidden_size
-                    language_model.pad_token_id = language_model.opt.pad_token_id
                 elif "llama" in config.text_config:
                     from paddlenlp.transformers.llama.configuration import LlamaConfig
 
@@ -212,7 +150,6 @@
             self.language_model = language_model
             for name, param in self.language_model.named_parameters():
                 param.stop_gradient = True
-            print("self.language_model", type(self.language_model))
             self.pad_token_id = self.language_model.pad_token_id
 
             self.Qformer = BertLMHeadModel(
@@ -554,75 +491,25 @@
         attention_mask = paddle.concat([language_attention_mask, attention_mask], axis=1)
         # concatenate query embeddings with prompt embeddings
         inputs_embeds = self.language_model.get_input_embeddings()(input_ids)
-        language_model_inputs = paddle.cast(language_model_inputs, dtype=inputs_embeds.dtype)
         inputs_embeds = paddle.concat([language_model_inputs, inputs_embeds], axis=1)
 
-        if type(self.language_model) == OPTForCausalLMInferenceModel:
-            batch, seq,_ = inputs_embeds.shape
-            max_len = 204
-            dtype = "float16"
-            tgt_generation_mask = paddle.full([batch, 1, 1, max_len], 0, dtype=dtype)
-            tgt_generation_mask[:,0,0,:seq] = 1
-            attention_mask = paddle.full([batch, 1, max_len, max_len], 0, dtype=dtype)
-            attention_mask[:,0,:seq,:seq] = paddle.tril(
-                        paddle.ones(shape=(seq, seq), dtype=dtype)
-                    )
-            position_ids = paddle.full([batch, seq], 0, dtype="int64")
-            for i in range(batch):
-                position_ids[i,:] = paddle.to_tensor([i for i in range(seq)], dtype="int64")
-            
-            cache_kvs = []
-            num_hidden_layers = self.language_model.opt.num_layers
-            num_attention_heads = self.language_model.opt.num_heads
-            hidden_size = self.language_model.opt.hidden_size
-
-            for i in range(num_hidden_layers):
-                tmp = paddle.zeros(shape=[2, batch, num_attention_heads, max_len, hidden_size // num_attention_heads], dtype=dtype)
-                cache_kvs.append(tmp)
-
-            self.language_model.generate(input_ids=None,
+        outputs = self.language_model.generate(
+            inputs_embeds=inputs_embeds,
             attention_mask=attention_mask,
-            position_ids=position_ids,
-            penalty_score=paddle.full([batch, 1], 1.0, dtype="float32"),
-            frequency_score=paddle.full([batch, 1], 0.0, dtype="float32"),
-            presence_score=paddle.full([batch, 1], 0.0, dtype="float32"),
-            min_length= paddle.full([batch, 1], 1, dtype="int64"),
-            max_length=paddle.full([batch, 1], max_len - seq, dtype="int64"),
-            temperature=paddle.full([batch, 1], 1.0, dtype="float32"),
-            top_p=paddle.full([batch, 1], 0.0, dtype="float32"),
-            eos_token_id=paddle.full([1], 50118, dtype="int64"),   
-            seq_len_encoder=paddle.full([batch, 1], seq, dtype="int32"), 
-            seq_len_decoder= paddle.full([batch, 1], seq, dtype="int32"),
-            step_idx=paddle.full([batch, 1], 0, dtype="int64"), 
-            stop_flags= paddle.full([batch, 1], False, dtype="bool"),
-            tgt_ids=paddle.full([batch, 1], -123, dtype="int64"), 
-            tgt_pos=paddle.full([batch, 1], seq - 1, dtype="int64"),
-            tgt_generation_mask=tgt_generation_mask,
-            pre_ids=paddle.full([batch, max_len], -100, dtype="int64"),
-            stop_nums= paddle.full([1], batch, dtype="int64"),
-            cache_kvs=cache_kvs,
-            inputs_embeds=paddle.cast(inputs_embeds, dtype='float16'),
-            logits_processors=None)
-            tokens: np.ndarray = load_real_time_tokens()
-            generate_ids = tokens.tolist()
-            return generate_ids, None
-        else:
-            outputs = self.language_model.generate(
-                inputs_embeds=inputs_embeds,
-                attention_mask=attention_mask,
-                do_sample=False,
-                top_p=0.9,
-                decode_strategy="greedy_search",
-                temperature=1,
-                num_beams=5,
-                max_length=30,
-                min_length=8,
-                eos_token_id=50118,
-                repetition_penalty=1,
-                length_penalty=1,
-                num_return_sequences=1,
-            )
-            return outputs
+            do_sample=False,
+            top_p=0.9,
+            decode_strategy="greedy_search",
+            temperature=1,
+            num_beams=5,
+            max_length=30,
+            min_length=8,
+            eos_token_id=50118,
+            repetition_penalty=1,
+            length_penalty=1,
+            num_return_sequences=1,
+        )
+
+        return outputs
 
     @paddle.no_grad()
     def encode_image(
