# Virtualenv
/.venv/
/venv/

# Byte-compiled / optimized / DLL files
__pycache__/
.ipynb_checkpoints/
*.py[cod]

# C extensions
*.so

# json file
# *.json

# log file
*.log

# Distribution / packaging
/bin/
*build/
/develop-eggs/
*dist/
/eggs/
/lib/
/lib64/
/output/
/inference_model/
/output_inference/
/parts/
/sdist/
/var/
*.egg-info/
/.installed.cfg
/*.egg
/.eggs

# AUTHORS and ChangeLog will be generated while packaging
/AUTHORS
/ChangeLog

# BCloud / BuildSubmitter
/build_submitter.*
/logger_client_log

# Installer logs
pip-log.txt
pip-delete-this-directory.txt

# Unit test / coverage reports
.tox/
.coverage
.cache
.pytest_cache
nosetests.xml
coverage.xml

# Translations
*.mo

# Sphinx documentation
/docs/_build/

*.tar
*.pyc
*.pdiparams
*.safetensors
*.bin

.idea/

# NPU meta folder
kernel_meta/

# MAC
*.DS_Store

<<<<<<< HEAD
.vscode/
.benchmarks/
.mypy_cache/
=======
# VSCODE
.vscode/
>>>>>>> 2c921751
<|MERGE_RESOLUTION|>--- conflicted
+++ resolved
@@ -75,11 +75,6 @@
 # MAC
 *.DS_Store
 
-<<<<<<< HEAD
 .vscode/
 .benchmarks/
-.mypy_cache/
-=======
-# VSCODE
-.vscode/
->>>>>>> 2c921751
+.mypy_cache/