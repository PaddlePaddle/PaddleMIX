--- conflicted
+++ resolved
@@ -107,10 +107,6 @@
         default="runwayml/stable-diffusion-v1-5",
         help="The model directory of diffusion_model.",
     )
-<<<<<<< HEAD
-    parser.add_argument("--inference_steps", type=int, default=50, help="The number of unet inference steps.")
-    parser.add_argument("--benchmark_steps", type=int, default=10, help="The number of performance benchmark steps.")
-=======
     parser.add_argument(
         "--inference_steps",
         type=int,
@@ -123,7 +119,6 @@
         default=10,
         help="The number of performance benchmark steps.",
     )
->>>>>>> df4fbe3f
     parser.add_argument(
         "--task_name",
         type=str,
@@ -148,16 +143,12 @@
         ],
         help="The parse_prompt_type can be one of [raw, lpw]. ",
     )
-<<<<<<< HEAD
-    parser.add_argument("--channels_last", type=strtobool, default=False, help="Wheter to use channels_last")
-=======
     parser.add_argument(
         "--channels_last",
         type=strtobool,
         default=False,
         help="Wheter to use channels_last",
     )
->>>>>>> df4fbe3f
     parser.add_argument("--use_fp16", type=strtobool, default=True, help="Wheter to use FP16 mode")
     parser.add_argument("--tf32", type=strtobool, default=True, help="tf32")
     parser.add_argument("--compile", type=strtobool, default=False, help="compile")
