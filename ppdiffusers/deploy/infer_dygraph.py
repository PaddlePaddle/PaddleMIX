--- conflicted
+++ resolved
@@ -37,10 +37,6 @@
         default="runwayml/stable-diffusion-v1-5",
         help="The model directory of diffusion_model.",
     )
-<<<<<<< HEAD
-    parser.add_argument("--inference_steps", type=int, default=50, help="The number of unet inference steps.")
-    parser.add_argument("--benchmark_steps", type=int, default=1, help="The number of performance benchmark steps.")
-=======
     parser.add_argument(
         "--inference_steps",
         type=int,
@@ -53,7 +49,6 @@
         default=1,
         help="The number of performance benchmark steps.",
     )
->>>>>>> df4fbe3f
     parser.add_argument(
         "--task_name",
         type=str,
@@ -81,15 +76,11 @@
     )
     parser.add_argument("--use_fp16", type=strtobool, default=True, help="Wheter to use FP16 mode")
     parser.add_argument(
-<<<<<<< HEAD
-        "--attention_type", type=str, default="raw", choices=["raw", "cutlass", "flash", "all"], help="attention_type."
-=======
         "--attention_type",
         type=str,
         default="raw",
         choices=["raw", "cutlass", "flash", "all"],
         help="attention_type.",
->>>>>>> df4fbe3f
     )
     parser.add_argument("--device_id", type=int, default=0, help="The selected gpu id. -1 means use cpu")
     parser.add_argument(
