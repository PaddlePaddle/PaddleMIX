# Copyright (c) 2023 PaddlePaddle Authors. All Rights Reserved.
#
# Licensed under the Apache License, Version 2.0 (the "License");
# you may not use this file except in compliance with the License.
# You may obtain a copy of the License at
#
#     http://www.apache.org/licenses/LICENSE-2.0
#
# Unless required by applicable law or agreed to in writing, software
# distributed under the License is distributed on an "AS IS" BASIS,
# WITHOUT WARRANTIES OR CONDITIONS OF ANY KIND, either express or implied.
# See the License for the specific language governing permissions and
# limitations under the License.

import argparse
import os
import time

# isort: split
import paddle

# isort: split
import cv2
import fastdeploy as fd
import numpy as np
from paddlenlp.trainer.argparser import strtobool
from PIL import Image
from tqdm.auto import trange

from ppdiffusers import DiffusionPipeline, FastDeployStableDiffusionMegaPipeline
from ppdiffusers.utils import load_image


def get_canny_image(image, args):
    if isinstance(image, Image.Image):
        image = np.array(image)
    image = cv2.Canny(image, args.low_threshold, args.high_threshold)
    image = image[:, :, None]
    image = np.concatenate([image, image, image], axis=2)
    canny_image = Image.fromarray(image)
    return canny_image


def parse_arguments():

    parser = argparse.ArgumentParser()
    parser.add_argument(
        "--model_dir",
        default="runwayml/stable-diffusion-v1-5@fastdeploy",
        help="The model directory of diffusion_model.",
    )
<<<<<<< HEAD
    parser.add_argument("--inference_steps", type=int, default=50, help="The number of unet inference steps.")
    parser.add_argument("--benchmark_steps", type=int, default=1, help="The number of performance benchmark steps.")
=======
    parser.add_argument(
        "--inference_steps",
        type=int,
        default=50,
        help="The number of unet inference steps.",
    )
    parser.add_argument(
        "--benchmark_steps",
        type=int,
        default=1,
        help="The number of performance benchmark steps.",
    )
>>>>>>> df4fbe3f
    parser.add_argument(
        "--backend",
        type=str,
        default="paddle_tensorrt",
        # Note(zhoushunjie): Will support 'tensorrt' soon.
        choices=["onnx_runtime", "paddle", "paddlelite", "paddle_tensorrt"],
        help="The inference runtime backend of unet model and text encoder model.",
    )
    parser.add_argument(
        "--device",
        type=str,
        default="gpu",
        # Note(shentanyue): Will support more devices.
        choices=[
            "cpu",
            "gpu",
            "huawei_ascend_npu",
            "kunlunxin_xpu",
        ],
        help="The inference runtime device of models.",
    )
    parser.add_argument(
        "--task_name",
        type=str,
        default="text2img_control",
        choices=[
            "text2img_control",
            "img2img_control",
            "inpaint_legacy_control",
            "hiresfix_control",
            "all",
        ],
        help="The task can be one of [text2img_control, img2img_control, inpaint_legacy_control, hiresfix_control, all]. ",
    )
    parser.add_argument(
        "--parse_prompt_type",
        type=str,
        default="lpw",
        choices=[
            "raw",
            "lpw",
        ],
        help="The parse_prompt_type can be one of [raw, lpw]. ",
    )
    parser.add_argument("--use_fp16", type=strtobool, default=True, help="Wheter to use FP16 mode")
    parser.add_argument("--device_id", type=int, default=0, help="The selected gpu id. -1 means use cpu")
    parser.add_argument(
        "--scheduler",
        type=str,
        default="preconfig-euler-ancestral",
        choices=[
            "pndm",
            "lms",
            "euler",
            "euler-ancestral",
            "preconfig-euler-ancestral",
            "dpm-multi",
            "dpm-single",
            "unipc-multi",
            "ddim",
            "ddpm",
            "deis-multi",
            "heun",
            "kdpm2-ancestral",
            "kdpm2",
        ],
        help="The scheduler type of stable diffusion.",
    )
    parser.add_argument(
        "--infer_op",
        type=str,
        default="zero_copy_infer",
        choices=[
            "zero_copy_infer",
            "raw",
            "all",
        ],
        help="The type of infer op.",
    )
    parser.add_argument("--height", type=int, default=512, help="Height of input image")
    parser.add_argument("--width", type=int, default=512, help="Width of input image")
    parser.add_argument("--hr_resize_height", type=int, default=768, help="HR Height of input image")
    parser.add_argument("--hr_resize_width", type=int, default=768, help="HR Width of input image")
    parser.add_argument("--is_sd2_0", type=strtobool, default=False, help="Is sd2_0 model?")
<<<<<<< HEAD
    parser.add_argument("--low_threshold", type=int, default=100, help="The value of Canny low threshold.")
    parser.add_argument("--high_threshold", type=int, default=200, help="The value of Canny high threshold.")
=======
    parser.add_argument(
        "--low_threshold",
        type=int,
        default=100,
        help="The value of Canny low threshold.",
    )
    parser.add_argument(
        "--high_threshold",
        type=int,
        default=200,
        help="The value of Canny high threshold.",
    )
>>>>>>> df4fbe3f
    return parser.parse_args()


def create_ort_runtime(device_id=0):
    option = fd.RuntimeOption()
    option.use_ort_backend()
    if device_id == -1:
        option.use_cpu()
    else:
        option.use_gpu(device_id)
    return option


def create_paddle_inference_runtime(
    use_trt=False,
    dynamic_shape=None,
    use_fp16=False,
    device_id=0,
    disable_paddle_trt_ops=[],
    disable_paddle_pass=[],
    paddle_stream=None,
    workspace=None,
):
    option = fd.RuntimeOption()
    option.use_paddle_backend()
    if device_id == -1:
        option.use_cpu()
    else:
        option.use_gpu(device_id)
    if paddle_stream is not None and use_trt:
        option.set_external_raw_stream(paddle_stream)
    for pass_name in disable_paddle_pass:
        option.paddle_infer_option.delete_pass(pass_name)
    if use_trt:
        option.paddle_infer_option.disable_trt_ops(disable_paddle_trt_ops)
        option.paddle_infer_option.enable_trt = True
        if workspace is not None:
            option.set_trt_max_workspace_size(workspace)
        if use_fp16:
            option.trt_option.enable_fp16 = True
        else:
            # Note(zhoushunjie): These four passes don't support fp32 now.
            # Remove this line of code in future.
            only_fp16_passes = [
                "trt_cross_multihead_matmul_fuse_pass",
                "trt_flash_multihead_matmul_fuse_pass",
                "preln_elementwise_groupnorm_act_pass",
                "elementwise_groupnorm_act_pass",
            ]
            for curr_pass in only_fp16_passes:
                option.paddle_infer_option.delete_pass(curr_pass)

        # Need to enable collect shape
        if dynamic_shape is not None:
            option.paddle_infer_option.collect_trt_shape = True
            for key, shape_dict in dynamic_shape.items():
                option.trt_option.set_shape(
<<<<<<< HEAD
                    key, shape_dict["min_shape"], shape_dict.get("opt_shape", None), shape_dict.get("max_shape", None)
=======
                    key,
                    shape_dict["min_shape"],
                    shape_dict.get("opt_shape", None),
                    shape_dict.get("max_shape", None),
>>>>>>> df4fbe3f
                )
    return option


def create_paddle_lite_runtime(device="cpu", device_id=0, use_fp16=False):
    option = fd.RuntimeOption()
    option.use_paddle_lite_backend()
    if device == "huawei_ascend_npu":
        option.use_ascend()
        option.set_lite_device_names(["huawei_ascend_npu"])
        option.set_lite_context_properties(
            "HUAWEI_ASCEND_NPU_SELECTED_DEVICE_IDS={};HUAWEI_ASCEND_NPU_PRECISION_MODE=allow_mix_precision".format(
                device_id
            )
        )
    elif device == "kunlunxin_xpu":
        # TODO(shentanyue): Add kunlunxin_xpu code
        # https://github.com/PaddlePaddle/FastDeploy/blob/4c3e7030e151528d304619901c794481bb2f6037/examples/multimodal/stable_diffusion/infer.py#L178-L195
        option.use_kunlunxin(
            device_id,
            l3_workspace_size=(64 * 1024 * 1024 - 4 * 1024),
            locked=False,
            autotune=False,
            autotune_file="",
            precision="int16",
            adaptive_seqlen=True,
            enable_multi_stream=True,
        )
        if use_fp16:
            option.enable_lite_fp16()
    else:
        pass
    return option


def create_trt_runtime(workspace=(1 << 31), dynamic_shape=None, use_fp16=False, device_id=0):
    option = fd.RuntimeOption()
    option.use_trt_backend()
    option.use_gpu(device_id)
    if use_fp16:
        option.enable_trt_fp16()
    if workspace is not None:
        option.set_trt_max_workspace_size(workspace)
    if dynamic_shape is not None:
        for key, shape_dict in dynamic_shape.items():
            option.set_trt_input_shape(
                key,
                min_shape=shape_dict["min_shape"],
                opt_shape=shape_dict.get("opt_shape", None),
                max_shape=shape_dict.get("max_shape", None),
            )
    # cache_file = os.path.join(model_dir, model_prefix, "inference.trt")
    # option.set_trt_cache_file(cache_file)
    return option


def main(args):
    if args.device_id == -1:
        paddle.set_device("cpu")
        paddle_stream = None
    else:
        paddle.set_device(f"gpu:{args.device_id}")
        paddle_stream = paddle.device.cuda.current_stream(args.device_id).cuda_stream

    infer_op_dict = {
        "vae_encoder": args.infer_op,
        "vae_decoder": args.infer_op,
        "text_encoder": args.infer_op,
        "unet": args.infer_op,
    }
    seed = 1024
    vae_in_channels = 4
    text_encoder_max_length = 77
    unet_max_length = text_encoder_max_length * 3  # lpw support max_length is 77x3
    min_image_size = 512
    max_image_size = 768
    max_image_size = max(min_image_size, max_image_size)
    hidden_states = 1024 if args.is_sd2_0 else 768
    unet_in_channels = 4

    text_encoder_dynamic_shape = {
        "input_ids": {
            "min_shape": [1, text_encoder_max_length],
            "max_shape": [1, text_encoder_max_length],
            "opt_shape": [1, text_encoder_max_length],
        }
    }
    vae_encoder_dynamic_shape = {
        "sample": {
            "min_shape": [1, 3, min_image_size, min_image_size],
            "max_shape": [1, 3, max_image_size, max_image_size],
            "opt_shape": [1, 3, min_image_size, min_image_size],
        }
    }
    vae_decoder_dynamic_shape = {
        "latent_sample": {
            "min_shape": [1, vae_in_channels, min_image_size // 8, min_image_size // 8],
            "max_shape": [1, vae_in_channels, max_image_size // 8, max_image_size // 8],
            "opt_shape": [1, vae_in_channels, min_image_size // 8, min_image_size // 8],
        }
    }
    unet_dynamic_shape = {
        "sample": {
<<<<<<< HEAD
            "min_shape": [1, unet_in_channels, min_image_size // 8, min_image_size // 8],
            "max_shape": [2, unet_in_channels, max_image_size // 8, max_image_size // 8],
            "opt_shape": [2, unet_in_channels, min_image_size // 8, min_image_size // 8],
=======
            "min_shape": [
                1,
                unet_in_channels,
                min_image_size // 8,
                min_image_size // 8,
            ],
            "max_shape": [
                2,
                unet_in_channels,
                max_image_size // 8,
                max_image_size // 8,
            ],
            "opt_shape": [
                2,
                unet_in_channels,
                min_image_size // 8,
                min_image_size // 8,
            ],
>>>>>>> df4fbe3f
        },
        "timestep": {
            "min_shape": [1],
            "max_shape": [1],
            "opt_shape": [1],
        },
        "encoder_hidden_states": {
            "min_shape": [1, text_encoder_max_length, hidden_states],
            "max_shape": [2, unet_max_length, hidden_states],
            "opt_shape": [2, text_encoder_max_length, hidden_states],
        },
        "controlnet_cond": {
            "min_shape": [1, 3, min_image_size, min_image_size],
            "max_shape": [2, 3, max_image_size, max_image_size],
            "opt_shape": [2, 3, min_image_size, min_image_size],
        },
        "controlnet_conditioning_scale": {
            "min_shape": [13],
            "max_shape": [13],
            "opt_shape": [13],
        },
    }
    # 4. Init runtime
    if args.backend == "onnx_runtime":
        runtime_options = dict(
            text_encoder=create_ort_runtime(device_id=args.device_id),
            vae_encoder=create_ort_runtime(device_id=args.device_id),
            vae_decoder=create_ort_runtime(device_id=args.device_id),
            unet=create_ort_runtime(device_id=args.device_id),
        )
    elif args.backend == "paddlelite":
        runtime_options = dict(
            text_encoder=create_paddle_lite_runtime(device=args.device, device_id=args.device_id, use_fp16=False),
            vae_encoder=create_paddle_lite_runtime(device=args.device, device_id=args.device_id, use_fp16=False),
            vae_decoder=create_paddle_lite_runtime(device=args.device, device_id=args.device_id, use_fp16=False),
            unet=create_paddle_lite_runtime(device=args.device, device_id=args.device_id, use_fp16=args.use_fp16),
        )
    elif args.backend == "tensorrt":
        runtime_options = dict(
            text_encoder=create_trt_runtime(
<<<<<<< HEAD
                dynamic_shape=text_encoder_dynamic_shape, use_fp16=args.use_fp16, device_id=args.device_id
            ),
            vae_encoder=create_trt_runtime(
                dynamic_shape=vae_encoder_dynamic_shape, use_fp16=args.use_fp16, device_id=args.device_id
            ),
            vae_decoder=create_trt_runtime(
                dynamic_shape=vae_decoder_dynamic_shape, use_fp16=args.use_fp16, device_id=args.device_id
            ),
            unet=create_trt_runtime(
                dynamic_shape=unet_dynamic_shape, use_fp16=args.use_fp16, device_id=args.device_id
=======
                dynamic_shape=text_encoder_dynamic_shape,
                use_fp16=args.use_fp16,
                device_id=args.device_id,
            ),
            vae_encoder=create_trt_runtime(
                dynamic_shape=vae_encoder_dynamic_shape,
                use_fp16=args.use_fp16,
                device_id=args.device_id,
            ),
            vae_decoder=create_trt_runtime(
                dynamic_shape=vae_decoder_dynamic_shape,
                use_fp16=args.use_fp16,
                device_id=args.device_id,
            ),
            unet=create_trt_runtime(
                dynamic_shape=unet_dynamic_shape,
                use_fp16=args.use_fp16,
                device_id=args.device_id,
>>>>>>> df4fbe3f
            ),
        )
    elif args.backend == "paddle" or args.backend == "paddle_tensorrt":
        args.use_trt = args.backend == "paddle_tensorrt"
        runtime_options = dict(
            text_encoder=create_paddle_inference_runtime(
                use_trt=args.use_trt,
                dynamic_shape=text_encoder_dynamic_shape,
                use_fp16=args.use_fp16,
                device_id=args.device_id,
                disable_paddle_trt_ops=["arg_max", "range", "lookup_table_v2"],
                paddle_stream=paddle_stream,
            ),
            vae_encoder=create_paddle_inference_runtime(
                use_trt=args.use_trt,
                dynamic_shape=vae_encoder_dynamic_shape,
                use_fp16=args.use_fp16,
                device_id=args.device_id,
                paddle_stream=paddle_stream,
            ),
            vae_decoder=create_paddle_inference_runtime(
                use_trt=args.use_trt,
                dynamic_shape=vae_decoder_dynamic_shape,
                use_fp16=args.use_fp16,
                device_id=args.device_id,
                paddle_stream=paddle_stream,
            ),
            unet=create_paddle_inference_runtime(
                use_trt=args.use_trt,
                dynamic_shape=unet_dynamic_shape,
                use_fp16=args.use_fp16,
                device_id=args.device_id,
                paddle_stream=paddle_stream,
            ),
        )
    pipe = FastDeployStableDiffusionMegaPipeline.from_pretrained(
        args.model_dir,
        runtime_options=runtime_options,
    )
    pipe.set_progress_bar_config(disable=True)
    pipe.change_scheduler(args.scheduler)
    parse_prompt_type = args.parse_prompt_type
    width = args.width
    height = args.height
    hr_resize_width = args.hr_resize_width
    hr_resize_height = args.hr_resize_height

    if args.infer_op == "all":
        infer_op_list = ["zero_copy_infer", "raw"]
    else:
        infer_op_list = [args.infer_op]
    if args.device == "kunlunxin_xpu" or args.backend == "paddle":
        print("When device is kunlunxin_xpu or backend is paddle, we will use `raw` infer op.")
        infer_op_list = ["raw"]

    for infer_op in infer_op_list:
        infer_op_dict = {
            "vae_encoder": infer_op,
            "vae_decoder": infer_op,
            "text_encoder": infer_op,
            "unet": infer_op,
        }
        folder = f"infer_op_{infer_op}_fp16" if args.use_fp16 else f"infer_op_{infer_op}_fp32"
        os.makedirs(folder, exist_ok=True)

        if args.task_name in ["text2img_control", "all"]:
            init_image = load_image(
                "https://paddlenlp.bj.bcebos.com/models/community/junnyu/develop/control_bird_canny_demo.png"
            )
            controlnet_cond = get_canny_image(init_image, args)
            # text2img
            prompt = "bird"
            time_costs = []
            # warmup
            pipe.text2img(
                prompt,
                num_inference_steps=10,
                height=height,
                width=width,
                parse_prompt_type=parse_prompt_type,
                controlnet_cond=controlnet_cond,
                controlnet_conditioning_scale=1.0,
                infer_op_dict=infer_op_dict,
            )
            print("==> Test text2img_control performance.")
            for step in trange(args.benchmark_steps):
                start = time.time()
                paddle.seed(seed)
                images = pipe.text2img(
                    prompt,
                    num_inference_steps=args.inference_steps,
                    height=height,
                    width=width,
                    parse_prompt_type=parse_prompt_type,
                    controlnet_cond=controlnet_cond,
                    controlnet_conditioning_scale=1.0,
                    infer_op_dict=infer_op_dict,
                ).images
                latency = time.time() - start
                time_costs += [latency]
                # print(f"No {step:3d} time cost: {latency:2f} s")
            print(
                f"Mean latency: {np.mean(time_costs):2f} s, p50 latency: {np.percentile(time_costs, 50):2f} s, "
                f"p90 latency: {np.percentile(time_costs, 90):2f} s, p95 latency: {np.percentile(time_costs, 95):2f} s."
            )
            images[0].save(f"{folder}/text2img_control.png")

        if args.task_name in ["img2img_control", "all"]:
            img_url = "https://paddlenlp.bj.bcebos.com/models/community/CompVis/stable-diffusion-v1-4/sketch-mountains-input.png"
            init_image = load_image(img_url)
            controlnet_cond = get_canny_image(init_image, args)
            prompt = "A fantasy landscape, trending on artstation"
            time_costs = []
            # warmup
            pipe.img2img(
                prompt,
                image=init_image,
                num_inference_steps=20,
                height=height,
                width=width,
                parse_prompt_type=parse_prompt_type,
                controlnet_cond=controlnet_cond,
                controlnet_conditioning_scale=1.0,
                infer_op_dict=infer_op_dict,
            )
            print("==> Test img2img_control performance.")
            for step in trange(args.benchmark_steps):
                start = time.time()
                paddle.seed(seed)
                images = pipe.img2img(
                    prompt,
                    image=init_image,
                    num_inference_steps=args.inference_steps,
                    height=height,
                    width=width,
                    parse_prompt_type=parse_prompt_type,
                    controlnet_cond=controlnet_cond,
                    controlnet_conditioning_scale=1.0,
                    infer_op_dict=infer_op_dict,
                ).images
                latency = time.time() - start
                time_costs += [latency]
                # print(f"No {step:3d} time cost: {latency:2f} s")
            print(
                f"Mean latency: {np.mean(time_costs):2f} s, p50 latency: {np.percentile(time_costs, 50):2f} s, "
                f"p90 latency: {np.percentile(time_costs, 90):2f} s, p95 latency: {np.percentile(time_costs, 95):2f} s."
            )
            images[0].save(f"{folder}/img2img_control.png")

        if args.task_name in ["inpaint_legacy_control", "all"]:
            img_url = (
                "https://paddlenlp.bj.bcebos.com/models/community/CompVis/stable-diffusion-v1-4/overture-creations.png"
            )
            mask_url = "https://paddlenlp.bj.bcebos.com/models/community/CompVis/stable-diffusion-v1-4/overture-creations-mask.png"
            init_image = load_image(img_url)
            mask_image = load_image(mask_url)
            controlnet_cond = get_canny_image(init_image, args)
            prompt = "Face of a yellow cat, high resolution, sitting on a park bench"
            time_costs = []

            pipe.inpaint_legacy(
                prompt,
                image=init_image,
                mask_image=mask_image,
                num_inference_steps=20,
                height=height,
                width=width,
                parse_prompt_type=parse_prompt_type,
                controlnet_cond=controlnet_cond,
                controlnet_conditioning_scale=1.0,
                infer_op_dict=infer_op_dict,
            )
            print("==> Test inpaint_legacy_control performance.")
            for step in trange(args.benchmark_steps):
                start = time.time()
                paddle.seed(seed)
                images = pipe.inpaint_legacy(
                    prompt,
                    image=init_image,
                    mask_image=mask_image,
                    num_inference_steps=args.inference_steps,
                    height=height,
                    width=width,
                    parse_prompt_type=parse_prompt_type,
                    controlnet_cond=controlnet_cond,
                    controlnet_conditioning_scale=1.0,
                    infer_op_dict=infer_op_dict,
                ).images
                latency = time.time() - start
                time_costs += [latency]
                # print(f"No {step:3d} time cost: {latency:2f} s")
            print(
                f"Mean latency: {np.mean(time_costs):2f} s, p50 latency: {np.percentile(time_costs, 50):2f} s, "
                f"p90 latency: {np.percentile(time_costs, 90):2f} s, p95 latency: {np.percentile(time_costs, 95):2f} s."
            )
            if args.task_name == "all":
                task_name = "inpaint_legacy_control"
            else:
                task_name = args.task_name
            images[0].save(f"{folder}/{task_name}.png")

        if args.task_name in ["hiresfix_control", "all"]:
            hiresfix_pipe = DiffusionPipeline.from_pretrained(
                args.model_dir,
                vae_encoder=pipe.vae_encoder,
                vae_decoder=pipe.vae_decoder,
                text_encoder=pipe.text_encoder,
                tokenizer=pipe.tokenizer,
                unet=pipe.unet,
                scheduler=pipe.scheduler,
                safety_checker=pipe.safety_checker,
                feature_extractor=pipe.feature_extractor,
                requires_safety_checker=pipe.requires_safety_checker,
                custom_pipeline="pipeline_fastdeploy_stable_diffusion_hires_fix",
            )
            # custom_pipeline
            # https://github.com/PaddlePaddle/PaddleMIX/blob/develop/ppdiffusers/examples/community/pipeline_fastdeploy_stable_diffusion_hires_fix.py
            hiresfix_pipe._progress_bar_config = pipe._progress_bar_config
            # hiresfix_control
            init_image = load_image(
                "https://paddlenlp.bj.bcebos.com/models/community/junnyu/develop/control_bird_canny_demo.png"
            )
            controlnet_cond = get_canny_image(init_image, args)
            # hiresfix_control
            prompt = "a red bird"
            time_costs = []
            # warmup
            hiresfix_pipe(
                prompt,
                height=height,
                width=width,
                num_inference_steps=20,
                hires_ratio=0.5,
                hr_resize_width=hr_resize_width,
                hr_resize_height=hr_resize_height,
                enable_hr=True,
                controlnet_cond=controlnet_cond,
                controlnet_conditioning_scale=1.0,
                parse_prompt_type=parse_prompt_type,
                infer_op_dict=infer_op_dict,
            )
            print("==> Test hiresfix_control performance.")
            for step in trange(args.benchmark_steps):
                start = time.time()
                paddle.seed(seed)
                images = hiresfix_pipe(
                    prompt,
                    height=height,
                    width=width,
                    num_inference_steps=args.inference_steps,
                    hires_ratio=0.5,
                    hr_resize_width=hr_resize_width,
                    hr_resize_height=hr_resize_height,
                    enable_hr=True,
                    controlnet_cond=controlnet_cond,
                    controlnet_conditioning_scale=1.0,
                    parse_prompt_type=parse_prompt_type,
                    infer_op_dict=infer_op_dict,
                ).images
                latency = time.time() - start
                time_costs += [latency]
                # print(f"No {step:3d} time cost: {latency:2f} s")
            print(
                f"Mean latency: {np.mean(time_costs):2f} s, p50 latency: {np.percentile(time_costs, 50):2f} s, "
                f"p90 latency: {np.percentile(time_costs, 90):2f} s, p95 latency: {np.percentile(time_costs, 95):2f} s."
            )
            images[0].save(f"{folder}/hiresfix_control.png")


if __name__ == "__main__":
    args = parse_arguments()
    main(args)<|MERGE_RESOLUTION|>--- conflicted
+++ resolved
@@ -49,10 +49,6 @@
         default="runwayml/stable-diffusion-v1-5@fastdeploy",
         help="The model directory of diffusion_model.",
     )
-<<<<<<< HEAD
-    parser.add_argument("--inference_steps", type=int, default=50, help="The number of unet inference steps.")
-    parser.add_argument("--benchmark_steps", type=int, default=1, help="The number of performance benchmark steps.")
-=======
     parser.add_argument(
         "--inference_steps",
         type=int,
@@ -65,7 +61,6 @@
         default=1,
         help="The number of performance benchmark steps.",
     )
->>>>>>> df4fbe3f
     parser.add_argument(
         "--backend",
         type=str,
@@ -150,10 +145,6 @@
     parser.add_argument("--hr_resize_height", type=int, default=768, help="HR Height of input image")
     parser.add_argument("--hr_resize_width", type=int, default=768, help="HR Width of input image")
     parser.add_argument("--is_sd2_0", type=strtobool, default=False, help="Is sd2_0 model?")
-<<<<<<< HEAD
-    parser.add_argument("--low_threshold", type=int, default=100, help="The value of Canny low threshold.")
-    parser.add_argument("--high_threshold", type=int, default=200, help="The value of Canny high threshold.")
-=======
     parser.add_argument(
         "--low_threshold",
         type=int,
@@ -166,7 +157,6 @@
         default=200,
         help="The value of Canny high threshold.",
     )
->>>>>>> df4fbe3f
     return parser.parse_args()
 
 
@@ -224,14 +214,10 @@
             option.paddle_infer_option.collect_trt_shape = True
             for key, shape_dict in dynamic_shape.items():
                 option.trt_option.set_shape(
-<<<<<<< HEAD
-                    key, shape_dict["min_shape"], shape_dict.get("opt_shape", None), shape_dict.get("max_shape", None)
-=======
                     key,
                     shape_dict["min_shape"],
                     shape_dict.get("opt_shape", None),
                     shape_dict.get("max_shape", None),
->>>>>>> df4fbe3f
                 )
     return option
 
@@ -335,11 +321,6 @@
     }
     unet_dynamic_shape = {
         "sample": {
-<<<<<<< HEAD
-            "min_shape": [1, unet_in_channels, min_image_size // 8, min_image_size // 8],
-            "max_shape": [2, unet_in_channels, max_image_size // 8, max_image_size // 8],
-            "opt_shape": [2, unet_in_channels, min_image_size // 8, min_image_size // 8],
-=======
             "min_shape": [
                 1,
                 unet_in_channels,
@@ -358,7 +339,6 @@
                 min_image_size // 8,
                 min_image_size // 8,
             ],
->>>>>>> df4fbe3f
         },
         "timestep": {
             "min_shape": [1],
@@ -399,18 +379,6 @@
     elif args.backend == "tensorrt":
         runtime_options = dict(
             text_encoder=create_trt_runtime(
-<<<<<<< HEAD
-                dynamic_shape=text_encoder_dynamic_shape, use_fp16=args.use_fp16, device_id=args.device_id
-            ),
-            vae_encoder=create_trt_runtime(
-                dynamic_shape=vae_encoder_dynamic_shape, use_fp16=args.use_fp16, device_id=args.device_id
-            ),
-            vae_decoder=create_trt_runtime(
-                dynamic_shape=vae_decoder_dynamic_shape, use_fp16=args.use_fp16, device_id=args.device_id
-            ),
-            unet=create_trt_runtime(
-                dynamic_shape=unet_dynamic_shape, use_fp16=args.use_fp16, device_id=args.device_id
-=======
                 dynamic_shape=text_encoder_dynamic_shape,
                 use_fp16=args.use_fp16,
                 device_id=args.device_id,
@@ -429,7 +397,6 @@
                 dynamic_shape=unet_dynamic_shape,
                 use_fp16=args.use_fp16,
                 device_id=args.device_id,
->>>>>>> df4fbe3f
             ),
         )
     elif args.backend == "paddle" or args.backend == "paddle_tensorrt":
