# Copyright (c) 2023 PaddlePaddle Authors. All Rights Reserved.
#
# Licensed under the Apache License, Version 2.0 (the "License");
# you may not use this file except in compliance with the License.
# You may obtain a copy of the License at
#
#     http://www.apache.org/licenses/LICENSE-2.0
#
# Unless required by applicable law or agreed to in writing, software
# distributed under the License is distributed on an "AS IS" BASIS,
# WITHOUT WARRANTIES OR CONDITIONS OF ANY KIND, either express or implied.
# See the License for the specific language governing permissions and
# limitations under the License.

import argparse
import os
import time
import warnings

import cv2
import numpy as np
import paddle
from paddlenlp.trainer.argparser import strtobool
from paddlenlp.utils.log import logger
from PIL import Image
from tqdm.auto import trange

from ppdiffusers import ControlNetModel, DiffusionPipeline
from ppdiffusers.utils import load_image

logger.set_level("WARNING")


def get_canny_image(image, args):
    if isinstance(image, Image.Image):
        image = np.array(image)
    image = cv2.Canny(image, args.low_threshold, args.high_threshold)
    image = image[:, :, None]
    image = np.concatenate([image, image, image], axis=2)
    canny_image = Image.fromarray(image)
    return canny_image


def parse_arguments():

    parser = argparse.ArgumentParser()
    parser.add_argument(
        "--pretrained_model_name_or_path",
        type=str,
        default="runwayml/stable-diffusion-v1-5",
        help="Path to the `ppdiffusers` checkpoint to convert (either a local directory or on the bos).",
    )
    parser.add_argument(
        "--controlnet_pretrained_model_name_or_path",
        type=str,
        default="lllyasviel/sd-controlnet-canny",
        help="Path to the `ppdiffusers` controlnet_pretrained_model_name_or_path  checkpoint to convert (either a local directory or on the bos).",
    )
<<<<<<< HEAD
    parser.add_argument("--inference_steps", type=int, default=50, help="The number of unet inference steps.")
    parser.add_argument("--benchmark_steps", type=int, default=1, help="The number of performance benchmark steps.")
=======
    parser.add_argument(
        "--inference_steps",
        type=int,
        default=50,
        help="The number of unet inference steps.",
    )
    parser.add_argument(
        "--benchmark_steps",
        type=int,
        default=1,
        help="The number of performance benchmark steps.",
    )
>>>>>>> df4fbe3f
    parser.add_argument(
        "--task_name",
        type=str,
        default="text2img_control",
        choices=[
            "text2img_control",
            "img2img_control",
            "inpaint_legacy_control",
            "hiresfix_control",
            "all",
        ],
        help="The task can be one of [text2img_control, img2img_control, inpaint_legacy_control, hiresfix_control, all]. ",
    )
    parser.add_argument(
        "--parse_prompt_type",
        type=str,
        default="lpw",
        choices=[
            "raw",
            "lpw",
        ],
        help="The parse_prompt_type can be one of [raw, lpw]. ",
    )
    parser.add_argument("--use_fp16", type=strtobool, default=True, help="Wheter to use FP16 mode")
    parser.add_argument(
        "--guess_mode",
        type=strtobool,
        default=False,
        help="In this mode, the ControlNet encoder will try best to recognize the content of the input image even if you remove all prompts. The `guidance_scale` between 3.0 and 5.0 is recommended.",
    )
    parser.add_argument(
<<<<<<< HEAD
        "--attention_type", type=str, default="raw", choices=["raw", "cutlass", "flash", "all"], help="attention_type."
=======
        "--attention_type",
        type=str,
        default="raw",
        choices=["raw", "cutlass", "flash", "all"],
        help="attention_type.",
>>>>>>> df4fbe3f
    )
    parser.add_argument("--device_id", type=int, default=0, help="The selected gpu id. -1 means use cpu")
    parser.add_argument(
        "--scheduler",
        type=str,
        default="euler-ancestral",
        choices=[
            "pndm",
            "lms",
            "euler",
            "euler-ancestral",
            "dpm-multi",
            "dpm-single",
            "unipc-multi",
            "ddim",
            "ddpm",
            "deis-multi",
            "heun",
            "kdpm2-ancestral",
            "kdpm2",
        ],
        help="The scheduler type of stable diffusion.",
    )
    parser.add_argument("--height", type=int, default=512, help="Height of input image")
    parser.add_argument("--width", type=int, default=512, help="Width of input image")
    parser.add_argument("--hr_resize_height", type=int, default=768, help="HR Height of input image")
    parser.add_argument("--hr_resize_width", type=int, default=768, help="HR Width of input image")
<<<<<<< HEAD
    parser.add_argument("--low_threshold", type=int, default=100, help="The value of Canny low threshold.")
    parser.add_argument("--high_threshold", type=int, default=200, help="The value of Canny high threshold.")
=======
    parser.add_argument(
        "--low_threshold",
        type=int,
        default=100,
        help="The value of Canny low threshold.",
    )
    parser.add_argument(
        "--high_threshold",
        type=int,
        default=200,
        help="The value of Canny high threshold.",
    )
>>>>>>> df4fbe3f
    return parser.parse_args()


def main(args):
    if args.device_id == -1:
        paddle.set_device("cpu")
    else:
        paddle.set_device(f"gpu:{args.device_id}")
    seed = 1024
    paddle_dtype = paddle.float16 if args.use_fp16 else paddle.float32
    controlnet = ControlNetModel.from_pretrained(
        args.controlnet_pretrained_model_name_or_path, paddle_dtype=paddle_dtype
    )
    pipe = DiffusionPipeline.from_pretrained(
        args.pretrained_model_name_or_path,
        controlnet=controlnet,
        safety_checker=None,
        feature_extractor=None,
        requires_safety_checker=False,
        paddle_dtype=paddle_dtype,
        custom_pipeline="stable_diffusion_mega",
    )
    pipe.set_progress_bar_config(disable=True)
    pipe.change_scheduler(args.scheduler)
    parse_prompt_type = args.parse_prompt_type

    if args.attention_type == "all":
        args.attention_type = ["raw", "cutlass", "flash"]
    else:
        args.attention_type = [args.attention_type]

    for attention_type in args.attention_type:
        if attention_type == "raw":
            pipe.disable_xformers_memory_efficient_attention()
        else:
            try:
                pipe.enable_xformers_memory_efficient_attention(attention_type)
            except Exception as e:
                if attention_type == "flash":
                    warnings.warn(
                        "Attention type flash is not supported on your GPU! We need to use 3060、3070、3080、3090、4060、4070、4080、4090、A30、A100 etc."
                    )
                    continue
                else:
                    raise ValueError(e)

        if not args.use_fp16 and attention_type == "flash":
            print("Flash attention is not supported dtype=float32! Please use float16 or bfloat16. We will skip this!")
            continue
        guess_mode = args.guess_mode
        width = args.width
        height = args.height
        hr_resize_width = args.hr_resize_width
        hr_resize_height = args.hr_resize_height
        folder = f"attn_{attention_type}_fp16" if args.use_fp16 else f"attn_{attention_type}_fp32"
        os.makedirs(folder, exist_ok=True)
        if args.task_name in ["text2img_control", "all"]:
            init_image = load_image(
                "https://paddlenlp.bj.bcebos.com/models/community/junnyu/develop/control_bird_canny_demo.png"
            )
            controlnet_cond = get_canny_image(init_image, args)
            # text2img
            prompt = "bird"
            time_costs = []
            # warmup
            pipe.text2img(
                prompt,
                num_inference_steps=10,
                height=height,
                width=width,
                controlnet_cond=controlnet_cond,
                controlnet_conditioning_scale=1.0,
                guess_mode=guess_mode,
                parse_prompt_type=parse_prompt_type,
            )
            print("==> Test text2img_control performance.")
            for step in trange(args.benchmark_steps):
                start = time.time()
                paddle.seed(seed)
                images = pipe.text2img(
                    prompt,
                    num_inference_steps=args.inference_steps,
                    height=height,
                    width=width,
                    controlnet_cond=controlnet_cond,
                    controlnet_conditioning_scale=1.0,
                    guess_mode=guess_mode,
                    parse_prompt_type=parse_prompt_type,
                ).images
                latency = time.time() - start
                time_costs += [latency]
                # print(f"No {step:3d} time cost: {latency:2f} s")
            print(
                f"Mean latency: {np.mean(time_costs):2f} s, p50 latency: {np.percentile(time_costs, 50):2f} s, "
                f"p90 latency: {np.percentile(time_costs, 90):2f} s, p95 latency: {np.percentile(time_costs, 95):2f} s."
            )
            images[0].save(f"{folder}/text2img_control.png")

        if args.task_name in ["img2img_control", "all"]:
            img_url = "https://paddlenlp.bj.bcebos.com/models/community/CompVis/stable-diffusion-v1-4/sketch-mountains-input.png"
            init_image = load_image(img_url)
            controlnet_cond = get_canny_image(init_image, args)
            prompt = "A fantasy landscape, trending on artstation"
            time_costs = []
            # warmup
            pipe.img2img(
                prompt,
                image=init_image,
                num_inference_steps=20,
                height=height,
                width=width,
                controlnet_cond=controlnet_cond,
                controlnet_conditioning_scale=1.0,
                guess_mode=guess_mode,
                parse_prompt_type=parse_prompt_type,
            )
            print("==> Test img2img_control performance.")
            for step in trange(args.benchmark_steps):
                start = time.time()
                paddle.seed(seed)
                images = pipe.img2img(
                    prompt,
                    image=init_image,
                    num_inference_steps=args.inference_steps,
                    height=height,
                    width=width,
                    controlnet_cond=controlnet_cond,
                    controlnet_conditioning_scale=1.0,
                    guess_mode=guess_mode,
                    parse_prompt_type=parse_prompt_type,
                ).images
                latency = time.time() - start
                time_costs += [latency]
                # print(f"No {step:3d} time cost: {latency:2f} s")
            print(
                f"Mean latency: {np.mean(time_costs):2f} s, p50 latency: {np.percentile(time_costs, 50):2f} s, "
                f"p90 latency: {np.percentile(time_costs, 90):2f} s, p95 latency: {np.percentile(time_costs, 95):2f} s."
            )
            images[0].save(f"{folder}/img2img_control.png")

        if args.task_name in ["inpaint_legacy_control", "all"]:
            img_url = (
                "https://paddlenlp.bj.bcebos.com/models/community/CompVis/stable-diffusion-v1-4/overture-creations.png"
            )
            mask_url = "https://paddlenlp.bj.bcebos.com/models/community/CompVis/stable-diffusion-v1-4/overture-creations-mask.png"
            init_image = load_image(img_url)
            mask_image = load_image(mask_url)
            controlnet_cond = get_canny_image(init_image, args)
            prompt = "Face of a yellow cat, high resolution, sitting on a park bench"
            time_costs = []
            task_name = "inpaint_legacy_control"
            pipe.inpaint_legacy(
                prompt,
                image=init_image,
                mask_image=mask_image,
                num_inference_steps=20,
                height=height,
                width=width,
                controlnet_cond=controlnet_cond,
                controlnet_conditioning_scale=1.0,
                guess_mode=guess_mode,
                parse_prompt_type=parse_prompt_type,
            )
            print(f"==> Test {task_name} performance.")
            for step in trange(args.benchmark_steps):
                start = time.time()
                paddle.seed(seed)
                images = pipe.inpaint_legacy(
                    prompt,
                    image=init_image,
                    mask_image=mask_image,
                    num_inference_steps=args.inference_steps,
                    height=height,
                    width=width,
                    controlnet_cond=controlnet_cond,
                    controlnet_conditioning_scale=1.0,
                    guess_mode=guess_mode,
                    parse_prompt_type=parse_prompt_type,
                ).images
                latency = time.time() - start
                time_costs += [latency]
                # print(f"No {step:3d} time cost: {latency:2f} s")
            print(
                f"Mean latency: {np.mean(time_costs):2f} s, p50 latency: {np.percentile(time_costs, 50):2f} s, "
                f"p90 latency: {np.percentile(time_costs, 90):2f} s, p95 latency: {np.percentile(time_costs, 95):2f} s."
            )
            images[0].save(f"{folder}/{task_name}.png")

        if args.task_name in ["hiresfix_control", "all"]:
            # hiresfix_control
            init_image = load_image(
                "https://paddlenlp.bj.bcebos.com/models/community/junnyu/develop/control_bird_canny_demo.png"
            )
            controlnet_cond = get_canny_image(init_image, args)
            # hiresfix_control
            prompt = "a red bird"
            time_costs = []
            # warmup
            pipe.hires_fix(
                prompt,
                height=height,
                width=width,
                num_inference_steps=20,
                hires_ratio=0.5,
                hr_resize_width=hr_resize_width,
                hr_resize_height=hr_resize_height,
                enable_hr=True,
                controlnet_cond=controlnet_cond,
                controlnet_conditioning_scale=1.0,
                guess_mode=guess_mode,
                parse_prompt_type=parse_prompt_type,
            )
            print("==> Test hiresfix_control performance.")
            for step in trange(args.benchmark_steps):
                start = time.time()
                paddle.seed(seed)
                images = pipe.hires_fix(
                    prompt,
                    height=height,
                    width=width,
                    num_inference_steps=args.inference_steps,
                    hires_ratio=0.5,
                    hr_resize_width=hr_resize_width,
                    hr_resize_height=hr_resize_height,
                    enable_hr=True,
                    controlnet_cond=controlnet_cond,
                    controlnet_conditioning_scale=1.0,
                    guess_mode=guess_mode,
                    parse_prompt_type=parse_prompt_type,
                ).images
                latency = time.time() - start
                time_costs += [latency]
                # print(f"No {step:3d} time cost: {latency:2f} s")
            print(
                f"Mean latency: {np.mean(time_costs):2f} s, p50 latency: {np.percentile(time_costs, 50):2f} s, "
                f"p90 latency: {np.percentile(time_costs, 90):2f} s, p95 latency: {np.percentile(time_costs, 95):2f} s."
            )
            images[0].save(f"{folder}/hiresfix_control.png")


if __name__ == "__main__":
    args = parse_arguments()
    main(args)<|MERGE_RESOLUTION|>--- conflicted
+++ resolved
@@ -56,10 +56,6 @@
         default="lllyasviel/sd-controlnet-canny",
         help="Path to the `ppdiffusers` controlnet_pretrained_model_name_or_path  checkpoint to convert (either a local directory or on the bos).",
     )
-<<<<<<< HEAD
-    parser.add_argument("--inference_steps", type=int, default=50, help="The number of unet inference steps.")
-    parser.add_argument("--benchmark_steps", type=int, default=1, help="The number of performance benchmark steps.")
-=======
     parser.add_argument(
         "--inference_steps",
         type=int,
@@ -72,7 +68,6 @@
         default=1,
         help="The number of performance benchmark steps.",
     )
->>>>>>> df4fbe3f
     parser.add_argument(
         "--task_name",
         type=str,
@@ -104,15 +99,11 @@
         help="In this mode, the ControlNet encoder will try best to recognize the content of the input image even if you remove all prompts. The `guidance_scale` between 3.0 and 5.0 is recommended.",
     )
     parser.add_argument(
-<<<<<<< HEAD
-        "--attention_type", type=str, default="raw", choices=["raw", "cutlass", "flash", "all"], help="attention_type."
-=======
         "--attention_type",
         type=str,
         default="raw",
         choices=["raw", "cutlass", "flash", "all"],
         help="attention_type.",
->>>>>>> df4fbe3f
     )
     parser.add_argument("--device_id", type=int, default=0, help="The selected gpu id. -1 means use cpu")
     parser.add_argument(
@@ -140,10 +131,6 @@
     parser.add_argument("--width", type=int, default=512, help="Width of input image")
     parser.add_argument("--hr_resize_height", type=int, default=768, help="HR Height of input image")
     parser.add_argument("--hr_resize_width", type=int, default=768, help="HR Width of input image")
-<<<<<<< HEAD
-    parser.add_argument("--low_threshold", type=int, default=100, help="The value of Canny low threshold.")
-    parser.add_argument("--high_threshold", type=int, default=200, help="The value of Canny high threshold.")
-=======
     parser.add_argument(
         "--low_threshold",
         type=int,
@@ -156,7 +143,6 @@
         default=200,
         help="The value of Canny high threshold.",
     )
->>>>>>> df4fbe3f
     return parser.parse_args()
 
 
