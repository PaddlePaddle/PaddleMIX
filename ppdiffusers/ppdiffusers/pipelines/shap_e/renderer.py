# Copyright (c) 2023 PaddlePaddle Authors. All Rights Reserved.
# Copyright 2023 The HuggingFace Team. All rights reserved.
#
# Licensed under the Apache License, Version 2.0 (the "License");
# you may not use this file except in compliance with the License.
# You may obtain a copy of the License at
#
#     http://www.apache.org/licenses/LICENSE-2.0
#
# Unless required by applicable law or agreed to in writing, software
# distributed under the License is distributed on an "AS IS" BASIS,
# WITHOUT WARRANTIES OR CONDITIONS OF ANY KIND, either express or implied.
# See the License for the specific language governing permissions and
# limitations under the License.
import math
from dataclasses import dataclass
from typing import Dict, Optional, Tuple

import numpy as np
import paddle

from ...configuration_utils import ConfigMixin, register_to_config
from ...models import ModelMixin
from ...utils import BaseOutput
from .camera import create_pan_cameras


def sample_pmf(pmf: paddle.Tensor, n_samples: int) -> paddle.Tensor:
    """
    Sample from the given discrete probability distribution with replacement.

    The i-th bin is assumed to have mass pmf[i].

    Args:
        pmf: [batch_size, *shape, n_samples, 1] where (pmf.sum(axis=-2) == 1).all()
        n_samples: number of samples

    Return:
        indices sampled with replacement
    """
    *shape, support_size, last_dim = pmf.shape
    assert last_dim == 1
<<<<<<< HEAD
    cdf = paddle.cumsum(x=pmf.reshape([-1, support_size]), axis=1).cast("float32")
    inds = paddle.searchsorted(sorted_sequence=cdf, values=paddle.rand(shape=[cdf.shape[0], n_samples]))
=======
    cdf = paddle.cumsum(x=pmf.reshape([-1, support_size]), axis=1)
    inds = paddle.searchsorted(
        sorted_sequence=cdf.cast(paddle.float32),
        values=paddle.rand(shape=[cdf.shape[0], n_samples]).cast(paddle.float32),
    )
>>>>>>> 8a47afd1
    return inds.reshape([*shape, n_samples, 1]).clip(min=0, max=support_size - 1)


def posenc_nerf(x: paddle.Tensor, min_deg: int = 0, max_deg: int = 15) -> paddle.Tensor:
    """
    Concatenate x and its positional encodings, following NeRF.

    Reference: https://arxiv.org/pdf/2210.04628.pdf
    """
    if min_deg == max_deg:
        return x
    scales = 2.0 ** paddle.arange(start=min_deg, end=max_deg).astype(x.dtype)
    *shape, dim = x.shape
    xb = (x.reshape([-1, 1, dim]) * scales.reshape([1, -1, 1])).reshape([*shape, -1])
    assert xb.shape[-1] == dim * (max_deg - min_deg)
    emb = paddle.concat(x=[xb, xb + math.pi / 2.0], axis=-1).sin()
    return paddle.concat(x=[x, emb], axis=-1)


def encode_position(position):
    return posenc_nerf(position, min_deg=0, max_deg=15)


def encode_direction(position, direction=None):
    if direction is None:
        return paddle.zeros_like(x=posenc_nerf(position, min_deg=0, max_deg=8))
    else:
        return posenc_nerf(direction, min_deg=0, max_deg=8)


def _sanitize_name(x: str) -> str:
    return x.replace(".", "__")


def integrate_samples(volume_range, ts, density, channels):
    """
    Function integrating the model output.

    Args:
        volume_range: Specifies the integral range [t0, t1]
        ts: timesteps
        density: paddle.Tensor [batch_size, *shape, n_samples, 1]
        channels: paddle.Tensor [batch_size, *shape, n_samples, n_channels]
    returns:
        channels: integrated rgb output weights: paddle.Tensor [batch_size, *shape, n_samples, 1] (density
        *transmittance)[i] weight for each rgb output at [..., i, :]. transmittance: transmittance of this volume
    )
    """
    # 1. Calculate the weights
    _, _, dt = volume_range.partition(ts)
    ddensity = density * dt
    mass = paddle.cumsum(x=ddensity, axis=-2)
    transmittance = paddle.exp(x=-mass[(...), (-1), :])
    alphas = 1.0 - paddle.exp(x=-ddensity)
    Ts = paddle.exp(x=paddle.concat(x=[paddle.zeros_like(x=mass[(...), :1, :]), -mass[(...), :-1, :]], axis=-2))
    # This is the probability of light hitting and reflecting off of
    # something at depth [..., i, :].
    weights = alphas * Ts

    # 2. Integrate channels
    channels = paddle.sum(x=channels * weights, axis=-2)
    return channels, weights, transmittance


def volume_query_points(volume, grid_size):
    indices = paddle.arange(end=grid_size**3)
    zs = indices % grid_size
    ys = paddle.trunc(paddle.divide(indices, paddle.to_tensor(grid_size))) % grid_size
    xs = paddle.trunc(paddle.divide(indices, paddle.to_tensor(grid_size**2))) % grid_size
    combined = paddle.stack(x=[xs, ys, zs], axis=1)
    return combined.astype(dtype="float32") / (grid_size - 1) * (volume.bbox_max - volume.bbox_min) + volume.bbox_min


def _convert_srgb_to_linear(u: paddle.Tensor):
    return paddle.where(condition=u <= 0.04045, x=u / 12.92, y=((u + 0.055) / 1.055) ** 2.4)


def _create_flat_edge_indices(flat_cube_indices: paddle.Tensor, grid_size: Tuple[int, int, int]):
    num_xs = (grid_size[0] - 1) * grid_size[1] * grid_size[2]
    y_offset = num_xs
    num_ys = grid_size[0] * (grid_size[1] - 1) * grid_size[2]
    z_offset = num_xs + num_ys
    return paddle.stack(
        x=[
            flat_cube_indices[:, (0)] * grid_size[1] * grid_size[2]
            + flat_cube_indices[:, (1)] * grid_size[2]
            + flat_cube_indices[:, (2)],
            flat_cube_indices[:, (0)] * grid_size[1] * grid_size[2]
            + (flat_cube_indices[:, (1)] + 1) * grid_size[2]
            + flat_cube_indices[:, (2)],
            flat_cube_indices[:, (0)] * grid_size[1] * grid_size[2]
            + flat_cube_indices[:, (1)] * grid_size[2]
            + flat_cube_indices[:, (2)]
            + 1,
            flat_cube_indices[:, (0)] * grid_size[1] * grid_size[2]
            + (flat_cube_indices[:, (1)] + 1) * grid_size[2]
            + flat_cube_indices[:, (2)]
            + 1,
            y_offset
            + flat_cube_indices[:, (0)] * (grid_size[1] - 1) * grid_size[2]
            + flat_cube_indices[:, (1)] * grid_size[2]
            + flat_cube_indices[:, (2)],
            y_offset
            + (flat_cube_indices[:, (0)] + 1) * (grid_size[1] - 1) * grid_size[2]
            + flat_cube_indices[:, (1)] * grid_size[2]
            + flat_cube_indices[:, (2)],
            y_offset
            + flat_cube_indices[:, (0)] * (grid_size[1] - 1) * grid_size[2]
            + flat_cube_indices[:, (1)] * grid_size[2]
            + flat_cube_indices[:, (2)]
            + 1,
            y_offset
            + (flat_cube_indices[:, (0)] + 1) * (grid_size[1] - 1) * grid_size[2]
            + flat_cube_indices[:, (1)] * grid_size[2]
            + flat_cube_indices[:, (2)]
            + 1,
            z_offset
            + flat_cube_indices[:, (0)] * grid_size[1] * (grid_size[2] - 1)
            + flat_cube_indices[:, (1)] * (grid_size[2] - 1)
            + flat_cube_indices[:, (2)],
            z_offset
            + (flat_cube_indices[:, (0)] + 1) * grid_size[1] * (grid_size[2] - 1)
            + flat_cube_indices[:, (1)] * (grid_size[2] - 1)
            + flat_cube_indices[:, (2)],
            z_offset
            + flat_cube_indices[:, (0)] * grid_size[1] * (grid_size[2] - 1)
            + (flat_cube_indices[:, (1)] + 1) * (grid_size[2] - 1)
            + flat_cube_indices[:, (2)],
            z_offset
            + (flat_cube_indices[:, (0)] + 1) * grid_size[1] * (grid_size[2] - 1)
            + (flat_cube_indices[:, (1)] + 1) * (grid_size[2] - 1)
            + flat_cube_indices[:, (2)],
        ],
        axis=-1,
    )


class VoidNeRFModel(paddle.nn.Layer):
    """
    Implements the default empty space model where all queries are rendered as background.
    """

    def __init__(self, background, channel_scale=255.0):
        super().__init__()
        out_70 = paddle.create_parameter(
            shape=(paddle.to_tensor(data=np.array(background)).cast(dtype="float32") / channel_scale).shape,
            dtype=(paddle.to_tensor(data=np.array(background)).cast(dtype="float32") / channel_scale).numpy().dtype,
            default_initializer=paddle.nn.initializer.Assign(
                paddle.to_tensor(data=np.array(background)).cast(dtype="float32") / channel_scale
            ),
        )
        out_70.stop_gradient = not True
        background = out_70
        self.add_parameter("background", background)

    def forward(self, position):
        background = self.background[None]
        shape = position.shape[:-1]
        ones = [1] * (len(shape) - 1)
        n_channels = background.shape[-1]
        background = paddle.broadcast_to(
            x=background.reshape([background.shape[0], *ones, n_channels]), shape=[*shape, n_channels]
        )
        return background


@dataclass
class VolumeRange:
    t0: paddle.Tensor
    t1: paddle.Tensor
    intersected: paddle.Tensor

    def __post_init__(self):
        assert self.t0.shape == self.t1.shape == self.intersected.shape

    def partition(self, ts):
        """
        Partitions t0 and t1 into n_samples intervals.

        Args:
            ts: [batch_size, *shape, n_samples, 1]

        Return:

            lower: [batch_size, *shape, n_samples, 1] upper: [batch_size, *shape, n_samples, 1] delta: [batch_size,
            *shape, n_samples, 1]

        where
            ts \\in [lower, upper] deltas = upper - lower
        """
        mids = (ts[(...), 1:, :] + ts[(...), :-1, :]) * 0.5
        lower = paddle.concat(x=[self.t0[(...), (None), :], mids], axis=-2)
        upper = paddle.concat(x=[mids, self.t1[(...), (None), :]], axis=-2)
        delta = upper - lower
        assert lower.shape == upper.shape == delta.shape == ts.shape
        return lower, upper, delta


class BoundingBoxVolume(paddle.nn.Layer):
    """
    Axis-aligned bounding box defined by the two opposite corners.
    """

    def __init__(self, *, bbox_min, bbox_max, min_dist: float = 0.0, min_t_range: float = 0.001):
        """
        Args:
            bbox_min: the left/bottommost corner of the bounding box
            bbox_max: the other corner of the bounding box
            min_dist: all rays should start at least this distance away from the origin.
        """
        super().__init__()
        self.min_dist = min_dist
        self.min_t_range = min_t_range
        self.bbox_min = paddle.to_tensor(data=bbox_min)
        self.bbox_max = paddle.to_tensor(data=bbox_max)
        self.bbox = paddle.stack(x=[self.bbox_min, self.bbox_max])
        assert self.bbox.shape == [2, 3]
        assert min_dist >= 0.0
        assert min_t_range > 0.0

    def intersect(
        self, origin: paddle.Tensor, direction: paddle.Tensor, t0_lower: Optional[paddle.Tensor] = None, epsilon=1e-06
    ):
        """
        Args:
            origin: [batch_size, *shape, 3]
            direction: [batch_size, *shape, 3]
            t0_lower: Optional [batch_size, *shape, 1] lower bound of t0 when intersecting this volume.
            params: Optional meta parameters in case Volume is parametric
            epsilon: to stabilize calculations

        Return:
            A tuple of (t0, t1, intersected) where each has a shape [batch_size, *shape, 1]. If a ray intersects with
            the volume, `o + td` is in the volume for all t in [t0, t1]. If the volume is bounded, t1 is guaranteed to
            be on the boundary of the volume.
        """
        batch_size, *shape, _ = origin.shape
        ones = [1] * len(shape)

        bbox = self.bbox.reshape([1, *ones, 2, 3])

        def _safe_divide(a, b, epsilon=1e-06):
            return a / paddle.where(condition=b < 0, x=b - epsilon, y=b + epsilon)

        ts = _safe_divide(bbox - origin[(...), (None), :], direction[(...), (None), :], epsilon=epsilon)
        # Cases to think about:
        #
        #   1. t1 <= t0: the ray does not pass through the AABB.
        #   2. t0 < t1 <= 0: the ray intersects but the BB is behind the origin.
        #   3. t0 <= 0 <= t1: the ray starts from inside the BB
        #   4. 0 <= t0 < t1: the ray is not inside and intersects with the BB twice.
        #
        # 1 and 4 are clearly handled from t0 < t1 below.
        # Making t0 at least min_dist (>= 0) takes care of 2 and 3.
        t0 = ts.min(axis=-2).max(axis=-1, keepdim=True).clip(self.min_dist)
        t1 = ts.max(axis=-2).min(axis=-1, keepdim=True)
        assert t0.shape == t1.shape == [batch_size, *shape, 1]
        if t0_lower is not None:
            assert t0.shape == t0_lower.shape
            t0 = paddle.maximum(x=t0, y=t0_lower)
        intersected = t0 + self.min_t_range < t1
        t0 = paddle.where(condition=intersected, x=t0, y=paddle.zeros_like(x=t0))
        t1 = paddle.where(condition=intersected, x=t1, y=paddle.ones_like(x=t1))
        return VolumeRange(t0=t0, t1=t1, intersected=intersected)


class StratifiedRaySampler(paddle.nn.Layer):
    """
    Instead of fixed intervals, a sample is drawn uniformly at random from each interval.
    """

    def __init__(self, depth_mode: str = "linear"):
        """
        :param depth_mode: linear samples ts linearly in depth. harmonic ensures
            closer points are sampled more densely.
        """
        self.depth_mode = depth_mode
        assert self.depth_mode in ("linear", "geometric", "harmonic")

    def sample(self, t0: paddle.Tensor, t1: paddle.Tensor, n_samples: int, epsilon: float = 0.001) -> paddle.Tensor:
        """
        Args:
            t0: start time has shape [batch_size, *shape, 1]
            t1: finish time has shape [batch_size, *shape, 1]
            n_samples: number of ts to sample
        Return:
            sampled ts of shape [batch_size, *shape, n_samples, 1]
        """
        ones = [1] * (len(t0.shape) - 1)
        ts = paddle.linspace(start=0, stop=1, num=n_samples).reshape([*ones, n_samples]).cast(t0.dtype)
        if self.depth_mode == "linear":
            ts = t0 * (1.0 - ts) + t1 * ts
        elif self.depth_mode == "geometric":
            ts = (t0.clip(min=epsilon).log() * (1.0 - ts) + t1.clip(min=epsilon).log() * ts).exp()
        elif self.depth_mode == "harmonic":
            # The original NeRF recommends this interpolation scheme for
            # spherical scenes, but there could be some weird edge cases when
            # the observer crosses from the inner to outer volume.
            ts = 1.0 / (1.0 / t0.clip(min=epsilon) * (1.0 - ts) + 1.0 / t1.clip(min=epsilon) * ts)
        mids = 0.5 * (ts[(...), 1:] + ts[(...), :-1])
        upper = paddle.concat(x=[mids, t1], axis=-1)
        lower = paddle.concat(x=[t0, mids], axis=-1)
        # yiyi notes: add a random seed here for testing, don't forget to remove
        paddle.seed(seed=0)
        t_rand = paddle.rand(shape=ts.shape, dtype=ts.dtype)
        ts = lower + (upper - lower) * t_rand
        return ts.unsqueeze(axis=-1)


class ImportanceRaySampler(paddle.nn.Layer):
    """
    Given the initial estimate of densities, this samples more from regions/bins expected to have objects.
    """

    def __init__(
        self,
        volume_range: VolumeRange,
        ts: paddle.Tensor,
        weights: paddle.Tensor,
        blur_pool: bool = False,
        alpha: float = 1e-05,
    ):
        """
        Args:
            volume_range: the range in which a ray intersects the given volume.
            ts: earlier samples from the coarse rendering step
            weights: discretized version of density * transmittance
            blur_pool: if true, use 2-tap max + 2-tap blur filter from mip-NeRF.
            alpha: small value to add to weights.
        """
        super().__init__()
        self.volume_range = volume_range
        self.ts = ts.clone().detach()
        self.weights = weights.clone().detach()
        self.blur_pool = blur_pool
        self.alpha = alpha

    @paddle.no_grad()
    def sample(self, t0: paddle.Tensor, t1: paddle.Tensor, n_samples: int) -> paddle.Tensor:
        """
        Args:
            t0: start time has shape [batch_size, *shape, 1]
            t1: finish time has shape [batch_size, *shape, 1]
            n_samples: number of ts to sample
        Return:
            sampled ts of shape [batch_size, *shape, n_samples, 1]
        """
        lower, upper, _ = self.volume_range.partition(self.ts)
        batch_size, *shape, n_coarse_samples, _ = self.ts.shape
        weights = self.weights
        if self.blur_pool:
            padded = paddle.concat(x=[weights[(...), :1, :], weights, weights[(...), -1:, :]], axis=-2)
            maxes = paddle.maximum(x=padded[(...), :-1, :], y=padded[(...), 1:, :])
            weights = 0.5 * (maxes[(...), :-1, :] + maxes[(...), 1:, :])
        weights = weights + self.alpha
        pmf = weights / weights.sum(axis=-2, keepdim=True)
        inds = sample_pmf(pmf, n_samples)
        assert inds.shape == [batch_size, *shape, n_samples, 1]
        assert (inds >= 0).astype("bool").all() and (inds < n_coarse_samples).astype("bool").all()
        t_rand = paddle.rand(shape=inds.shape)
        lower_ = paddle.take_along_axis(arr=lower, axis=-2, indices=inds)
        upper_ = paddle.take_along_axis(arr=upper, axis=-2, indices=inds)
        ts = lower_ + (upper_ - lower_) * t_rand
        ts = paddle.sort(x=ts, axis=-2)
        return ts


@dataclass
class MeshDecoderOutput(BaseOutput):
    """
    A 3D triangle mesh with optional data at the vertices and faces.

    Args:
        verts (`paddle.Tensor` of shape `(N, 3)`):
            array of vertext coordinates
        faces (`paddle.Tensor` of shape `(N, 3)`):
            array of triangles, pointing to indices in verts.
        vertext_channels (Dict):
            vertext coordinates for each color channel
    """

    verts: paddle.Tensor
    faces: paddle.Tensor
    vertex_channels: Dict[str, paddle.Tensor]


class MeshDecoder(paddle.nn.Layer):
    """
    Construct meshes from Signed distance functions (SDFs) using marching cubes method
    """

    def __init__(self):
        super().__init__()
        cases = paddle.zeros(shape=[256, 5, 3], dtype="int64")
        masks = paddle.zeros(shape=[256, 5], dtype="bool")
        self.register_buffer(name="cases", tensor=cases)
        self.register_buffer(name="masks", tensor=masks)

    def forward(self, field: paddle.Tensor, min_point: paddle.Tensor, size: paddle.Tensor):
        """
        For a signed distance field, produce a mesh using marching cubes.

        :param field: a 3D tensor of field values, where negative values correspond
                    to the outside of the shape. The dimensions correspond to the x, y, and z directions, respectively.
        :param min_point: a tensor of shape [3] containing the point corresponding
                        to (0, 0, 0) in the field.
        :param size: a tensor of shape [3] containing the per-axis distance from the
                    (0, 0, 0) field corner and the (-1, -1, -1) field corner.
        """
        assert len(field.shape) == 3, "input must be a 3D scalar field"
        cases = self.cases
        masks = self.masks
        min_point = min_point
        size = size
        grid_size = field.shape
        grid_size_tensor = paddle.to_tensor(data=grid_size).cast(size.dtype)

        # Create bitmasks between 0 and 255 (inclusive) indicating the state
        # of the eight corners of each cube.
        bitmasks = (field > 0).cast("uint8")
        bitmasks = bitmasks[:-1, :, :] | bitmasks[1:, :, :] << 1
        bitmasks = bitmasks[:, :-1, :] | bitmasks[:, 1:, :] << 2
        bitmasks = bitmasks[:, :, :-1] | bitmasks[:, :, 1:] << 4
        # Compute corner coordinates across the entire grid.
        corner_coords = paddle.empty(shape=[*grid_size, 3], dtype=field.dtype)
        corner_coords[(range(grid_size[0])), :, :, (0)] = paddle.arange(end=grid_size[0]).astype(field.dtype)[
            :, (None), (None)
        ]
        corner_coords[:, (range(grid_size[1])), :, (1)] = paddle.arange(end=grid_size[1]).astype(field.dtype)[
            :, (None)
        ]
        corner_coords[:, :, (range(grid_size[2])), (2)] = paddle.arange(end=grid_size[2]).astype(field.dtype)
        # Compute all vertices across all edges in the grid, even though we will
        # throw some out later. We have (X-1)*Y*Z + X*(Y-1)*Z + X*Y*(Z-1) vertices.
        # These are all midpoints, and don't account for interpolation (which is
        # done later based on the used edge midpoints).
        edge_midpoints = paddle.concat(
            x=[
                ((corner_coords[:-1] + corner_coords[1:]) / 2).reshape(-1, 3),
                ((corner_coords[:, :-1] + corner_coords[:, 1:]) / 2).reshape(-1, 3),
                ((corner_coords[:, :, :-1] + corner_coords[:, :, 1:]) / 2).reshape(-1, 3),
            ],
            axis=0,
        )
        # Create a flat array of [X, Y, Z] indices for each cube.
        cube_indices = paddle.zeros(shape=[grid_size[0] - 1, grid_size[1] - 1, grid_size[2] - 1, 3], dtype="int64")
        cube_indices[(range(grid_size[0] - 1)), :, :, (0)] = paddle.arange(end=grid_size[0] - 1)[:, (None), (None)]
        cube_indices[:, (range(grid_size[1] - 1)), :, (1)] = paddle.arange(end=grid_size[1] - 1)[:, (None)]
        cube_indices[:, :, (range(grid_size[2] - 1)), (2)] = paddle.arange(end=grid_size[2] - 1)
        flat_cube_indices = cube_indices.reshape(-1, 3)
        # Create a flat array mapping each cube to 12 global edge indices.
        edge_indices = _create_flat_edge_indices(flat_cube_indices, grid_size)
        # Apply the LUT to figure out the triangles.
        flat_bitmasks = bitmasks.reshape(-1).astype(
            dtype="int64"
        )  # must cast to long for indexing to believe this not a mask
        local_tris = cases[flat_bitmasks]
        local_masks = masks[flat_bitmasks]
        # Compute the global edge indices for the triangles.
        global_tris = paddle.take_along_axis(
            arr=edge_indices, axis=1, indices=local_tris.reshape(local_tris.shape[0], -1)
        ).reshape(local_tris.shape)
        # Select the used triangles for each cube.
        selected_tris = global_tris.reshape(-1, 3)[local_masks.reshape(-1)]

        # Now we have a bunch of indices into the full list of possible vertices,
        # but we want to reduce this list to only the used vertices.
        used_vertex_indices = paddle.unique(x=selected_tris.reshape([-1]))
        used_edge_midpoints = edge_midpoints[used_vertex_indices]
        old_index_to_new_index = paddle.zeros(shape=len(edge_midpoints), dtype="int64")
        old_index_to_new_index[used_vertex_indices] = paddle.arange(end=len(used_vertex_indices)).astype("int64")
        # Rewrite the triangles to use the new indices
        faces = paddle.take_along_axis(
            arr=old_index_to_new_index, axis=0, indices=selected_tris.reshape([-1])
        ).reshape(selected_tris.shape)

        # Compute the actual interpolated coordinates corresponding to edge midpoints.
        v1 = paddle.floor(x=used_edge_midpoints).cast("int64")
        v2 = paddle.ceil(x=used_edge_midpoints).cast("int64")
        s1 = field[v1[:, (0)], v1[:, (1)], v1[:, (2)]]
        s2 = field[v2[:, (0)], v2[:, (1)], v2[:, (2)]]
        p1 = v1.astype(dtype="float32") / (grid_size_tensor - 1) * size + min_point
        p2 = v2.astype(dtype="float32") / (grid_size_tensor - 1) * size + min_point
        # The signs of s1 and s2 should be different. We want to find
        # t such that t*s2 + (1-t)*s1 = 0.
        t = (s1 / (s1 - s2))[:, (None)]
        verts = t * p2 + (1 - t) * p1
        return MeshDecoderOutput(verts=verts, faces=faces, vertex_channels=None)


@dataclass
class MLPNeRFModelOutput(BaseOutput):
    density: paddle.Tensor
    signed_distance: paddle.Tensor
    channels: paddle.Tensor
    ts: paddle.Tensor


class MLPNeRSTFModel(ModelMixin, ConfigMixin):
    @register_to_config
    def __init__(
        self,
        d_hidden: int = 256,
        n_output: int = 12,
        n_hidden_layers: int = 6,
        act_fn: str = "swish",
        insert_direction_at: int = 4,
    ):
        super().__init__()

        # Instantiate the MLP

        # Find out the dimension of encoded position and direction
        dummy = paddle.eye(num_rows=1, num_columns=3)
        d_posenc_pos = encode_position(position=dummy).shape[-1]
        d_posenc_dir = encode_direction(position=dummy).shape[-1]
        mlp_widths = [d_hidden] * n_hidden_layers
        input_widths = [d_posenc_pos] + mlp_widths
        output_widths = mlp_widths + [n_output]
        if insert_direction_at is not None:
            input_widths[insert_direction_at] += d_posenc_dir
        self.mlps = paddle.nn.LayerList(
            sublayers=[
                paddle.nn.Linear(in_features=d_in, out_features=d_out)
                for d_in, d_out in zip(input_widths, output_widths)
            ]
        )
        if act_fn == "swish":
            # self.activation = swish
            # yiyi testing:
            self.activation = lambda x: paddle.nn.functional.silu(x=x)
        else:
            raise ValueError(f"Unsupported activation function {act_fn}")
        self.sdf_activation = paddle.tanh
        self.density_activation = paddle.nn.functional.relu
        self.channel_activation = paddle.nn.functional.sigmoid

    def map_indices_to_keys(self, output):
        h_map = {
            "sdf": (0, 1),
            "density_coarse": (1, 2),
            "density_fine": (2, 3),
            "stf": (3, 6),
            "nerf_coarse": (6, 9),
            "nerf_fine": (9, 12),
        }
        mapped_output = {k: output[(...), start:end] for k, (start, end) in h_map.items()}
        return mapped_output

    def forward(self, *, position, direction, ts, nerf_level="coarse", rendering_mode="nerf"):
        h = encode_position(position)
        h_preact = h
        h_directionless = None

        for i, layer in enumerate(self.mlps):
            if i == self.config.insert_direction_at:
                h_directionless = h_preact
                h_direction = encode_direction(position, direction=direction)
                h = paddle.concat(x=[h, h_direction], axis=-1)
            h = layer(h)
            h_preact = h
            if i < len(self.mlps) - 1:
                h = self.activation(h)
        h_final = h
        if h_directionless is None:
            h_directionless = h_preact
        activation = self.map_indices_to_keys(h_final)
        if nerf_level == "coarse":
            h_density = activation["density_coarse"]
        else:
            h_density = activation["density_fine"]
        if rendering_mode == "nerf":
            if nerf_level == "coarse":
                h_channels = activation["nerf_coarse"]
            else:
                h_channels = activation["nerf_fine"]
        elif rendering_mode == "stf":
            h_channels = activation["stf"]
        density = self.density_activation(h_density)
        signed_distance = self.sdf_activation(activation["sdf"])
        channels = self.channel_activation(h_channels)

        # yiyi notes: I think signed_distance is not used
        return MLPNeRFModelOutput(density=density, signed_distance=signed_distance, channels=channels, ts=ts)


class ChannelsProj(paddle.nn.Layer):
    def __init__(self, *, vectors: int, channels: int, d_latent: int):
        super().__init__()
        self.proj = paddle.nn.Linear(in_features=d_latent, out_features=vectors * channels)
        self.norm = paddle.nn.LayerNorm(normalized_shape=channels)
        self.d_latent = d_latent
        self.vectors = vectors
        self.channels = channels

    def forward(self, x: paddle.Tensor) -> paddle.Tensor:
        x_bvd = x
        w_vcd = self.proj.weight.reshape([self.vectors, self.channels, self.d_latent])

        b_vc = self.proj.bias.reshape([1, self.vectors, self.channels])
        h = paddle.einsum("bvd,vcd->bvc", x_bvd, w_vcd)
        h = self.norm(h)
        h = h + b_vc
        return h


class ShapEParamsProjModel(ModelMixin, ConfigMixin):
    """
    project the latent representation of a 3D asset to obtain weights of a multi-layer perceptron (MLP).

    For more details, see the original paper:
    """

    @register_to_config
    def __init__(
        self,
        *,
        param_names: Tuple[str] = (
            "nerstf.mlp.0.weight",
            "nerstf.mlp.1.weight",
            "nerstf.mlp.2.weight",
            "nerstf.mlp.3.weight",
        ),
        param_shapes: Tuple[Tuple[int]] = ((256, 93), (256, 256), (256, 256), (256, 256)),
        d_latent: int = 1024
    ):
        super().__init__()

        # check inputs
        if len(param_names) != len(param_shapes):
            raise ValueError("Must provide same number of `param_names` as `param_shapes`")
        self.projections = paddle.nn.LayerDict(sublayers={})
        for k, (vectors, channels) in zip(param_names, param_shapes):
            self.projections[_sanitize_name(k)] = ChannelsProj(vectors=vectors, channels=channels, d_latent=d_latent)

    def forward(self, x: paddle.Tensor):
        out = {}
        start = 0
        for k, shape in zip(self.config.param_names, self.config.param_shapes):
            vectors, _ = shape
            end = start + vectors
            x_bvd = x[:, start:end]
            out[k] = self.projections[_sanitize_name(k)](x_bvd).reshape([len(x), *shape])
            start = end
        return out


class ShapERenderer(ModelMixin, ConfigMixin):
    @register_to_config
    def __init__(
        self,
        *,
        param_names: Tuple[str] = (
            "nerstf.mlp.0.weight",
            "nerstf.mlp.1.weight",
            "nerstf.mlp.2.weight",
            "nerstf.mlp.3.weight",
        ),
        param_shapes: Tuple[Tuple[int]] = ((256, 93), (256, 256), (256, 256), (256, 256)),
        d_latent: int = 1024,
        d_hidden: int = 256,
        n_output: int = 12,
        n_hidden_layers: int = 6,
        act_fn: str = "swish",
        insert_direction_at: int = 4,
        background: Tuple[float] = (255.0, 255.0, 255.0)
    ):
        super().__init__()
        self.params_proj = ShapEParamsProjModel(param_names=param_names, param_shapes=param_shapes, d_latent=d_latent)
        self.mlp = MLPNeRSTFModel(d_hidden, n_output, n_hidden_layers, act_fn, insert_direction_at)
        self.void = VoidNeRFModel(background=background, channel_scale=255.0)
        self.volume = BoundingBoxVolume(bbox_max=[1.0, 1.0, 1.0], bbox_min=[-1.0, -1.0, -1.0])
        self.mesh_decoder = MeshDecoder()

    @paddle.no_grad()
    def render_rays(self, rays, sampler, n_samples, prev_model_out=None, render_with_direction=False):
        """
        Perform volumetric rendering over a partition of possible t's in the union of rendering volumes (written below
        with some abuse of notations)

            C(r) := sum(
                transmittance(t[i]) * integrate(
                    lambda t: density(t) * channels(t) * transmittance(t), [t[i], t[i + 1]],
                ) for i in range(len(parts))
            ) + transmittance(t[-1]) * void_model(t[-1]).channels

        where

        1) transmittance(s) := exp(-integrate(density, [t[0], s])) calculates the probability of light passing through
        the volume specified by [t[0], s]. (transmittance of 1 means light can pass freely) 2) density and channels are
        obtained by evaluating the appropriate part.model at time t. 3) [t[i], t[i + 1]] is defined as the range of t
        where the ray intersects (parts[i].volume \\ union(part.volume for part in parts[:i])) at the surface of the
        shell (if bounded). If the ray does not intersect, the integral over this segment is evaluated as 0 and
        transmittance(t[i + 1]) := transmittance(t[i]). 4) The last term is integration to infinity (e.g. [t[-1],
        math.inf]) that is evaluated by the void_model (i.e. we consider this space to be empty).

        args:
            rays: [batch_size x ... x 2 x 3] origin and direction. sampler: disjoint volume integrals. n_samples:
            number of ts to sample. prev_model_outputs: model outputs from the previous rendering step, including

        :return: A tuple of
            - `channels`
            - A importance samplers for additional fine-grained rendering
            - raw model output
        """
        origin, direction = rays[(...), (0), :], rays[(...), (1), :]

        # Integrate over [t[i], t[i + 1]]

        # 1 Intersect the rays with the current volume and sample ts to integrate along.
        vrange = self.volume.intersect(origin, direction, t0_lower=None)
        ts = sampler.sample(vrange.t0, vrange.t1, n_samples)
        ts = ts.cast(rays.dtype)
        if prev_model_out is not None:
            # Append the previous ts now before fprop because previous
            # rendering used a different model and we can't reuse the output.
            ts = paddle.sort(x=paddle.concat(x=[ts, prev_model_out.ts], axis=-2), axis=-2)
            # paddle.argsort(x=paddle.concat(x=[ts, prev_model_out.ts], axis=-2), axis=-2),
        batch_size, *_shape, _t0_dim = vrange.t0.shape
        _, *ts_shape, _ts_dim = ts.shape
        # 2. Get the points along the ray and query the model
        directions = paddle.broadcast_to(x=direction.unsqueeze(axis=-2), shape=[batch_size, *ts_shape, 3])
        positions = origin.unsqueeze(axis=-2) + ts * directions
        directions = directions.cast(self.mlp.dtype)
        positions = positions.cast(self.mlp.dtype)
        optional_directions = directions if render_with_direction else None

        model_out = self.mlp(
            position=positions,
            direction=optional_directions,
            ts=ts,
            nerf_level="coarse" if prev_model_out is None else "fine",
        )
        # 3. Integrate the model results
        channels, weights, transmittance = integrate_samples(
            vrange, model_out.ts, model_out.density, model_out.channels
        )
        # 4. Clean up results that do not intersect with the volume.
        transmittance = paddle.where(
            condition=vrange.intersected, x=transmittance, y=paddle.ones_like(x=transmittance)
        )
        channels = paddle.where(condition=vrange.intersected, x=channels, y=paddle.zeros_like(x=channels))
        # 5. integration to infinity (e.g. [t[-1], math.inf]) that is evaluated by the void_model (i.e. we consider this space to be empty).
        channels = channels + transmittance * self.void(origin)
        weighted_sampler = ImportanceRaySampler(vrange, ts=model_out.ts, weights=weights)
        return channels, weighted_sampler, model_out

    @paddle.no_grad()
    def decode_to_image(
        self, latents, size: int = 64, ray_batch_size: int = 4096, n_coarse_samples=64, n_fine_samples=128
    ):
        # project the the paramters from the generated latents
        projected_params = self.params_proj(latents)

        # update the mlp layers of the renderer
        for name, param in self.mlp.state_dict().items():
            if f"nerstf.{name}" in projected_params.keys():
                paddle.assign(projected_params[f"nerstf.{name}"].squeeze(axis=0), output=param)

        # create cameras object
        camera = create_pan_cameras(size)
        rays = camera.camera_rays
        n_batches = rays.shape[1] // ray_batch_size
        coarse_sampler = StratifiedRaySampler()
        images = []
        for idx in range(n_batches):
            rays_batch = rays[:, idx * ray_batch_size : (idx + 1) * ray_batch_size]
            # render rays with coarse, stratified samples.
            _, fine_sampler, coarse_model_out = self.render_rays(rays_batch, coarse_sampler, n_coarse_samples)
            # Then, render with additional importance-weighted ray samples.
            channels, _, _ = self.render_rays(
                rays_batch, fine_sampler, n_fine_samples, prev_model_out=coarse_model_out
            )
            images.append(channels)
        images = paddle.concat(x=images, axis=1)
        images = images.reshape([*camera.shape, camera.height, camera.width, -1]).squeeze(axis=0)
        return images

    @paddle.no_grad()
    def decode_to_mesh(
        self, latents, grid_size: int = 128, query_batch_size: int = 4096, texture_channels: Tuple = ("R", "G", "B")
    ):
        # 1. project the the paramters from the generated latents
        projected_params = self.params_proj(latents)

        # 2. update the mlp layers of the renderer
        for name, param in self.mlp.state_dict().items():
            if f"nerstf.{name}" in projected_params.keys():
                paddle.assign(projected_params[f"nerstf.{name}"].squeeze(axis=0), output=param)

        # 3. decoding with STF rendering
        # 3.1 query the SDF values at vertices along a regular 128**3 grid

        query_points = volume_query_points(self.volume, grid_size)
        query_positions = query_points[None].tile(repeat_times=[1, 1, 1]).cast(dtype=self.mlp.dtype)
        fields = []
        for idx in range(0, query_positions.shape[1], query_batch_size):
            query_batch = query_positions[:, idx : idx + query_batch_size]
            model_out = self.mlp(
                position=query_batch, direction=None, ts=None, nerf_level="fine", rendering_mode="stf"
            )
            fields.append(model_out.signed_distance)

        # predicted SDF values
        fields = paddle.concat(x=fields, axis=1)
        fields = fields.astype(dtype="float32")
        assert (
            len(fields.shape) == 3 and fields.shape[-1] == 1
        ), f"expected [meta_batch x inner_batch] SDF results, but got {fields.shape}"

        # create grid 128 x 128 x 128
        # - force a negative border around the SDFs to close off all the models.
        fields = fields.reshape(1, *([grid_size] * 3))
        full_grid = paddle.zeros(shape=[1, grid_size + 2, grid_size + 2, grid_size + 2], dtype=fields.dtype)
        full_grid.fill_(value=-1.0)
        full_grid[:, 1:-1, 1:-1, 1:-1] = fields
        fields = full_grid

        # apply a differentiable implementation of Marching Cubes to construct meshs
        raw_meshes = []
        mesh_mask = []
        for field in fields:
            raw_mesh = self.mesh_decoder(field, self.volume.bbox_min, self.volume.bbox_max - self.volume.bbox_min)
            mesh_mask.append(True)
            raw_meshes.append(raw_mesh)
        mesh_mask = paddle.to_tensor(data=mesh_mask)
        max_vertices = max(len(m.verts) for m in raw_meshes)

        # 3.2. query the texture color head at each vertex of the resulting mesh.
        texture_query_positions = paddle.stack(
            x=[m.verts[paddle.arange(start=0, end=max_vertices) % len(m.verts)] for m in raw_meshes], axis=0
        )
        texture_query_positions = texture_query_positions.cast(dtype=self.mlp.dtype)
        textures = []
        for idx in range(0, texture_query_positions.shape[1], query_batch_size):
            query_batch = texture_query_positions[:, idx : idx + query_batch_size]
            texture_model_out = self.mlp(
                position=query_batch, direction=None, ts=None, nerf_level="fine", rendering_mode="stf"
            )
            textures.append(texture_model_out.channels)

        # predict texture color
        textures = paddle.concat(x=textures, axis=1)
        textures = _convert_srgb_to_linear(textures)
        textures = textures.astype(dtype="float32")

        # 3.3 augument the mesh with texture data
        assert len(textures.shape) == 3 and textures.shape[-1] == len(
            texture_channels
        ), f"expected [meta_batch x inner_batch x texture_channels] field results, but got {textures.shape}"
        for m, texture in zip(raw_meshes, textures):
            texture = texture[: len(m.verts)]
            m.vertex_channels = dict(zip(texture_channels, texture.unbind(axis=-1)))
        return raw_meshes[0]<|MERGE_RESOLUTION|>--- conflicted
+++ resolved
@@ -40,16 +40,11 @@
     """
     *shape, support_size, last_dim = pmf.shape
     assert last_dim == 1
-<<<<<<< HEAD
-    cdf = paddle.cumsum(x=pmf.reshape([-1, support_size]), axis=1).cast("float32")
-    inds = paddle.searchsorted(sorted_sequence=cdf, values=paddle.rand(shape=[cdf.shape[0], n_samples]))
-=======
     cdf = paddle.cumsum(x=pmf.reshape([-1, support_size]), axis=1)
     inds = paddle.searchsorted(
         sorted_sequence=cdf.cast(paddle.float32),
         values=paddle.rand(shape=[cdf.shape[0], n_samples]).cast(paddle.float32),
     )
->>>>>>> 8a47afd1
     return inds.reshape([*shape, n_samples, 1]).clip(min=0, max=support_size - 1)
 
 
