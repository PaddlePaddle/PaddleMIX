--- conflicted
+++ resolved
@@ -257,29 +257,8 @@
         _import_structure,
         module_spec=__spec__,
     )
-<<<<<<< HEAD
-    from .pipeline_fastdeploy_stable_diffusion_mega import (
-        FastDeployStableDiffusionMegaPipeline,
-    )
-
-from .pipeline_paddleinfer_cycle_diffusion import PaddleInferCycleDiffusionPipeline
-from .pipeline_paddleinfer_stable_diffusion import PaddleInferStableDiffusionPipeline
-from .pipeline_paddleinfer_stable_diffusion_img2img import (
-    PaddleInferStableDiffusionImg2ImgPipeline,
-)
-from .pipeline_paddleinfer_stable_diffusion_inpaint import (
-    PaddleInferStableDiffusionInpaintPipeline,
-)
-from .pipeline_paddleinfer_stable_diffusion_inpaint_legacy import (
-    PaddleInferStableDiffusionInpaintPipelineLegacy,
-)
-from .pipeline_paddleinfer_stable_diffusion_mega import (
-    PaddleInferStableDiffusionMegaPipeline,
-)
-=======
 
     for name, value in _dummy_objects.items():
         setattr(sys.modules[__name__], name, value)
     for name, value in _additional_imports.items():
-        setattr(sys.modules[__name__], name, value)
->>>>>>> 2ca53f20
+        setattr(sys.modules[__name__], name, value)