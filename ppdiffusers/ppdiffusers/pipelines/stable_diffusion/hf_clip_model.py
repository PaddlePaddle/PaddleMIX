# coding=utf-8
# Copyright 2021 The OpenAI Team Authors and The HuggingFace Team. All rights reserved.
#
# Licensed under the Apache License, Version 2.0 (the "License");
# you may not use this file except in compliance with the License.
# You may obtain a copy of the License at
#
#     http://www.apache.org/licenses/LICENSE-2.0
#
# Unless required by applicable law or agreed to in writing, software
# distributed under the License is distributed on an "AS IS" BASIS,
# WITHOUT WARRANTIES OR CONDITIONS OF ANY KIND, either express or implied.
# See the License for the specific language governing permissions and
# limitations under the License.
""" HF & Paddle CLIP model."""

import os
from dataclasses import dataclass
from typing import Any, Optional, Tuple, Union

import numpy as np
import paddle
import paddle.nn.functional as F
from paddle import nn
from paddle.distributed.fleet.utils import recompute

from paddlenlp.transformers.activations import ACT2FN
from paddlenlp.transformers.clip.configuration import (
    CLIPConfig,
    CLIPTextConfig,
    CLIPVisionConfig, )
from paddlenlp.transformers.model_outputs import (
    BaseModelOutput,
    BaseModelOutputWithPooling,
    ModelOutput, )
from paddlenlp.transformers.model_utils import PretrainedModel
from ppdiffusers.initializer import normal_, ones_
from functools import partial

CLIP_PRETRAINED_MODEL_ARCHIVE_LIST = [
    "openai/clip-vit-base-patch32",
    # See all CLIP models at https://huggingface.co/models?filter=clip
]


def finfo(dtype: paddle.dtype=None):
    if dtype is None:
        dtype = paddle.get_default_dtype()

    if dtype in [paddle.bfloat16, "bfloat16"]:
        # Numpy do not support `np.finfo(np.uint16)`, so try to construct a finfo object to fetch min value
        class BFloatFInfo:
            min = -3.3895313892515355e38

        return BFloatFInfo
    if dtype in [paddle.float32, "float32"]:
        return np.finfo(np.float32)
    if dtype in [paddle.float16, "float16"]:
        return np.finfo(np.float16)
    if dtype in [paddle.float64, "float64"]:
        return np.finfo(np.float64)


def Parameter(data: paddle.Tensor, requires_grad=True):
    tensor = paddle.create_parameter(
        data.shape,
        dtype=data.dtype,
        default_initializer=nn.initializer.Assign(data))
    if not requires_grad:
        tensor.stop_gradient = True
    return tensor


class TorchLinear(nn.Layer):
    """
    Same as paddle.layer.Linear, except weight matrix is stored as [out_features, in_features] (same as torch),
    instead of [in_features, out_features]
    """

    def __init__(
            self,
            in_features,
            out_features,
            weight_attr=None,
            bias_attr=None,
            name=None,
            bias=None, ):
        super().__init__()
        self._dtype = self._helper.get_default_dtype()
        self._weight_attr = weight_attr
        if bias is not None:
            bias_attr = bias
        self._bias_attr = bias_attr
        self.in_features = in_features
        self.out_features = out_features
        self.weight = self.create_parameter(
            shape=[out_features, in_features
                   ],  # regular linear has shape [in_features, out_features]
            attr=self._weight_attr,
            dtype=self._dtype,
            is_bias=False, )
        self.bias = self.create_parameter(
            shape=[out_features],
            attr=self._bias_attr,
            dtype=self._dtype,
            is_bias=True, )
        self.name = name

    def forward(self, input):
        out = F.linear(
            x=input, weight=self.weight.T, bias=self.bias, name=self.name)
        return out

    def extra_repr(self):
        name_str = ", name={}".format(self.name) if self.name else ""
        return "in_features={}, out_features={}, dtype={}{}".format(
            self.weight.shape[1], self.weight.shape[0], self._dtype, name_str)


def str2bool(v):
<<<<<<< HEAD
=======
    if isinstance(v, bool):
        return v
    if not isinstance(v, str):
        v = str(v)
>>>>>>> 6a75d160
    if v.lower() in ("yes", "true", "t", "y", "1"):
        return True
    elif v.lower() in ("no", "false", "f", "n", "0"):
        return False
    else:
<<<<<<< HEAD
        raise ValueError("Unsupported value encountered.")
=======
        raise ValueError("Not supported value: {}".format(v))
>>>>>>> 6a75d160


if str2bool(os.getenv("USE_TORCH_LINEAR", "no")):
    LinearClass = TorchLinear
else:
    LinearClass = nn.Linear


def masked_fill(x, mask, value):
    y = paddle.full(x.shape, value, x.dtype)
    return paddle.where(mask, y, x)


def _expand_mask(mask: paddle.Tensor, dtype, tgt_len: Optional[int]=None):
    """
    Expands attention_mask from `[bsz, seq_len]` to `[bsz, 1, tgt_seq_len, src_seq_len]`.
    """
    bsz, src_len = mask.shape
    tgt_len = tgt_len if tgt_len is not None else src_len

    expanded_mask = mask[:, None, None, :].expand(
        [bsz, 1, tgt_len, src_len]).cast(dtype)

    inverted_mask = 1.0 - expanded_mask

    return masked_fill(inverted_mask,
                       inverted_mask.cast(paddle.bool), finfo(dtype).min)


# contrastive loss function, adapted from
# https://sachinruk.github.io/blog/pypaddle/pypaddle%20lightning/loss%20function/gpu/2021/03/07/CLIP.html
def contrastive_loss(logits: paddle.Tensor) -> paddle.Tensor:
    return F.cross_entropy(logits, paddle.arange(len(logits)))


def clip_loss(similarity: paddle.Tensor) -> paddle.Tensor:
    caption_loss = contrastive_loss(similarity)
    image_loss = contrastive_loss(similarity.t())
    return (caption_loss + image_loss) / 2.0


@dataclass
class HFCLIPVisionModelOutput(ModelOutput):
    """
    Base class for vision model's outputs that also contains image embeddings of the pooling of the last hidden states.

    Args:
        image_embeds (`paddle.Tensor` of shape `(batch_size, output_dim)` *optional* returned when model is initialized with `with_projection=True`):
            The image embeddings obtained by applying the projection layer to the pooler_output.
        last_hidden_state (`paddle.Tensor` of shape `(batch_size, sequence_length, hidden_size)`):
            Sequence of hidden-states at the output of the last layer of the model.
        hidden_states (`tuple(paddle.Tensor)`, *optional*, returned when `output_hidden_states=True` is passed or when `config.output_hidden_states=True`):
            Tuple of `paddle.Tensor` (one for the output of the embeddings, if the model has an embedding layer, +
            one for the output of each layer) of shape `(batch_size, sequence_length, hidden_size)`.

            Hidden-states of the model at the output of each layer plus the optional initial embedding outputs.
        attentions (`tuple(paddle.Tensor)`, *optional*, returned when `output_attentions=True` is passed or when `config.output_attentions=True`):
            Tuple of `paddle.Tensor` (one for each layer) of shape `(batch_size, num_heads, sequence_length,
            sequence_length)`.

            Attentions weights after the attention softmax, used to compute the weighted average in the self-attention
            heads.
    """

    image_embeds: Optional[paddle.Tensor] = None
    last_hidden_state: paddle.Tensor = None
    hidden_states: Optional[Tuple[paddle.Tensor]] = None
    attentions: Optional[Tuple[paddle.Tensor]] = None


@dataclass
class HFCLIPTextModelOutput(ModelOutput):
    """
    Base class for text model's outputs that also contains a pooling of the last hidden states.

    Args:
        text_embeds (`paddle.Tensor` of shape `(batch_size, output_dim)` *optional* returned when model is initialized with `with_projection=True`):
            The text embeddings obtained by applying the projection layer to the pooler_output.
        last_hidden_state (`paddle.Tensor` of shape `(batch_size, sequence_length, hidden_size)`):
            Sequence of hidden-states at the output of the last layer of the model.
        hidden_states (`tuple(paddle.Tensor)`, *optional*, returned when `output_hidden_states=True` is passed or when `config.output_hidden_states=True`):
            Tuple of `paddle.Tensor` (one for the output of the embeddings, if the model has an embedding layer, +
            one for the output of each layer) of shape `(batch_size, sequence_length, hidden_size)`.

            Hidden-states of the model at the output of each layer plus the optional initial embedding outputs.
        attentions (`tuple(paddle.Tensor)`, *optional*, returned when `output_attentions=True` is passed or when `config.output_attentions=True`):
            Tuple of `paddle.Tensor` (one for each layer) of shape `(batch_size, num_heads, sequence_length,
            sequence_length)`.

            Attentions weights after the attention softmax, used to compute the weighted average in the self-attention
            heads.
    """

    text_embeds: Optional[paddle.Tensor] = None
    last_hidden_state: paddle.Tensor = None
    hidden_states: Optional[Tuple[paddle.Tensor]] = None
    attentions: Optional[Tuple[paddle.Tensor]] = None


@dataclass
class HFCLIPOutput(ModelOutput):
    """
    Args:
        loss (`paddle.Tensor` of shape `(1,)`, *optional*, returned when `return_loss` is `True`):
            Contrastive loss for image-text similarity.
        logits_per_image:(`paddle.Tensor` of shape `(image_batch_size, text_batch_size)`):
            The scaled dot product scores between `image_embeds` and `text_embeds`. This represents the image-text
            similarity scores.
        logits_per_text:(`paddle.Tensor` of shape `(text_batch_size, image_batch_size)`):
            The scaled dot product scores between `text_embeds` and `image_embeds`. This represents the text-image
            similarity scores.
        text_embeds(`paddle.Tensor` of shape `(batch_size, output_dim`):
            The text embeddings obtained by applying the projection layer to the pooled output of [`CLIPTextModel`].
        image_embeds(`paddle.Tensor` of shape `(batch_size, output_dim`):
            The image embeddings obtained by applying the projection layer to the pooled output of [`CLIPVisionModel`].
        text_model_output(`BaseModelOutputWithPooling`):
            The output of the [`CLIPTextModel`].
        vision_model_output(`BaseModelOutputWithPooling`):
            The output of the [`CLIPVisionModel`].
    """

    loss: Optional[paddle.Tensor] = None
    logits_per_image: paddle.Tensor = None
    logits_per_text: paddle.Tensor = None
    text_embeds: paddle.Tensor = None
    image_embeds: paddle.Tensor = None
    text_model_output: BaseModelOutputWithPooling = None
    vision_model_output: BaseModelOutputWithPooling = None

    def to_tuple(self) -> Tuple[Any]:
        return tuple(self[k]
                     if k not in ["text_model_output", "vision_model_output"]
                     else getattr(self, k).to_tuple() for k in self.keys())


class HFCLIPVisionEmbeddings(nn.Layer):
    def __init__(self, config: CLIPVisionConfig):
        super().__init__()
        self.config = config
        self.embed_dim = config.hidden_size
        self.image_size = config.image_size
        self.patch_size = config.patch_size

        self.class_embedding = Parameter(paddle.randn((self.embed_dim, )))

        self.patch_embedding = nn.Conv2D(
            in_channels=config.num_channels,
            out_channels=self.embed_dim,
            kernel_size=self.patch_size,
            stride=self.patch_size,
            bias_attr=False, )

        self.num_patches = (self.image_size // self.patch_size)**2
        self.num_positions = self.num_patches + 1
        self.position_embedding = nn.Embedding(self.num_positions,
                                               self.embed_dim)
        self.register_buffer(
            "position_ids",
            paddle.arange(self.num_positions).expand(
                (1, -1), dtype="int64"),
            persistable=False)

    def forward(self, pixel_values: paddle.Tensor) -> paddle.Tensor:
        batch_size = pixel_values.shape[0]
        target_dtype = self.patch_embedding.weight.dtype
        patch_embeds = self.patch_embedding(
            pixel_values.cast(target_dtype))  # shape = [*, width, grid, grid]
        patch_embeds = patch_embeds.flatten(2).transpose([0, 2, 1])

        class_embeds = self.class_embedding.expand([batch_size, 1, -1])
        embeddings = paddle.concat([class_embeds, patch_embeds], axis=1)
        embeddings = embeddings + self.position_embedding(self.position_ids)
        return embeddings


class HFCLIPTextEmbeddings(nn.Layer):
    def __init__(self, config: CLIPTextConfig):
        super().__init__()
        embed_dim = config.hidden_size

        self.token_embedding = nn.Embedding(config.vocab_size, embed_dim)
        self.position_embedding = nn.Embedding(config.max_position_embeddings,
                                               embed_dim)

        # position_ids (1, len position emb) is contiguous in memory and exported when serialized
        self.register_buffer(
            "position_ids",
            paddle.arange(
                config.max_position_embeddings, dtype="int64").expand((1, -1)),
            persistable=False, )

    def forward(
            self,
            input_ids: Optional[paddle.Tensor]=None,
            position_ids: Optional[paddle.Tensor]=None,
            inputs_embeds: Optional[paddle.Tensor]=None, ) -> paddle.Tensor:
        seq_length = input_ids.shape[
            -1] if input_ids is not None else inputs_embeds.shape[-2]

        if position_ids is None:
            position_ids = self.position_ids[:, :seq_length]

        if inputs_embeds is None:
            inputs_embeds = self.token_embedding(input_ids)

        position_embeddings = self.position_embedding(position_ids)
        embeddings = inputs_embeds + position_embeddings

        return embeddings


class HFCLIPAttention(nn.Layer):
    """Multi-headed attention from 'Attention Is All You Need' paper"""

    def __init__(self, config):
        super().__init__()
        self.config = config
        self.embed_dim = config.hidden_size
        self.num_heads = config.num_attention_heads
        self.head_dim = self.embed_dim // self.num_heads
        if self.head_dim * self.num_heads != self.embed_dim:
            raise ValueError(
                f"embed_dim must be divisible by num_heads (got `embed_dim`: {self.embed_dim} and `num_heads`:"
                f" {self.num_heads}).")
        self.scale = self.head_dim**-0.5
        self.dropout = config.attention_dropout

        self.k_proj = LinearClass(self.embed_dim, self.embed_dim)
        self.v_proj = LinearClass(self.embed_dim, self.embed_dim)
        self.q_proj = LinearClass(self.embed_dim, self.embed_dim)
        self.out_proj = LinearClass(self.embed_dim, self.embed_dim)

    def _shape(self, tensor: paddle.Tensor, seq_len: int, bsz: int):
        return tensor.reshape(
            [bsz, seq_len, self.num_heads, self.head_dim]).transpose(
                [0, 2, 1, 3])

    def forward(
            self,
            hidden_states: paddle.Tensor,
            attention_mask: Optional[paddle.Tensor]=None,
            causal_attention_mask: Optional[paddle.Tensor]=None,
            output_attentions: Optional[bool]=False, ) -> Tuple[
                paddle.Tensor, Optional[paddle.Tensor], Optional[Tuple[
                    paddle.Tensor]]]:
        """Input shape: Batch x Time x Channel"""

        bsz, tgt_len, embed_dim = hidden_states.shape

        # get query proj
        query_states = self.q_proj(hidden_states) * self.scale
        key_states = self._shape(self.k_proj(hidden_states), -1, bsz)
        value_states = self._shape(self.v_proj(hidden_states), -1, bsz)

        proj_shape = (bsz * self.num_heads, -1, self.head_dim)
        query_states = self._shape(query_states, tgt_len,
                                   bsz).reshape(proj_shape)
        key_states = key_states.reshape(proj_shape)
        value_states = value_states.reshape(proj_shape)

        src_len = key_states.shape[1]
        attn_weights = paddle.matmul(query_states, key_states, transpose_y=True)

        if attn_weights.shape != [bsz * self.num_heads, tgt_len, src_len]:
            raise ValueError(
                f"Attention weights should be of size {[bsz * self.num_heads, tgt_len, src_len]}, but is"
                f" {attn_weights.shape}")

        # apply the causal_attention_mask first
        if causal_attention_mask is not None:
            if causal_attention_mask.shape != [bsz, 1, tgt_len, src_len]:
                raise ValueError(
                    f"Attention mask should be of size {[bsz, 1, tgt_len, src_len]}, but is"
                    f" {causal_attention_mask.shape}")
            attn_weights = attn_weights.reshape(
                [bsz, self.num_heads, tgt_len, src_len]) + causal_attention_mask
            attn_weights = attn_weights.reshape(
                [bsz * self.num_heads, tgt_len, src_len])

        if attention_mask is not None:
            if attention_mask.shape != [bsz, 1, tgt_len, src_len]:
                raise ValueError(
                    f"Attention mask should be of size {[bsz, 1, tgt_len, src_len]}, but is {attention_mask.shape}"
                )
            attn_weights = attn_weights.reshape(
                [bsz, self.num_heads, tgt_len, src_len]) + attention_mask
            attn_weights = attn_weights.reshape(
                [bsz * self.num_heads, tgt_len, src_len])

        attn_weights = F.softmax(attn_weights, axis=-1)

        if output_attentions:
            # this operation is a bit akward, but it's required to
            # make sure that attn_weights keeps its gradient.
            # In order to do so, attn_weights have to reshaped
            # twice and have to be reused in the following
            attn_weights_reshaped = attn_weights.reshape(
                [bsz, self.num_heads, tgt_len, src_len])
            attn_weights = attn_weights_reshaped.reshape(
                [bsz * self.num_heads, tgt_len, src_len])
        else:
            attn_weights_reshaped = None

        attn_probs = F.dropout(
            attn_weights, p=self.dropout, training=self.training)

        attn_output = paddle.matmul(attn_probs, value_states)

        if attn_output.shape != [bsz * self.num_heads, tgt_len, self.head_dim]:
            raise ValueError(
                f"`attn_output` should be of size {[bsz, self.num_heads, tgt_len, self.head_dim]}, but is"
                f" {attn_output.shape}")

        attn_output = attn_output.reshape(
            [bsz, self.num_heads, tgt_len, self.head_dim])
        attn_output = attn_output.transpose([0, 2, 1, 3])
        attn_output = attn_output.reshape([bsz, tgt_len, embed_dim])

        attn_output = self.out_proj(attn_output)

        return attn_output, attn_weights_reshaped


class HFCLIPMLP(nn.Layer):
    def __init__(self, config: CLIPTextConfig):
        super().__init__()
        self.config = config
        self.activation_fn = ACT2FN[config.hidden_act]
        self.fc1 = LinearClass(config.hidden_size, config.intermediate_size)
        self.fc2 = LinearClass(config.intermediate_size, config.hidden_size)

    def forward(self, hidden_states: paddle.Tensor) -> paddle.Tensor:
        hidden_states = self.fc1(hidden_states)
        hidden_states = self.activation_fn(hidden_states)
        hidden_states = self.fc2(hidden_states)
        return hidden_states


class HFCLIPEncoderLayer(nn.Layer):
    def __init__(self, config: CLIPTextConfig):
        super().__init__()
        self.embed_dim = config.hidden_size
        self.self_attn = HFCLIPAttention(config)
        self.layer_norm1 = nn.LayerNorm(
            self.embed_dim, epsilon=config.layer_norm_eps)
        self.mlp = HFCLIPMLP(config)
        self.layer_norm2 = nn.LayerNorm(
            self.embed_dim, epsilon=config.layer_norm_eps)

    def forward(
            self,
            hidden_states: paddle.Tensor,
            attention_mask: paddle.Tensor,
            causal_attention_mask: paddle.Tensor,
            output_attentions: Optional[bool]=False, ) -> Tuple[paddle.Tensor]:
        """
        Args:
            hidden_states (`paddle.Tensor`): input to the layer of shape `(batch, seq_len, embed_dim)`
            attention_mask (`paddle.Tensor`): attention mask of size
                `(batch, 1, tgt_len, src_len)` where padding elements are indicated by very large negative values.
                `(config.encoder_attention_heads,)`.
            output_attentions (`bool`, *optional*):
                Whether or not to return the attentions tensors of all attention layers. See `attentions` under
                returned tensors for more detail.
        """
        residual = hidden_states

        hidden_states = self.layer_norm1(hidden_states)
        hidden_states, attn_weights = self.self_attn(
            hidden_states=hidden_states,
            attention_mask=attention_mask,
            causal_attention_mask=causal_attention_mask,
            output_attentions=output_attentions, )
        hidden_states = residual + hidden_states

        residual = hidden_states
        hidden_states = self.layer_norm2(hidden_states)
        hidden_states = self.mlp(hidden_states)
        hidden_states = residual + hidden_states

        outputs = (hidden_states, )

        if output_attentions:
            outputs += (attn_weights, )

        return outputs


class HFCLIPPretrainedModel(PretrainedModel):
    """
    An abstract class to handle weights initialization and a simple interface for downloading and loading pretrained
    models.
    """

    config_class = CLIPConfig
    base_model_prefix = "clip"
    supports_gradient_checkpointing = True

    @paddle.no_grad()
    def _init_weights(self, module):
        """Initialize the weights"""
        factor = self.config.initializer_factor
        if isinstance(module, HFCLIPTextEmbeddings):
            normal_(module.token_embedding.weight, mean=0.0, std=factor * 0.02)
            normal_(
                module.position_embedding.weight, mean=0.0, std=factor * 0.02)
        elif isinstance(module, HFCLIPVisionEmbeddings):
            factor = self.config.initializer_factor
            normal_(
                module.class_embedding,
                mean=0.0,
                std=module.embed_dim**-0.5 * factor)
            normal_(
                module.patch_embedding.weight,
                std=module.config.initializer_range * factor)
            normal_(
                module.position_embedding.weight,
                std=module.config.initializer_range * factor)
        elif isinstance(module, HFCLIPAttention):
            factor = self.config.initializer_factor
            in_proj_std = (module.embed_dim**-0.5) * (
                (2 * module.config.num_hidden_layers)**-0.5) * factor
            out_proj_std = (module.embed_dim**-0.5) * factor
            normal_(module.q_proj.weight, std=in_proj_std)
            normal_(module.k_proj.weight, std=in_proj_std)
            normal_(module.v_proj.weight, std=in_proj_std)
            normal_(module.out_proj.weight, std=out_proj_std)
        elif isinstance(module, HFCLIPMLP):
            factor = self.config.initializer_factor
            in_proj_std = ((module.config.hidden_size**-0.5) * (
                (2 * module.config.num_hidden_layers)**-0.5) * factor)
            fc_std = (2 * module.config.hidden_size)**-0.5 * factor
            normal_(module.fc1.weight, std=fc_std)
            normal_(module.fc2.weight, std=in_proj_std)
        elif isinstance(module, HFCLIPModel):
            normal_(
                module.text_projection.weight,
                std=module.text_embed_dim
                **-0.5 * self.config.initializer_factor, )
            normal_(
                module.visual_projection.weight,
                std=module.vision_embed_dim
                **-0.5 * self.config.initializer_factor, )
        elif isinstance(module, HFCLIPVisionModelWithProjection):
            normal_(
                module.visual_projection.weight,
                std=self.config.hidden_size
                **-0.5 * self.config.initializer_factor, )
        elif isinstance(module, HFCLIPTextModelWithProjection):
            normal_(
                module.text_projection.weight,
                std=self.config.hidden_size
                **-0.5 * self.config.initializer_factor, )

        if isinstance(module, nn.LayerNorm):
            module.bias.zero_()
            ones_(module.weight)
        if isinstance(module, LinearClass) and module.bias is not None:
            module.bias.zero_()

    def _set_gradient_checkpointing(self, module, value=False):
        if isinstance(module, HFCLIPEncoder):
            module.gradient_checkpointing = value

    def gradient_checkpointing_enable(self):
        """
        Activates gradient checkpointing for the current model.

        Note that in other frameworks this feature can be referred to as "activation checkpointing" or "checkpoint
        activations".
        """
        if not self.supports_gradient_checkpointing:
            raise ValueError(
                f"{self.__class__.__name__} does not support gradient checkpointing."
            )
        self.apply(partial(self._set_gradient_checkpointing, value=True))

    def gradient_checkpointing_disable(self):
        """
        Deactivates gradient checkpointing for the current model.

        Note that in other frameworks this feature can be referred to as "activation checkpointing" or "checkpoint
        activations".
        """
        if self.supports_gradient_checkpointing:
            self.apply(partial(self._set_gradient_checkpointing, value=False))

    def post_init(self):
        self.apply(self._init_weights)
        # register_load_torch_hook
        # self.register_load_torch_hook()

    def register_load_torch_hook(self, function=None):
        if hasattr(self, "load_torch_hook"):
            self.load_torch_hook.remove()
        if function is None:

            def map_from(module, state_dict, *args, **kwargs):
                if state_dict.pop("is_torch_weight", False):
                    need_transposed = []
                    for name, layer in module.named_sublayers(
                            include_self=True):
                        if isinstance(layer, nn.Linear):
                            need_transposed.append(name + ".weight")
                    module.need_transposed = need_transposed
                    for key in need_transposed:
                        state_dict[key] = state_dict[key].T

        else:
            map_from = function
        self.load_torch_hook = self.register_load_state_dict_pre_hook(
            map_from, with_module=True)
        return self.load_torch_hook

    def remove_load_torch_hook(self):
        if hasattr(self, "load_torch_hook"):
            self.load_torch_hook.remove()

    def to(self=None, device=None, dtype=None, blocking=None):
        return self._to_impl(
            device=device,
            dtype=dtype,
            blocking=blocking,
            include_sublayers=True,
            floating_only=True, )


class HFCLIPEncoder(nn.Layer):
    """
    Transformer encoder consisting of `config.num_hidden_layers` self attention layers. Each layer is a
    [`CLIPEncoderLayer`].

    Args:
        config: CLIPConfig
    """

    def __init__(self, config: CLIPConfig):
        super().__init__()
        self.config = config
        self.layers = nn.LayerList([
            HFCLIPEncoderLayer(config) for _ in range(config.num_hidden_layers)
        ])
        self.gradient_checkpointing = False

    def forward(
            self,
            inputs_embeds,
            attention_mask: Optional[paddle.Tensor]=None,
            causal_attention_mask: Optional[paddle.Tensor]=None,
            output_attentions: Optional[bool]=None,
            output_hidden_states: Optional[bool]=None,
            return_dict: Optional[bool]=None, ) -> Union[Tuple,
                                                         BaseModelOutput]:
        r"""
        Args:
            inputs_embeds (`paddle.Tensor` of shape `(batch_size, sequence_length, hidden_size)`):
                Optionally, instead of passing `input_ids` you can choose to directly pass an embedded representation.
                This is useful if you want more control over how to convert `input_ids` indices into associated vectors
                than the model's internal embedding lookup matrix.
            attention_mask (`paddle.Tensor` of shape `(batch_size, sequence_length)`, *optional*):
                Mask to avoid performing attention on padding token indices. Mask values selected in `[0, 1]`:

                - 1 for tokens that are **not masked**,
                - 0 for tokens that are **masked**.

                [What are attention masks?](../glossary#attention-mask)
            causal_attention_mask (`paddle.Tensor` of shape `(batch_size, sequence_length)`, *optional*):
                Causal mask for the text model. Mask values selected in `[0, 1]`:

                - 1 for tokens that are **not masked**,
                - 0 for tokens that are **masked**.

                [What are attention masks?](../glossary#attention-mask)
            output_attentions (`bool`, *optional*):
                Whether or not to return the attentions tensors of all attention layers. See `attentions` under
                returned tensors for more detail.
            output_hidden_states (`bool`, *optional*):
                Whether or not to return the hidden states of all layers. See `hidden_states` under returned tensors
                for more detail.
            return_dict (`bool`, *optional*):
                Whether or not to return a [`~utils.ModelOutput`] instead of a plain tuple.
        """
        output_attentions = output_attentions if output_attentions is not None else self.config.output_attentions
        output_hidden_states = (output_hidden_states
                                if output_hidden_states is not None else
                                self.config.output_hidden_states)
        return_dict = return_dict if return_dict is not None else self.config.use_return_dict

        encoder_states = () if output_hidden_states else None
        all_attentions = () if output_attentions else None

        hidden_states = inputs_embeds
        for idx, encoder_layer in enumerate(self.layers):
            if output_hidden_states:
                encoder_states = encoder_states + (hidden_states, )
            if self.gradient_checkpointing and self.training:

                def create_custom_forward(module):
                    def custom_forward(*inputs):
                        return module(*inputs, output_attentions)

                    return custom_forward

                layer_outputs = recompute(
                    create_custom_forward(encoder_layer),
                    hidden_states,
                    attention_mask,
                    causal_attention_mask, )
            else:
                layer_outputs = encoder_layer(
                    hidden_states,
                    attention_mask,
                    causal_attention_mask,
                    output_attentions=output_attentions, )

            hidden_states = layer_outputs[0]

            if output_attentions:
                all_attentions = all_attentions + (layer_outputs[1], )

        if output_hidden_states:
            encoder_states = encoder_states + (hidden_states, )

        if not return_dict:
            return tuple(
                v for v in [hidden_states, encoder_states, all_attentions]
                if v is not None)
        return BaseModelOutput(
            last_hidden_state=hidden_states,
            hidden_states=encoder_states,
            attentions=all_attentions)


# def _make_causal_mask(
#     input_ids_shape, dtype, past_key_values_length: int = 0
# ):
#     """
#     Make causal mask used for bi-directional self-attention.
#     """
#     bsz, tgt_len = input_ids_shape
#     mask = paddle.full((tgt_len, tgt_len), finfo(dtype).min, )
#     mask_cond = paddle.arange(mask.shape[1], )
#     mask = masked_fill(mask, mask_cond < (mask_cond + 1).reshape([mask.shape[-1], 1]), paddle.zeros((1,)))
#     mask = mask.cast(dtype)

#     if past_key_values_length > 0:
#         mask = paddle.concat([paddle.zeros(tgt_len, past_key_values_length, dtype=dtype), mask], axis=-1)
#     return mask[None, None, :, :].expand([bsz, 1, tgt_len, tgt_len + past_key_values_length])


class HFCLIPTextTransformer(nn.Layer):
    def __init__(self, config: CLIPTextConfig):
        super().__init__()
        self.config = config
        embed_dim = config.hidden_size
        self.embeddings = HFCLIPTextEmbeddings(config)
        self.encoder = HFCLIPEncoder(config)
        self.final_layer_norm = nn.LayerNorm(
            embed_dim, epsilon=config.layer_norm_eps)
        # For `pooled_output` computation
        self.eos_token_id = config.eos_token_id

    def forward(
            self,
            input_ids: Optional[paddle.Tensor]=None,
            attention_mask: Optional[paddle.Tensor]=None,
            position_ids: Optional[paddle.Tensor]=None,
            output_attentions: Optional[bool]=None,
            output_hidden_states: Optional[bool]=None,
            return_dict: Optional[bool]=None, ) -> Union[
                Tuple, BaseModelOutputWithPooling]:
        r"""
        Returns:

        """
        output_attentions = output_attentions if output_attentions is not None else self.config.output_attentions
        output_hidden_states = (output_hidden_states
                                if output_hidden_states is not None else
                                self.config.output_hidden_states)
        return_dict = return_dict if return_dict is not None else self.config.use_return_dict

        if input_ids is None:
            raise ValueError("You have to specify either input_ids")

        input_shape = input_ids.shape
        input_ids = input_ids.reshape([-1, input_shape[-1]])

        hidden_states = self.embeddings(
            input_ids=input_ids, position_ids=position_ids)

        bsz, seq_len = input_shape
        # CLIP's text model uses causal mask, prepare it here.
        # https://github.com/openai/CLIP/blob/cfcffb90e69f37bf2ff1e988237a0fbe41f33c04/clip/model.py#L324
        # causal_attention_mask = _make_causal_mask(input_shape, hidden_states.dtype, )
        causal_attention_mask = self._build_causal_attention_mask(
            bsz,
            seq_len,
            hidden_states.dtype, )
        # expand attention_mask
        if attention_mask is not None:
            # [bsz, seq_len] -> [bsz, 1, tgt_seq_len, src_seq_len]
            attention_mask = _expand_mask(attention_mask, hidden_states.dtype)

        encoder_outputs = self.encoder(
            inputs_embeds=hidden_states,
            attention_mask=attention_mask,
            causal_attention_mask=causal_attention_mask,
            output_attentions=output_attentions,
            output_hidden_states=output_hidden_states,
            return_dict=return_dict, )

        last_hidden_state = encoder_outputs[0]
        last_hidden_state = self.final_layer_norm(last_hidden_state)

        if self.eos_token_id == 2:
            # The `eos_token_id` was incorrect before PR #24773: Let's keep what have been done here.
            # A CLIP model with such `eos_token_id` in the config can't work correctly with extra new tokens added
            # ------------------------------------------------------------
            # text_embeds.shape = [batch_size, sequence_length, transformer.width]
            # take features from the eot embedding (eot_token is the highest number in each sequence)
            # casting to paddle.int32 for onnx compatibility: argmax doesn't support int64 inputs with opset 14
            pooled_output = last_hidden_state.gather_nd(
                paddle.stack(
                    [
                        paddle.arange(
                            last_hidden_state.shape[0], dtype="int32"),
                        input_ids.argmax(
                            -1, dtype="int32")
                    ],
                    axis=-1, ))
        else:
            # The config gets updated `eos_token_id` from PR #24773 (so the use of exta new tokens is possible)
            # We need to get the first position of `eos_token_id` value (`pad_token_ids` might equal to `eos_token_id`)
            pooled_output = last_hidden_state.gather_nd(
                paddle.stack(
                    [
                        paddle.arange(
                            last_hidden_state.shape[0], dtype="int32"),
                        (input_ids == self.eos_token_id).cast("int32").argmax(
                            axis=-1, dtype="int32"),
                    ],
                    axis=-1, ))

        if not return_dict:
            return (last_hidden_state, pooled_output) + encoder_outputs[1:]

        return BaseModelOutputWithPooling(
            last_hidden_state=last_hidden_state,
            pooler_output=pooled_output,
            hidden_states=encoder_outputs.hidden_states,
            attentions=encoder_outputs.attentions, )

    def _build_causal_attention_mask(self, bsz, seq_len, dtype):
        mask = paddle.triu(
            paddle.full((bsz, 1, seq_len, seq_len), finfo(dtype).min),
            diagonal=1, )
        return mask


class HFCLIPTextModel(HFCLIPPretrainedModel):
    config_class = CLIPTextConfig

    _no_split_modules = ["HFCLIPEncoderLayer"]

    def __init__(self, config: CLIPTextConfig):
        super().__init__(config)
        self.text_model = HFCLIPTextTransformer(config)
        # Initialize weights and apply final processing
        self.post_init()

    def get_input_embeddings(self) -> nn.Layer:
        return self.text_model.embeddings.token_embedding

    def set_input_embeddings(self, value):
        self.text_model.embeddings.token_embedding = value

    def forward(
            self,
            input_ids: Optional[paddle.Tensor]=None,
            attention_mask: Optional[paddle.Tensor]=None,
            position_ids: Optional[paddle.Tensor]=None,
            output_attentions: Optional[bool]=None,
            output_hidden_states: Optional[bool]=None,
            return_dict: Optional[bool]=None, ) -> Union[
                Tuple, BaseModelOutputWithPooling]:
        r"""
        Returns:

        Examples:

        ```python
        >>> from paddlenlp.transformers import CLIPTokenizer, CLIPTextModel

        >>> model = CLIPTextModel.from_pretrained("openai/clip-vit-base-patch32")
        >>> tokenizer = CLIPTokenizer.from_pretrained("openai/clip-vit-base-patch32")

        >>> inputs = tokenizer(["a photo of a cat", "a photo of a dog"], padding=True, return_tensors="pd")

        >>> outputs = model(**inputs)
        >>> last_hidden_state = outputs.last_hidden_state
        >>> pooled_output = outputs.pooler_output  # pooled (EOS token) states
        ```"""
        return_dict = return_dict if return_dict is not None else self.config.use_return_dict

        return self.text_model(
            input_ids=input_ids,
            attention_mask=attention_mask,
            position_ids=position_ids,
            output_attentions=output_attentions,
            output_hidden_states=output_hidden_states,
            return_dict=return_dict, )


class HFCLIPVisionTransformer(nn.Layer):
    def __init__(self, config: CLIPVisionConfig):
        super().__init__()
        self.config = config
        embed_dim = config.hidden_size

        self.embeddings = HFCLIPVisionEmbeddings(config)
        self.pre_layrnorm = nn.LayerNorm(
            embed_dim, epsilon=config.layer_norm_eps)
        self.encoder = HFCLIPEncoder(config)
        self.post_layernorm = nn.LayerNorm(
            embed_dim, epsilon=config.layer_norm_eps)

    def forward(
            self,
            pixel_values: Optional[paddle.Tensor]=None,
            output_attentions: Optional[bool]=None,
            output_hidden_states: Optional[bool]=None,
            return_dict: Optional[bool]=None, ) -> Union[
                Tuple, BaseModelOutputWithPooling]:
        r"""
        Returns:

        """
        output_attentions = output_attentions if output_attentions is not None else self.config.output_attentions
        output_hidden_states = (output_hidden_states
                                if output_hidden_states is not None else
                                self.config.output_hidden_states)
        return_dict = return_dict if return_dict is not None else self.config.use_return_dict

        if pixel_values is None:
            raise ValueError("You have to specify pixel_values")

        hidden_states = self.embeddings(pixel_values)
        hidden_states = self.pre_layrnorm(hidden_states)

        encoder_outputs = self.encoder(
            inputs_embeds=hidden_states,
            output_attentions=output_attentions,
            output_hidden_states=output_hidden_states,
            return_dict=return_dict, )

        last_hidden_state = encoder_outputs[0]
        pooled_output = last_hidden_state[:, 0, :]
        pooled_output = self.post_layernorm(pooled_output)

        if not return_dict:
            return (last_hidden_state, pooled_output) + encoder_outputs[1:]

        return BaseModelOutputWithPooling(
            last_hidden_state=last_hidden_state,
            pooler_output=pooled_output,
            hidden_states=encoder_outputs.hidden_states,
            attentions=encoder_outputs.attentions, )


class HFCLIPVisionModel(HFCLIPPretrainedModel):
    config_class = CLIPVisionConfig
    main_input_name = "pixel_values"

    def __init__(self, config: CLIPVisionConfig):
        super().__init__(config)
        self.vision_model = HFCLIPVisionTransformer(config)
        # Initialize weights and apply final processing
        self.post_init()

    def get_input_embeddings(self) -> nn.Layer:
        return self.vision_model.embeddings.patch_embedding

    def forward(
            self,
            pixel_values: Optional[paddle.Tensor]=None,
            output_attentions: Optional[bool]=None,
            output_hidden_states: Optional[bool]=None,
            return_dict: Optional[bool]=None, ) -> Union[
                Tuple, BaseModelOutputWithPooling]:
        r"""
        Returns:

        Examples:

        ```python
        >>> from PIL import Image
        >>> import requests
        >>> from paddlenlp.transformers import CLIPProcessor, CLIPVisionModel

        >>> model = CLIPVisionModel.from_pretrained("openai/clip-vit-base-patch32")
        >>> processor = CLIPProcessor.from_pretrained("openai/clip-vit-base-patch32")

        >>> url = "http://images.cocodataset.org/val2017/000000039769.jpg"
        >>> image = Image.open(requests.get(url, stream=True).raw)

        >>> inputs = processor(images=image, return_tensors="pd")

        >>> outputs = model(**inputs)
        >>> last_hidden_state = outputs.last_hidden_state
        >>> pooled_output = outputs.pooler_output  # pooled CLS states
        ```"""
        return_dict = return_dict if return_dict is not None else self.config.use_return_dict

        return self.vision_model(
            pixel_values=pixel_values,
            output_attentions=output_attentions,
            output_hidden_states=output_hidden_states,
            return_dict=return_dict, )


class HFCLIPModel(HFCLIPPretrainedModel):
    config_class = CLIPConfig

    def __init__(self, config: CLIPConfig):
        super().__init__(config)

        if not isinstance(config.text_config, CLIPTextConfig):
            raise ValueError(
                "config.text_config is expected to be of type CLIPTextConfig but is of type"
                f" {type(config.text_config)}.")

        if not isinstance(config.vision_config, CLIPVisionConfig):
            raise ValueError(
                "config.vision_config is expected to be of type CLIPVisionConfig but is of type"
                f" {type(config.vision_config)}.")

        text_config = config.text_config
        vision_config = config.vision_config

        self.projection_dim = config.projection_dim
        self.text_embed_dim = text_config.hidden_size
        self.vision_embed_dim = vision_config.hidden_size

        self.text_model = HFCLIPTextTransformer(text_config)
        self.vision_model = HFCLIPVisionTransformer(vision_config)

        self.visual_projection = LinearClass(
            self.vision_embed_dim, self.projection_dim, bias_attr=False)
        self.text_projection = LinearClass(
            self.text_embed_dim, self.projection_dim, bias_attr=False)
        self.logit_scale = Parameter(
            paddle.to_tensor(self.config.logit_scale_init_value))

        # Initialize weights and apply final processing
        self.post_init()

    def get_text_features(
            self,
            input_ids: Optional[paddle.Tensor]=None,
            attention_mask: Optional[paddle.Tensor]=None,
            position_ids: Optional[paddle.Tensor]=None,
            output_attentions: Optional[bool]=None,
            output_hidden_states: Optional[bool]=None,
            return_dict: Optional[bool]=None, ) -> paddle.Tensor:
        r"""
        Returns:
            text_features (`paddle.Tensor` of shape `(batch_size, output_dim`): The text embeddings obtained by
            applying the projection layer to the pooled output of [`CLIPTextModel`].

        Examples:

        ```python
        >>> from paddlenlp.transformers import CLIPTokenizer, CLIPModel

        >>> model = CLIPModel.from_pretrained("openai/clip-vit-base-patch32")
        >>> tokenizer = CLIPTokenizer.from_pretrained("openai/clip-vit-base-patch32")

        >>> inputs = tokenizer(["a photo of a cat", "a photo of a dog"], padding=True, return_tensors="pd")
        >>> text_features = model.get_text_features(**inputs)
        ```"""
        # Use CLIP model's config for some fields (if specified) instead of those of vision & text components.
        output_attentions = output_attentions if output_attentions is not None else self.config.output_attentions
        output_hidden_states = (output_hidden_states
                                if output_hidden_states is not None else
                                self.config.output_hidden_states)
        return_dict = return_dict if return_dict is not None else self.config.use_return_dict

        text_outputs = self.text_model(
            input_ids=input_ids,
            attention_mask=attention_mask,
            position_ids=position_ids,
            output_attentions=output_attentions,
            output_hidden_states=output_hidden_states,
            return_dict=return_dict, )

        pooled_output = text_outputs[1]
        text_features = self.text_projection(pooled_output)

        return text_features

    def get_image_features(
            self,
            pixel_values: Optional[paddle.Tensor]=None,
            output_attentions: Optional[bool]=None,
            output_hidden_states: Optional[bool]=None,
            return_dict: Optional[bool]=None, ) -> paddle.Tensor:
        r"""
        Returns:
            image_features (`paddle.Tensor` of shape `(batch_size, output_dim`): The image embeddings obtained by
            applying the projection layer to the pooled output of [`CLIPVisionModel`].

        Examples:

        ```python
        >>> from PIL import Image
        >>> import requests
        >>> from paddlenlp.transformers import CLIPProcessor, CLIPModel

        >>> model = CLIPModel.from_pretrained("openai/clip-vit-base-patch32")
        >>> processor = CLIPProcessor.from_pretrained("openai/clip-vit-base-patch32")

        >>> url = "http://images.cocodataset.org/val2017/000000039769.jpg"
        >>> image = Image.open(requests.get(url, stream=True).raw)

        >>> inputs = processor(images=image, return_tensors="pd")

        >>> image_features = model.get_image_features(**inputs)
        ```"""
        # Use CLIP model's config for some fields (if specified) instead of those of vision & text components.
        output_attentions = output_attentions if output_attentions is not None else self.config.output_attentions
        output_hidden_states = (output_hidden_states
                                if output_hidden_states is not None else
                                self.config.output_hidden_states)
        return_dict = return_dict if return_dict is not None else self.config.use_return_dict

        vision_outputs = self.vision_model(
            pixel_values=pixel_values,
            output_attentions=output_attentions,
            output_hidden_states=output_hidden_states,
            return_dict=return_dict, )

        pooled_output = vision_outputs[1]  # pooled_output
        image_features = self.visual_projection(pooled_output)

        return image_features

    def forward(
            self,
            input_ids: Optional[paddle.Tensor]=None,
            pixel_values: Optional[paddle.Tensor]=None,
            attention_mask: Optional[paddle.Tensor]=None,
            position_ids: Optional[paddle.Tensor]=None,
            return_loss: Optional[bool]=None,
            output_attentions: Optional[bool]=None,
            output_hidden_states: Optional[bool]=None,
            return_dict: Optional[bool]=None, ) -> Union[Tuple, HFCLIPOutput]:
        r"""
        Returns:

        Examples:

        ```python
        >>> import paddle.nn.functional as F
        >>> import requests
        >>> from PIL import Image
        >>> from paddlenlp.transformers import CLIPProcessor, CLIPModel

        >>> model = CLIPModel.from_pretrained("openai/clip-vit-base-patch32")
        >>> processor = CLIPProcessor.from_pretrained("openai/clip-vit-base-patch32")

        >>> url = "http://images.cocodataset.org/val2017/000000039769.jpg"
        >>> image = Image.open(requests.get(url, stream=True).raw)

        >>> inputs = processor(
        ...     text=["a photo of a cat", "a photo of a dog"], images=image, return_tensors="pd", padding=True
        ... )

        >>> outputs = model(**inputs)
        >>> logits_per_image = outputs.logits_per_image  # this is the image-text similarity score
        >>> probs = F.softmax(logits_per_image.softmax, axis=1)  # we can take the softmax to get the label probabilities
        ```"""
        # Use CLIP model's config for some fields (if specified) instead of those of vision & text components.
        output_attentions = output_attentions if output_attentions is not None else self.config.output_attentions
        output_hidden_states = (output_hidden_states
                                if output_hidden_states is not None else
                                self.config.output_hidden_states)
        return_dict = return_dict if return_dict is not None else self.config.use_return_dict

        vision_outputs = self.vision_model(
            pixel_values=pixel_values,
            output_attentions=output_attentions,
            output_hidden_states=output_hidden_states,
            return_dict=return_dict, )

        text_outputs = self.text_model(
            input_ids=input_ids,
            attention_mask=attention_mask,
            position_ids=position_ids,
            output_attentions=output_attentions,
            output_hidden_states=output_hidden_states,
            return_dict=return_dict, )

        image_embeds = vision_outputs[1]
        image_embeds = self.visual_projection(image_embeds)

        text_embeds = text_outputs[1]
        text_embeds = self.text_projection(text_embeds)

        # normalized features
        image_embeds = image_embeds / image_embeds.norm(
            p=2, axis=-1, keepdim=True)
        text_embeds = text_embeds / text_embeds.norm(p=2, axis=-1, keepdim=True)

        # cosine similarity as logits
        logit_scale = self.logit_scale.exp()
        logits_per_text = paddle.matmul(text_embeds,
                                        image_embeds.t()) * logit_scale
        logits_per_image = logits_per_text.t()

        loss = None
        if return_loss:
            loss = clip_loss(logits_per_text)

        if not return_dict:
            output = (logits_per_image, logits_per_text, text_embeds,
                      image_embeds, text_outputs, vision_outputs)
            return ((loss, ) + output) if loss is not None else output

        return HFCLIPOutput(
            loss=loss,
            logits_per_image=logits_per_image,
            logits_per_text=logits_per_text,
            text_embeds=text_embeds,
            image_embeds=image_embeds,
            text_model_output=text_outputs,
            vision_model_output=vision_outputs, )


class HFCLIPTextModelWithProjection(HFCLIPPretrainedModel):
    config_class = CLIPTextConfig

    _no_split_modules = ["HFCLIPEncoderLayer"]

    def __init__(self, config: CLIPTextConfig):
        super().__init__(config)

        self.text_model = HFCLIPTextTransformer(config)

        self.text_projection = LinearClass(
            config.hidden_size, config.projection_dim, bias_attr=False)

        # Initialize weights and apply final processing
        self.post_init()

    def get_input_embeddings(self) -> nn.Layer:
        return self.text_model.embeddings.token_embedding

    def set_input_embeddings(self, value):
        self.text_model.embeddings.token_embedding = value

    def forward(
            self,
            input_ids: Optional[paddle.Tensor]=None,
            attention_mask: Optional[paddle.Tensor]=None,
            position_ids: Optional[paddle.Tensor]=None,
            output_attentions: Optional[bool]=None,
            output_hidden_states: Optional[bool]=None,
            return_dict: Optional[bool]=None, ) -> Union[Tuple,
                                                         HFCLIPTextModelOutput]:
        r"""
        Returns:

        Examples:

        ```python
        >>> from paddlenlp.transformers import CLIPTokenizer, CLIPTextModelWithProjection

        >>> model = CLIPTextModelWithProjection.from_pretrained("openai/clip-vit-base-patch32")
        >>> tokenizer = CLIPTokenizer.from_pretrained("openai/clip-vit-base-patch32")

        >>> inputs = tokenizer(["a photo of a cat", "a photo of a dog"], padding=True, return_tensors="pd")

        >>> outputs = model(**inputs)
        >>> text_embeds = outputs.text_embeds
        ```"""
        return_dict = return_dict if return_dict is not None else self.config.use_return_dict

        text_outputs = self.text_model(
            input_ids=input_ids,
            attention_mask=attention_mask,
            position_ids=position_ids,
            output_attentions=output_attentions,
            output_hidden_states=output_hidden_states,
            return_dict=return_dict, )

        pooled_output = text_outputs[1]

        text_embeds = self.text_projection(pooled_output)

        if not return_dict:
            outputs = (text_embeds, text_outputs[0]) + text_outputs[2:]
            return tuple(output for output in outputs if output is not None)

        return HFCLIPTextModelOutput(
            text_embeds=text_embeds,
            last_hidden_state=text_outputs.last_hidden_state,
            hidden_states=text_outputs.hidden_states,
            attentions=text_outputs.attentions, )


class HFCLIPVisionModelWithProjection(HFCLIPPretrainedModel):
    config_class = CLIPVisionConfig
    main_input_name = "pixel_values"

    def __init__(self, config: CLIPVisionConfig):
        super().__init__(config)

        self.vision_model = HFCLIPVisionTransformer(config)

        self.visual_projection = LinearClass(
            config.hidden_size, config.projection_dim, bias_attr=False)

        # Initialize weights and apply final processing
        self.post_init()

    def get_input_embeddings(self) -> nn.Layer:
        return self.vision_model.embeddings.patch_embedding

    def forward(
            self,
            pixel_values: Optional[paddle.Tensor]=None,
            output_attentions: Optional[bool]=None,
            output_hidden_states: Optional[bool]=None,
            return_dict: Optional[bool]=None, ) -> Union[
                Tuple, HFCLIPVisionModelOutput]:
        r"""
        Returns:

        Examples:

        ```python
        >>> from PIL import Image
        >>> import requests
        >>> from paddlenlp.transformers import CLIPProcessor, CLIPVisionModelWithProjection

        >>> model = CLIPVisionModelWithProjection.from_pretrained("openai/clip-vit-base-patch32")
        >>> processor = CLIPProcessor.from_pretrained("openai/clip-vit-base-patch32")

        >>> url = "http://images.cocodataset.org/val2017/000000039769.jpg"
        >>> image = Image.open(requests.get(url, stream=True).raw)

        >>> inputs = processor(images=image, return_tensors="pd")

        >>> outputs = model(**inputs)
        >>> image_embeds = outputs.image_embeds
        ```"""
        return_dict = return_dict if return_dict is not None else self.config.use_return_dict

        vision_outputs = self.vision_model(
            pixel_values=pixel_values,
            output_attentions=output_attentions,
            output_hidden_states=output_hidden_states,
            return_dict=return_dict, )

        pooled_output = vision_outputs[1]  # pooled_output

        image_embeds = self.visual_projection(pooled_output)

        if not return_dict:
            outputs = (image_embeds, vision_outputs[0]) + vision_outputs[2:]
            return tuple(output for output in outputs if output is not None)

        return HFCLIPVisionModelOutput(
            image_embeds=image_embeds,
            last_hidden_state=vision_outputs.last_hidden_state,
            hidden_states=vision_outputs.hidden_states,
            attentions=vision_outputs.attentions, )<|MERGE_RESOLUTION|>--- conflicted
+++ resolved
@@ -118,23 +118,16 @@
 
 
 def str2bool(v):
-<<<<<<< HEAD
-=======
     if isinstance(v, bool):
         return v
     if not isinstance(v, str):
         v = str(v)
->>>>>>> 6a75d160
     if v.lower() in ("yes", "true", "t", "y", "1"):
         return True
     elif v.lower() in ("no", "false", "f", "n", "0"):
         return False
     else:
-<<<<<<< HEAD
-        raise ValueError("Unsupported value encountered.")
-=======
         raise ValueError("Not supported value: {}".format(v))
->>>>>>> 6a75d160
 
 
 if str2bool(os.getenv("USE_TORCH_LINEAR", "no")):
