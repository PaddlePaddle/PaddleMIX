--- conflicted
+++ resolved
@@ -28,14 +28,6 @@
     GPTTokenizer,
 )
 
-<<<<<<< HEAD
-from ...models import AutoencoderKL, UViTModel
-from ...schedulers import DPMSolverUniDiffuserScheduler
-from ...utils import logging, randn_tensor
-from ..pipeline_utils import DiffusionPipeline
-from . import ImageTextPipelineOutput
-from .caption_decoder import CaptionDecoder
-=======
 from ...models import AutoencoderKL
 from ...schedulers import DPMSolverMultistepScheduler
 from ...utils import PIL_INTERPOLATION, deprecate, logging, randn_tensor
@@ -43,7 +35,6 @@
 from ..pipeline_utils import DiffusionPipeline
 from .modeling_text_decoder import UniDiffuserTextDecoder
 from .modeling_uvit import UniDiffuserModel
->>>>>>> 079408ed
 
 logger = logging.get_logger(__name__)  # pylint: disable=invalid-name
 
