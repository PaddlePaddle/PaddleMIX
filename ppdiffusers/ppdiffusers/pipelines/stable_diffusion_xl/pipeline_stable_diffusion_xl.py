--- conflicted
+++ resolved
@@ -87,9 +87,6 @@
     return noise_cfg
 
 
-<<<<<<< HEAD
-class StableDiffusionXLPipeline(DiffusionPipeline, FromSingleFileMixin, LoraLoaderMixin):
-=======
 # Copied from ppdiffusers.pipelines.stable_diffusion.pipeline_stable_diffusion.retrieve_timesteps
 def retrieve_timesteps(
     scheduler,
@@ -97,7 +94,6 @@
     timesteps: Optional[List[int]] = None,
     **kwargs,
 ):
->>>>>>> d94e7103
     """
     Calls the scheduler's `set_timesteps` method and retrieves timesteps from the scheduler after the call. Handles
     custom timesteps. Any kwargs will be supplied to `scheduler.set_timesteps`.
@@ -176,8 +172,6 @@
         scheduler ([`SchedulerMixin`]):
             A scheduler to be used in combination with `unet` to denoise the encoded image latents. Can be one of
             [`DDIMScheduler`], [`LMSDiscreteScheduler`], or [`PNDMScheduler`].
-<<<<<<< HEAD
-=======
         force_zeros_for_empty_prompt (`bool`, *optional*, defaults to `"True"`):
             Whether the negative prompt embeddings shall be forced to always be set to 0. Also see the config of
             `stabilityai/stable-diffusion-xl-base-1-0`.
@@ -185,7 +179,6 @@
             Whether to use the [pp_invisible_watermark library](https://github.com/junnyu/pp-invisible-watermark/) to
             watermark output images. If not defined, it will default to True if the package is installed, otherwise no
             watermarker will be used.
->>>>>>> d94e7103
     """
 
     model_cpu_offload_seq = "text_encoder->text_encoder_2->unet->vae"
@@ -306,11 +299,6 @@
         # function of text encoder can correctly access it
         if lora_scale is not None and isinstance(self, StableDiffusionXLLoraLoaderMixin):
             self._lora_scale = lora_scale
-<<<<<<< HEAD
-        if prompt is not None and isinstance(prompt, str):
-            batch_size = 1
-        elif prompt is not None and isinstance(prompt, list):
-=======
 
             # dynamically adjust the LoRA scale
             if self.text_encoder is not None:
@@ -328,7 +316,6 @@
         prompt = [prompt] if isinstance(prompt, str) else prompt
 
         if prompt is not None:
->>>>>>> d94e7103
             batch_size = len(prompt)
         else:
             batch_size = prompt_embeds.shape[0]
@@ -360,16 +347,9 @@
 
                 text_input_ids = text_inputs.input_ids
                 untruncated_ids = tokenizer(prompt, padding="longest", return_tensors="pd").input_ids
-<<<<<<< HEAD
-                untruncated_ids = tokenizer(prompt, padding="longest", return_tensors="pd").input_ids
-                if (
-                    untruncated_ids.shape[-1] >= text_input_ids.shape[-1]
-                    and not paddle.equal_all(x=text_input_ids, y=untruncated_ids).item()
-=======
 
                 if untruncated_ids.shape[-1] >= text_input_ids.shape[-1] and not paddle.equal_all(
                     text_input_ids, untruncated_ids
->>>>>>> d94e7103
                 ):
                     removed_text = tokenizer.batch_decode(untruncated_ids[:, tokenizer.model_max_length - 1 : -1])
                     logger.warning(
@@ -440,13 +420,6 @@
                 negative_prompt_embeds = negative_prompt_embeds.hidden_states[-2]
 
                 negative_prompt_embeds_list.append(negative_prompt_embeds)
-<<<<<<< HEAD
-            negative_prompt_embeds = paddle.concat(x=negative_prompt_embeds_list, axis=-1)
-        prompt_embeds = prompt_embeds.cast(dtype=self.text_encoder_2.dtype)
-        # duplicate text embeddings for each generation per prompt, using mps friendly method
-        bs_embed, seq_len, _ = prompt_embeds.shape
-        prompt_embeds = prompt_embeds.tile(repeat_times=[1, num_images_per_prompt, 1])
-=======
 
             negative_prompt_embeds = paddle.concat(negative_prompt_embeds_list, axis=-1)
 
@@ -458,7 +431,6 @@
         bs_embed, seq_len, _ = prompt_embeds.shape
         # duplicate text embeddings for each generation per prompt, using mps friendly method
         prompt_embeds = prompt_embeds.tile([1, num_images_per_prompt, 1])
->>>>>>> d94e7103
         prompt_embeds = prompt_embeds.reshape([bs_embed * num_images_per_prompt, seq_len, -1])
 
         if do_classifier_free_guidance:
@@ -637,26 +609,17 @@
     # Copied from ppdiffusers.pipelines.stable_diffusion.pipeline_stable_diffusion_upscale.StableDiffusionUpscalePipeline.upcast_vae
     def upcast_vae(self):
         dtype = self.vae.dtype
-<<<<<<< HEAD
-        self.vae.to(dtype="float32")
-        use_xformers = isinstance(
-=======
         self.vae.to(dtype=paddle.float32)
         use_paddle_2_5_or_ppxformers = isinstance(
->>>>>>> d94e7103
             self.vae.decoder.mid_block.attentions[0].processor,
             (
                 XFormersAttnProcessor,
                 LoRAXFormersAttnProcessor,
             ),
         )
-<<<<<<< HEAD
-        if use_xformers:
-=======
         # if xformers or torch_2_0 is used attention block does not need
         # to be in float32 which can save lots of memory
         if use_paddle_2_5_or_ppxformers:
->>>>>>> d94e7103
             self.vae.post_quant_conv.to(dtype=dtype)
             self.vae.decoder.conv_in.to(dtype=dtype)
             self.vae.decoder.mid_block.to(dtype=dtype)
@@ -751,8 +714,6 @@
         original_size: Optional[Tuple[int, int]] = None,
         crops_coords_top_left: Tuple[int, int] = (0, 0),
         target_size: Optional[Tuple[int, int]] = None,
-<<<<<<< HEAD
-=======
         negative_original_size: Optional[Tuple[int, int]] = None,
         negative_crops_coords_top_left: Tuple[int, int] = (0, 0),
         negative_target_size: Optional[Tuple[int, int]] = None,
@@ -760,7 +721,6 @@
         callback_on_step_end: Optional[Callable[[int, int, Dict], None]] = None,
         callback_on_step_end_tensor_inputs: List[str] = ["latents"],
         **kwargs,
->>>>>>> d94e7103
     ):
         r"""
         Function invoked when calling the pipeline for generation.
@@ -864,8 +824,6 @@
                 For most cases, `target_size` should be set to the desired height and width of the generated image. If
                 not specified it will default to `(height, width)`. Part of SDXL's micro-conditioning as explained in
                 section 2.2 of [https://huggingface.co/papers/2307.01952](https://huggingface.co/papers/2307.01952).
-<<<<<<< HEAD
-=======
             negative_original_size (`Tuple[int]`, *optional*, defaults to (1024, 1024)):
                 To negatively condition the generation process based on a specific image resolution. Part of SDXL's
                 micro-conditioning as explained in section 2.2 of
@@ -890,7 +848,6 @@
                 The list of tensor inputs for the `callback_on_step_end` function. The tensors specified in the list
                 will be passed as `callback_kwargs` argument. You will only be able to include variables listed in the
                 `._callback_tensor_inputs` attribute of your pipeline class.
->>>>>>> d94e7103
 
         Examples:
 
@@ -1010,12 +967,6 @@
             dtype=prompt_embeds.dtype,
             text_encoder_projection_dim=text_encoder_projection_dim,
         )
-<<<<<<< HEAD
-        if do_classifier_free_guidance:
-            prompt_embeds = paddle.concat(x=[negative_prompt_embeds, prompt_embeds], axis=0)
-            add_text_embeds = paddle.concat(x=[negative_pooled_prompt_embeds, add_text_embeds], axis=0)
-            add_time_ids = paddle.concat(x=[add_time_ids, add_time_ids], axis=0)
-=======
         if negative_original_size is not None and negative_target_size is not None:
             negative_add_time_ids = self._get_add_time_ids(
                 negative_original_size,
@@ -1033,7 +984,6 @@
             add_time_ids = paddle.concat([negative_add_time_ids, add_time_ids], axis=0)
 
         add_time_ids = add_time_ids.tile([batch_size * num_images_per_prompt, 1])
->>>>>>> d94e7103
 
         if ip_adapter_image is not None:
             image_embeds, negative_image_embeds = self.encode_image(ip_adapter_image, num_images_per_prompt)
