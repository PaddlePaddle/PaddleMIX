--- conflicted
+++ resolved
@@ -19,10 +19,6 @@
 import paddle
 
 from ppdiffusers.transformers import (  # T5TokenizerFast,
-<<<<<<< HEAD
-    CLIPTextModelOutput,
-=======
->>>>>>> 4b86c510
     CLIPTextModelWithProjection,
     CLIPTokenizer,
     T5EncoderModel,
@@ -39,8 +35,6 @@
 from ..pipeline_utils import DiffusionPipeline
 from .pipeline_output import StableDiffusion3PipelineOutput
 
-<<<<<<< HEAD
-=======
 try:
     # paddle.incubate.jit.inference is available in paddle develop but not in paddle 3.0beta, so we add a try except.
     from paddle.incubate.jit import is_inference_mode
@@ -50,7 +44,6 @@
         return False
 
 
->>>>>>> 4b86c510
 logger = logging.get_logger(__name__)  # pylint: disable=invalid-name
 
 EXAMPLE_DOC_STRING = """
@@ -126,11 +119,7 @@
     return timesteps, num_inference_steps
 
 
-<<<<<<< HEAD
-class StableDiffusion3Pipeline(DiffusionPipeline, FromSingleFileMixin):
-=======
 class StableDiffusion3Pipeline(DiffusionPipeline, FromSingleFileMixin):  # SD3LoraLoaderMixin
->>>>>>> 4b86c510
 
     r"""
     Args:
@@ -417,6 +406,9 @@
                 clip_prompt_embeds,
                 (0, t5_prompt_embed.shape[-1] - clip_prompt_embeds.shape[-1]),
                 data_format="NCL",
+                clip_prompt_embeds,
+                (0, t5_prompt_embed.shape[-1] - clip_prompt_embeds.shape[-1]),
+                data_format="NCL",
             )
 
             prompt_embeds = paddle.concat([clip_prompt_embeds, t5_prompt_embed], axis=-2)
@@ -465,10 +457,14 @@
             t5_negative_prompt_embed = self._get_t5_prompt_embeds(
                 prompt=negative_prompt_3,
                 num_images_per_prompt=num_images_per_prompt,
+                prompt=negative_prompt_3,
+                num_images_per_prompt=num_images_per_prompt,
             )
 
             negative_clip_prompt_embeds = paddle.nn.functional.pad(
                 negative_clip_prompt_embeds,
+                (0, t5_negative_prompt_embed.shape[-1] - negative_clip_prompt_embeds.shape[-1]),
+                data_format="NCL",
                 (0, t5_negative_prompt_embed.shape[-1] - negative_clip_prompt_embeds.shape[-1]),
                 data_format="NCL",
             )
@@ -828,12 +824,7 @@
                 # broadcast to batch dimension in a way that's compatible with ONNX/Core ML
                 timestep = t.expand(latent_model_input.shape[0])
 
-<<<<<<< HEAD
-                # in order to d2s
-                noise_pred_out = self.transformer(
-=======
                 model_output = self.transformer(
->>>>>>> 4b86c510
                     hidden_states=latent_model_input,
                     timestep=timestep,
                     encoder_hidden_states=prompt_embeds,
@@ -842,19 +833,12 @@
                     return_dict=False,
                 )
 
-<<<<<<< HEAD
-                if isinstance(noise_pred_out, paddle.Tensor):
-                    noise_pred = noise_pred_out
-                else:
-                    noise_pred = noise_pred_out[0]
-=======
                 if is_inference_mode(self.transformer):
                     # NOTE:(changwenbin,zhoukangkang)
                     # This is for paddle inference mode
                     noise_pred = model_output
                 else:
                     noise_pred = model_output[0]
->>>>>>> 4b86c510
 
                 # perform guidance
                 if self.do_classifier_free_guidance:
@@ -905,4 +889,4 @@
         if not return_dict:
             return (image,)
 
-        return StableDiffusion3PipelineOutput(images=image)+        return StableDiffusion3PipelineOutput(images=image)
