--- conflicted
+++ resolved
@@ -87,33 +87,6 @@
 
     _dummy_objects.update(get_objects_from_module(dummy_paddle_and_paddlenlp_objects))
 else:
-<<<<<<< HEAD
-    from .alt_diffusion import AltDiffusionImg2ImgPipeline, AltDiffusionPipeline
-    from .audioldm import AudioLDMPipeline
-    from .controlnet import (
-        StableDiffusionControlNetImg2ImgPipeline,
-        StableDiffusionControlNetInpaintPipeline,
-        StableDiffusionControlNetPipeline,
-        StableDiffusionXLControlNetPipeline,
-    )
-    from .deepfloyd_if import (
-        IFImg2ImgPipeline,
-        IFImg2ImgSuperResolutionPipeline,
-        IFInpaintingPipeline,
-        IFInpaintingSuperResolutionPipeline,
-        IFPipeline,
-        IFSuperResolutionPipeline,
-    )
-    from .img_to_video import ImgToVideoSDPipeline
-    from .kandinsky import (
-        KandinskyCombinedPipeline,
-        KandinskyImg2ImgCombinedPipeline,
-        KandinskyImg2ImgPipeline,
-        KandinskyInpaintCombinedPipeline,
-        KandinskyInpaintPipeline,
-        KandinskyPipeline,
-        KandinskyPriorPipeline,
-=======
     _import_structure["alt_diffusion"] = [
         "AltDiffusionImg2ImgPipeline",
         "AltDiffusionPipeline",
@@ -137,7 +110,6 @@
             "StableDiffusionXLControlNetPipeline",
             "PaddleInferStableDiffusionControlNetPipeline",
         ]
->>>>>>> d94e7103
     )
     _import_structure["deepfloyd_if"] = [
         "IFImg2ImgPipeline",
@@ -236,31 +208,6 @@
             "PaddleInferStableDiffusionXLInstructPix2PixPipeline",
         ]
     )
-<<<<<<< HEAD
-    from .stable_diffusion_safe import StableDiffusionPipelineSafe
-    from .stable_diffusion_xl import (
-        StableDiffusionXLImg2ImgPipeline,
-        StableDiffusionXLInpaintPipeline,
-        StableDiffusionXLInstructPix2PixPipeline,
-        StableDiffusionXLPipeline,
-    )
-    from .t2i_adapter import StableDiffusionAdapterPipeline
-    from .text_to_video_synthesis import (
-        TextToVideoSDPipeline,
-        TextToVideoZeroPipeline,
-        VideoToVideoSDPipeline,
-    )
-    from .unclip import UnCLIPImageVariationPipeline, UnCLIPPipeline
-    from .versatile_diffusion import (
-        VersatileDiffusionDualGuidedPipeline,
-        VersatileDiffusionImageVariationPipeline,
-        VersatileDiffusionPipeline,
-        VersatileDiffusionTextToImagePipeline,
-    )
-    from .video_to_video import VideoToVideoModelscopePipeline
-    from .vq_diffusion import VQDiffusionPipeline
-
-=======
     _import_structure["t2i_adapter"] = [
         "StableDiffusionAdapterPipeline",
         "StableDiffusionXLAdapterPipeline",
@@ -295,7 +242,6 @@
         "LVDMUncondPipeline",
         "VideoPipelineOutput",
     ]
->>>>>>> d94e7103
 try:
     if not is_fastdeploy_available():
         raise OptionalDependencyNotAvailable()
