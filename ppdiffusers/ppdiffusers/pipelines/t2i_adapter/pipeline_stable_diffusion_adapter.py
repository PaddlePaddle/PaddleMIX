--- conflicted
+++ resolved
@@ -212,12 +212,8 @@
 
         if safety_checker is not None and feature_extractor is None:
             raise ValueError(
-<<<<<<< HEAD
-                "Make sure to define a feature extractor when loading {self.__class__} if you want to use the safety checker. If you do not want to use the safety checker, you can pass `'safety_checker=None'` instead."
-=======
                 f"Make sure to define a feature extractor when loading {self.__class__} if you want to use the safety"
                 " checker. If you do not want to use the safety checker, you can pass `'safety_checker=None'` instead."
->>>>>>> d94e7103
             )
 
         if isinstance(adapter, (list, tuple)):
@@ -276,14 +272,11 @@
         # function of text encoder can correctly access it
         if lora_scale is not None and isinstance(self, LoraLoaderMixin):
             self._lora_scale = lora_scale
-<<<<<<< HEAD
-=======
 
             # dynamically adjust the LoRA scale
             if not USE_PEFT_BACKEND:
                 adjust_lora_scale_text_encoder(self.text_encoder, lora_scale)
 
->>>>>>> d94e7103
         if prompt is not None and isinstance(prompt, str):
             batch_size = 1
         elif prompt is not None and isinstance(prompt, list):
@@ -320,11 +313,6 @@
                 attention_mask = text_inputs.attention_mask
             else:
                 attention_mask = None
-<<<<<<< HEAD
-            prompt_embeds = self.text_encoder(text_input_ids, attention_mask=attention_mask)
-            prompt_embeds = prompt_embeds[0]
-        prompt_embeds = prompt_embeds.cast(dtype=self.text_encoder.dtype)
-=======
 
             if clip_skip is None:
                 prompt_embeds = self.text_encoder(text_input_ids, attention_mask=attention_mask)
@@ -352,7 +340,6 @@
 
         prompt_embeds = prompt_embeds.cast(dtype=prompt_embeds_dtype)
 
->>>>>>> d94e7103
         bs_embed, seq_len, _ = prompt_embeds.shape
         # duplicate text embeddings for each generation per prompt, using mps friendly method
         prompt_embeds = prompt_embeds.tile([1, num_images_per_prompt, 1])
@@ -560,8 +547,6 @@
             # round down to nearest multiple of `self.adapter.config.downscale_factor`
             width = (width // self.adapter.config.downscale_factor) * self.adapter.config.downscale_factor
 
-<<<<<<< HEAD
-=======
         return height, width
 
     # Copied from ppdiffusers.pipelines.latent_consistency_models.pipeline_latent_consistency_text2img.LatentConsistencyModelPipeline.get_guidance_scale_embedding
@@ -604,7 +589,6 @@
     def do_classifier_free_guidance(self):
         return self._guidance_scale > 1 and self.unet.config.time_cond_proj_dim is None
 
->>>>>>> d94e7103
     @paddle.no_grad()
     @replace_example_docstring(EXAMPLE_DOC_STRING)
     def __call__(
@@ -717,13 +701,6 @@
         self.check_inputs(
             prompt, height, width, callback_steps, image, negative_prompt, prompt_embeds, negative_prompt_embeds
         )
-<<<<<<< HEAD
-        is_multi_adapter = isinstance(self.adapter, MultiAdapter)
-        if is_multi_adapter:
-            adapter_input = [_preprocess_adapter_image(img, height, width) for img in image]
-            n, c, h, w = adapter_input[0].shape
-            adapter_input = paddle.stack(x=[x.reshape([n * c, h, w]) for x in adapter_input])
-=======
 
         self._guidance_scale = guidance_scale
 
@@ -734,7 +711,6 @@
                 one_image = _preprocess_adapter_image(one_image, height, width)
                 one_image = one_image.cast(dtype=self.adapter.dtype)
                 adapter_input.append(one_image)
->>>>>>> d94e7103
         else:
             adapter_input = _preprocess_adapter_image(image, height, width)
         adapter_input = adapter_input.cast(self.adapter.dtype)
@@ -756,14 +732,11 @@
             prompt_embeds=prompt_embeds,
             negative_prompt_embeds=negative_prompt_embeds,
         )
-<<<<<<< HEAD
-=======
         # For classifier free guidance, we need to do two forward passes.
         # Here we concatenate the unconditional and text embeddings into a single batch
         # to avoid doing two forward passes
         if self.do_classifier_free_guidance:
             prompt_embeds = paddle.concat([negative_prompt_embeds, prompt_embeds])
->>>>>>> d94e7103
 
         # 4. Prepare timesteps
         timesteps, num_inference_steps = retrieve_timesteps(self.scheduler, num_inference_steps, timesteps)
@@ -804,12 +777,8 @@
                 adapter_state[k] = v.tile([num_images_per_prompt, 1, 1, 1])
         if self.do_classifier_free_guidance:
             for k, v in enumerate(adapter_state):
-<<<<<<< HEAD
-                adapter_state[k] = paddle.concat(x=[v] * 2, axis=0)
-=======
                 adapter_state[k] = paddle.concat([v] * 2, axis=0)
 
->>>>>>> d94e7103
         num_warmup_steps = len(timesteps) - num_inference_steps * self.scheduler.order
         with self.progress_bar(total=num_inference_steps) as progress_bar:
             for i, t in enumerate(timesteps):
