# Copyright 2023 The HuggingFace Team. All rights reserved.
#
# Licensed under the Apache License, Version 2.0 (the "License");
# you may not use this file except in compliance with the License.
# You may obtain a copy of the License at
#
#     http://www.apache.org/licenses/LICENSE-2.0
#
# Unless required by applicable law or agreed to in writing, software
# distributed under the License is distributed on an "AS IS" BASIS,
# WITHOUT WARRANTIES OR CONDITIONS OF ANY KIND, either express or implied.
# See the License for the specific language governing permissions and
# limitations under the License.
from dataclasses import dataclass
from typing import Any, Dict, Optional

import paddle
import paddle.nn.functional as F
from paddle import nn

from ..configuration_utils import ConfigMixin, register_to_config
from ..models.embeddings import ImagePositionalEmbeddings
from ..utils import (
    USE_PEFT_BACKEND,
    BaseOutput,
    deprecate,
    recompute_use_reentrant,
    use_old_recompute,
)
from .attention import BasicTransformerBlock
from .embeddings import PatchEmbed
from .lora import LoRACompatibleConv, LoRACompatibleLinear
from .modeling_utils import ModelMixin


@dataclass
class Transformer2DModelOutput(BaseOutput):
    """
    The output of [`Transformer2DModel`].

    Args:
        sample (`paddle.Tensor` of shape `(batch_size, num_channels, height, width)` or `(batch size, num_vector_embeds - 1, num_latent_pixels)` if [`Transformer2DModel`] is discrete):
            The hidden states output conditioned on the `encoder_hidden_states` input. If discrete, returns probability
            distributions for the unnoised latent pixels.
    """

    sample: paddle.Tensor


class Transformer2DModel(ModelMixin, ConfigMixin):
    """
    A 2D Transformer model for image-like data.

    Parameters:
        num_attention_heads (`int`, *optional*, defaults to 16): The number of heads to use for multi-head attention.
        attention_head_dim (`int`, *optional*, defaults to 88): The number of channels in each head.
        in_channels (`int`, *optional*):
            The number of channels in the input and output (specify if the input is **continuous**).
        num_layers (`int`, *optional*, defaults to 1): The number of layers of Transformer blocks to use.
        dropout (`float`, *optional*, defaults to 0.0): The dropout probability to use.
        cross_attention_dim (`int`, *optional*): The number of `encoder_hidden_states` dimensions to use.
        sample_size (`int`, *optional*): The width of the latent images (specify if the input is **discrete**).
            This is fixed during training since it is used to learn a number of position embeddings.
        num_vector_embeds (`int`, *optional*):
            The number of classes of the vector embeddings of the latent pixels (specify if the input is **discrete**).
            Includes the class for the masked latent pixel.
        activation_fn (`str`, *optional*, defaults to `"geglu"`): Activation function to use in feed-forward.
        num_embeds_ada_norm ( `int`, *optional*):
            The number of diffusion steps used during training. Pass if at least one of the norm_layers is
            `AdaLayerNorm`. This is fixed during training since it is used to learn a number of embeddings that are
            added to the hidden states.

            During inference, you can denoise for up to but not more steps than `num_embeds_ada_norm`.
        attention_bias (`bool`, *optional*):
            Configure if the `TransformerBlocks` attention should contain a bias parameter.
    """

    _supports_gradient_checkpointing = True

    @register_to_config
    def __init__(
        self,
        num_attention_heads: int = 16,
        attention_head_dim: int = 88,
        in_channels: Optional[int] = None,
        out_channels: Optional[int] = None,
        num_layers: int = 1,
        dropout: float = 0.0,
        norm_num_groups: int = 32,
        cross_attention_dim: Optional[int] = None,
        attention_bias: bool = False,
        sample_size: Optional[int] = None,
        num_vector_embeds: Optional[int] = None,
        patch_size: Optional[int] = None,
        activation_fn: str = "geglu",
        num_embeds_ada_norm: Optional[int] = None,
        use_linear_projection: bool = False,
        only_cross_attention: bool = False,
        upcast_attention: bool = False,
        norm_type: str = "layer_norm",
        norm_elementwise_affine: bool = True,
    ):
        super().__init__()
        self.use_linear_projection = use_linear_projection
        self.num_attention_heads = num_attention_heads
        self.attention_head_dim = attention_head_dim
        self.inner_dim = inner_dim = num_attention_heads * attention_head_dim

        conv_cls = nn.Conv2D if USE_PEFT_BACKEND else LoRACompatibleConv
        linear_cls = nn.Linear if USE_PEFT_BACKEND else LoRACompatibleLinear

        # 1. Transformer2DModel can process both standard continuous images of shape `(batch_size, num_channels, width, height)` as well as quantized image embeddings of shape `(batch_size, num_image_vectors)`
        # Define whether input is continuous or discrete depending on configuration
        self.is_input_continuous = (in_channels is not None) and (patch_size is None)
        self.is_input_vectorized = num_vector_embeds is not None
        self.is_input_patches = in_channels is not None and patch_size is not None

        if norm_type == "layer_norm" and num_embeds_ada_norm is not None:
            deprecation_message = (
                f"The configuration file of this model: {self.__class__} is outdated. `norm_type` is either not set or"
                " incorrectly set to `'layer_norm'`.Make sure to set `norm_type` to `'ada_norm'` in the config."
                " Please make sure to update the config accordingly as leaving `norm_type` might led to incorrect"
                " results in future versions. If you have downloaded this checkpoint from the Hugging Face Hub, it"
                " would be very nice if you could open a Pull request for the `transformer/config.json` file"
            )
            deprecate("norm_type!=num_embeds_ada_norm", "1.0.0", deprecation_message, standard_warn=False)
            norm_type = "ada_norm"

        if self.is_input_continuous and self.is_input_vectorized:
            raise ValueError(
                f"Cannot define both `in_channels`: {in_channels} and `num_vector_embeds`: {num_vector_embeds}. Make"
                " sure that either `in_channels` or `num_vector_embeds` is None."
            )
        elif self.is_input_vectorized and self.is_input_patches:
            raise ValueError(
                f"Cannot define both `num_vector_embeds`: {num_vector_embeds} and `patch_size`: {patch_size}. Make"
                " sure that either `num_vector_embeds` or `num_patches` is None."
            )
        elif not self.is_input_continuous and not self.is_input_vectorized and not self.is_input_patches:
            raise ValueError(
                f"Has to define `in_channels`: {in_channels}, `num_vector_embeds`: {num_vector_embeds}, or patch_size:"
                f" {patch_size}. Make sure that `in_channels`, `num_vector_embeds` or `num_patches` is not None."
            )

        # 2. Define input layers
        if self.is_input_continuous:
            self.in_channels = in_channels

            self.norm = nn.GroupNorm(num_groups=norm_num_groups, num_channels=in_channels, epsilon=1e-6)
            if use_linear_projection:
                self.proj_in = linear_cls(in_channels, inner_dim)
            else:
                self.proj_in = conv_cls(in_channels, inner_dim, kernel_size=1, stride=1, padding=0)
        elif self.is_input_vectorized:
            assert sample_size is not None, "Transformer2DModel over discrete input must provide sample_size"
            assert num_vector_embeds is not None, "Transformer2DModel over discrete input must provide num_embed"

            self.height = sample_size
            self.width = sample_size
            self.num_vector_embeds = num_vector_embeds
            self.num_latent_pixels = self.height * self.width

            self.latent_image_embedding = ImagePositionalEmbeddings(
                num_embed=num_vector_embeds, embed_dim=inner_dim, height=self.height, width=self.width
            )
        elif self.is_input_patches:
            assert sample_size is not None, "Transformer2DModel over patched input must provide sample_size"

            self.height = sample_size
            self.width = sample_size

            self.patch_size = patch_size
            self.pos_embed = PatchEmbed(
                height=sample_size,
                width=sample_size,
                patch_size=patch_size,
                in_channels=in_channels,
                embed_dim=inner_dim,
            )

        # 3. Define transformers blocks
        self.transformer_blocks = nn.LayerList(
            [
                BasicTransformerBlock(
                    inner_dim,
                    num_attention_heads,
                    attention_head_dim,
                    dropout=dropout,
                    cross_attention_dim=cross_attention_dim,
                    activation_fn=activation_fn,
                    num_embeds_ada_norm=num_embeds_ada_norm,
                    attention_bias=attention_bias,
                    only_cross_attention=only_cross_attention,
                    upcast_attention=upcast_attention,
                    norm_type=norm_type,
                    norm_elementwise_affine=norm_elementwise_affine,
                )
                for d in range(num_layers)
            ]
        )

        # 4. Define output layers
        self.out_channels = in_channels if out_channels is None else out_channels
        if self.is_input_continuous:
            # TODO: should use out_channels for continuous projections
            if use_linear_projection:
                self.proj_out = linear_cls(inner_dim, in_channels)
            else:
                self.proj_out = conv_cls(inner_dim, in_channels, kernel_size=1, stride=1, padding=0)
        elif self.is_input_vectorized:
            self.norm_out = nn.LayerNorm(inner_dim)
            self.out = nn.Linear(inner_dim, self.num_vector_embeds - 1)
<<<<<<< HEAD
        elif self.is_input_patches:
            # elementwise_affine=False
            norm_kwargs = {"weight_attr": False, "bias_attr": False}
            self.norm_out = nn.LayerNorm(inner_dim, epsilon=1e-6, **norm_kwargs)
            self.proj_out_1 = nn.Linear(inner_dim, 2 * inner_dim)
            self.proj_out_2 = nn.Linear(inner_dim, patch_size * patch_size * self.out_channels)
=======
        elif self.is_input_patches and norm_type != "ada_norm_single":
            norm_elementwise_affine_kwargs = dict(weight_attr=False, bias_attr=False)
            self.norm_out = nn.LayerNorm(inner_dim, epsilon=1e-6, **norm_elementwise_affine_kwargs)
            self.proj_out_1 = nn.Linear(inner_dim, 2 * inner_dim)
            self.proj_out_2 = nn.Linear(inner_dim, patch_size * patch_size * self.out_channels)
        elif self.is_input_patches and norm_type == "ada_norm_single":
            norm_elementwise_affine_kwargs = dict(weight_attr=False, bias_attr=False)
            self.norm_out = nn.LayerNorm(inner_dim, epsilon=1e-6, **norm_elementwise_affine_kwargs)
            self.scale_shift_table = nn.Parameter(paddle.randn([2, inner_dim]) / inner_dim**0.5)
            self.proj_out = nn.Linear(inner_dim, patch_size * patch_size * self.out_channels)

        # 5. PixArt-Alpha blocks.
        self.adaln_single = None
        self.use_additional_conditions = False
        if norm_type == "ada_norm_single":
            self.use_additional_conditions = self.config.sample_size == 128
            # TODO(Sayak, PVP) clean this, for now we use sample size to determine whether to use
            # additional conditions until we find better name
            self.adaln_single = AdaLayerNormSingle(inner_dim, use_additional_conditions=self.use_additional_conditions)

        self.caption_projection = None
        if caption_channels is not None:
            self.caption_projection = CaptionProjection(in_features=caption_channels, hidden_size=inner_dim)

        self.gradient_checkpointing = False
>>>>>>> d94e7103

    def _set_gradient_checkpointing(self, module, value=False):
        if hasattr(module, "gradient_checkpointing"):
            module.gradient_checkpointing = value

    def forward(
        self,
        hidden_states: paddle.Tensor,
        encoder_hidden_states: Optional[paddle.Tensor] = None,
        timestep: Optional[paddle.Tensor] = None,
        class_labels: Optional[paddle.Tensor] = None,
        cross_attention_kwargs: Dict[str, Any] = None,
        attention_mask: Optional[paddle.Tensor] = None,
        encoder_attention_mask: Optional[paddle.Tensor] = None,
        return_dict: bool = True,
    ):
        """
        The [`Transformer2DModel`] forward method.

        Args:
            hidden_states (`paddle.Tensor` of shape `(batch size, num latent pixels)` if discrete, `paddle.Tensor` of shape `(batch size, channel, height, width)` if continuous):
                Input `hidden_states`.
            encoder_hidden_states ( `paddle.Tensor` of shape `(batch size, sequence len, embed dims)`, *optional*):
                Conditional embeddings for cross attention layer. If not given, cross-attention defaults to
                self-attention.
            timestep ( `paddle.Tensor`, *optional*):
                Used to indicate denoising step. Optional timestep to be applied as an embedding in `AdaLayerNorm`.
            class_labels ( `paddle.Tensor` of shape `(batch size, num classes)`, *optional*):
                Used to indicate class labels conditioning. Optional class labels to be applied as an embedding in
                `AdaLayerZeroNorm`.
            encoder_attention_mask ( `paddle.Tensor`, *optional*):
                Cross-attention mask applied to `encoder_hidden_states`. Two formats supported:

                    * Mask `(batch, sequence_length)` True = keep, False = discard.
                    * Bias `(batch, 1, sequence_length)` 0 = keep, -10000 = discard.

                If `ndim == 2`: will be interpreted as a mask, then converted into a bias consistent with the format
                above. This bias will be added to the cross-attention scores.
            return_dict (`bool`, *optional*, defaults to `True`):
                Whether or not to return a [`~models.unet_2d_condition.UNet2DConditionOutput`] instead of a plain
                tuple.

        Returns:
            If `return_dict` is True, an [`~models.transformer_2d.Transformer2DModelOutput`] is returned, otherwise a
            `tuple` where the first element is the sample tensor.
        """
        # ensure attention_mask is a bias, and give it a singleton query_tokens dimension.
        #   we may have done this conversion already, e.g. if we came here via UNet2DConditionModel#forward.
        #   we can tell by counting dims; if ndim == 2: it's a mask rather than a bias.
        # expects mask of shape:
        #   [batch, key_tokens]
        # adds singleton query_tokens dimension:
        #   [batch,                    1, key_tokens]
        # this helps to broadcast it as a bias over attention scores, which will be in one of the following shapes:
        #   [batch,  query_tokens, heads, key_tokens] (e.g. paddle sdp or ppxformers attn)
        #   [batch,  heads, query_tokens, key_tokens] (e.g. classic attn)
        # pure fp16
        hidden_states = hidden_states.cast(self.dtype)
        if attention_mask is not None and attention_mask.ndim == 2:
            # assume that mask is expressed as:
            #   (1 = keep,      0 = discard)
            # convert mask into a bias that can be added to attention scores:
            #       (keep = +0,     discard = -10000.0)
            attention_mask = (1 - attention_mask.cast(hidden_states.dtype)) * -10000.0
            attention_mask = attention_mask.unsqueeze(1)

        # convert encoder_attention_mask to a bias the same way we do for attention_mask
        if encoder_attention_mask is not None and encoder_attention_mask.ndim == 2:
            encoder_attention_mask = (1 - encoder_attention_mask.cast(hidden_states.dtype)) * -10000.0
            encoder_attention_mask = encoder_attention_mask.unsqueeze(1)

        # 1. Input
        if self.is_input_continuous:
<<<<<<< HEAD
            _, _, height, width = paddle.shape(hidden_states)
=======
            batch, _, height, width = paddle.shape(hidden_states)  # (NOTE,junnyu) make export happier
>>>>>>> d94e7103
            residual = hidden_states

            hidden_states = self.norm(hidden_states)
            if not self.use_linear_projection:
<<<<<<< HEAD
                hidden_states = self.proj_in(hidden_states)
            hidden_states = hidden_states.transpose([0, 2, 3, 1]).flatten(1, 2)
            if self.use_linear_projection:
                hidden_states = self.proj_in(hidden_states)
        elif self.is_input_vectorized:
            hidden_states = self.latent_image_embedding(hidden_states.cast("int64"))
=======
                hidden_states = (
                    self.proj_in(hidden_states, scale=lora_scale)
                    if not USE_PEFT_BACKEND
                    else self.proj_in(hidden_states)
                )
                hidden_states = hidden_states.transpose([0, 2, 3, 1]).flatten(1, 2)
            else:
                hidden_states = hidden_states.transpose([0, 2, 3, 1]).flatten(1, 2)
                hidden_states = (
                    self.proj_in(hidden_states, scale=lora_scale)
                    if not USE_PEFT_BACKEND
                    else self.proj_in(hidden_states)
                )

        elif self.is_input_vectorized:
            hidden_states = self.latent_image_embedding(hidden_states.cast("int64"))  # NEW ADD
>>>>>>> d94e7103
        elif self.is_input_patches:
            hidden_states = self.pos_embed(hidden_states)

        # 2. Blocks
<<<<<<< HEAD
        for block in self.transformer_blocks:
            hidden_states = block(
                hidden_states,
                attention_mask=attention_mask,
                encoder_hidden_states=encoder_hidden_states,
                encoder_attention_mask=encoder_attention_mask,
                timestep=timestep,
                cross_attention_kwargs=cross_attention_kwargs,
                class_labels=class_labels,
            )

        # 3. Output
        if self.is_input_continuous:
            if self.use_linear_projection:
                hidden_states = self.proj_out(hidden_states)
            hidden_states = hidden_states.reshape([-1, height, width, self.inner_dim]).transpose([0, 3, 1, 2])
            if not self.use_linear_projection:
                hidden_states = self.proj_out(hidden_states)
=======
        if self.caption_projection is not None:
            batch_size = hidden_states.shape[0]
            encoder_hidden_states = self.caption_projection(encoder_hidden_states)
            encoder_hidden_states = encoder_hidden_states.reshape([batch_size, -1, hidden_states.shape[-1]])

        for block in self.transformer_blocks:
            if self.gradient_checkpointing and not hidden_states.stop_gradient and not use_old_recompute():

                def create_custom_forward(module, return_dict=None):
                    def custom_forward(*inputs):
                        if return_dict is not None:
                            return module(*inputs, return_dict=return_dict)
                        else:
                            return module(*inputs)

                    return custom_forward

                ckpt_kwargs = {} if recompute_use_reentrant() else {"use_reentrant": False}
                hidden_states = recompute(
                    create_custom_forward(block),
                    hidden_states,
                    attention_mask,
                    encoder_hidden_states,
                    encoder_attention_mask,
                    timestep,
                    cross_attention_kwargs,
                    class_labels,
                    **ckpt_kwargs,
                )
            else:
                hidden_states = block(
                    hidden_states,
                    attention_mask=attention_mask,
                    encoder_hidden_states=encoder_hidden_states,
                    encoder_attention_mask=encoder_attention_mask,
                    timestep=timestep,
                    cross_attention_kwargs=cross_attention_kwargs,
                    class_labels=class_labels,
                )

        # 3. Output
        if self.is_input_continuous:
            if not self.use_linear_projection:
                hidden_states = hidden_states.reshape([batch, height, width, self.inner_dim]).transpose([0, 3, 1, 2])
                hidden_states = (
                    self.proj_out(hidden_states, scale=lora_scale)
                    if not USE_PEFT_BACKEND
                    else self.proj_out(hidden_states)
                )
            else:
                hidden_states = (
                    self.proj_out(hidden_states, scale=lora_scale)
                    if not USE_PEFT_BACKEND
                    else self.proj_out(hidden_states)
                )
                hidden_states = hidden_states.reshape([batch, height, width, self.inner_dim]).transpose([0, 3, 1, 2])

>>>>>>> d94e7103
            output = hidden_states + residual
        elif self.is_input_vectorized:
            hidden_states = self.norm_out(hidden_states)
            logits = self.out(hidden_states)
            # (batch, self.num_vector_embeds - 1, self.num_latent_pixels)
            logits = logits.transpose([0, 2, 1])

            # log(p(x_0))
            output = F.log_softmax(logits.cast("float64"), axis=1).cast("float32")
<<<<<<< HEAD
        elif self.is_input_patches:
            # TODO: cleanup!
            conditioning = self.transformer_blocks[0].norm1.emb(
                timestep, class_labels, hidden_dtype=hidden_states.dtype
            )
            shift, scale = self.proj_out_1(F.silu(conditioning)).chunk(2, axis=1)
            hidden_states = self.norm_out(hidden_states) * (1 + scale[:, None]) + shift[:, None]
            hidden_states = self.proj_out_2(hidden_states)
=======

        if self.is_input_patches:
            if self.config.norm_type != "ada_norm_single":
                conditioning = self.transformer_blocks[0].norm1.emb(
                    timestep, class_labels, hidden_dtype=hidden_states.dtype
                )
                shift, scale = self.proj_out_1(F.silu(conditioning)).chunk(2, axis=1)
                hidden_states = self.norm_out(hidden_states) * (1 + scale[:, None]) + shift[:, None]
                hidden_states = self.proj_out_2(hidden_states)
            elif self.config.norm_type == "ada_norm_single":
                shift, scale = (self.scale_shift_table[None] + embedded_timestep[:, None]).chunk(2, axis=1)
                hidden_states = self.norm_out(hidden_states)
                # Modulation
                hidden_states = hidden_states * (1 + scale) + shift
                hidden_states = self.proj_out(hidden_states)
                hidden_states = hidden_states.squeeze(1)
>>>>>>> d94e7103

            # unpatchify
            height = width = int(hidden_states.shape[1] ** 0.5)
            hidden_states = hidden_states.reshape(
                shape=(-1, height, width, self.patch_size, self.patch_size, self.out_channels)
            )
            hidden_states = paddle.einsum("nhwpqc->nchpwq", hidden_states)
            output = hidden_states.reshape(
                shape=(-1, self.out_channels, height * self.patch_size, width * self.patch_size)
            )

        if not return_dict:
            return (output,)

        return Transformer2DModelOutput(sample=output)<|MERGE_RESOLUTION|>--- conflicted
+++ resolved
@@ -210,14 +210,6 @@
         elif self.is_input_vectorized:
             self.norm_out = nn.LayerNorm(inner_dim)
             self.out = nn.Linear(inner_dim, self.num_vector_embeds - 1)
-<<<<<<< HEAD
-        elif self.is_input_patches:
-            # elementwise_affine=False
-            norm_kwargs = {"weight_attr": False, "bias_attr": False}
-            self.norm_out = nn.LayerNorm(inner_dim, epsilon=1e-6, **norm_kwargs)
-            self.proj_out_1 = nn.Linear(inner_dim, 2 * inner_dim)
-            self.proj_out_2 = nn.Linear(inner_dim, patch_size * patch_size * self.out_channels)
-=======
         elif self.is_input_patches and norm_type != "ada_norm_single":
             norm_elementwise_affine_kwargs = dict(weight_attr=False, bias_attr=False)
             self.norm_out = nn.LayerNorm(inner_dim, epsilon=1e-6, **norm_elementwise_affine_kwargs)
@@ -243,7 +235,6 @@
             self.caption_projection = CaptionProjection(in_features=caption_channels, hidden_size=inner_dim)
 
         self.gradient_checkpointing = False
->>>>>>> d94e7103
 
     def _set_gradient_checkpointing(self, module, value=False):
         if hasattr(module, "gradient_checkpointing"):
@@ -317,23 +308,11 @@
 
         # 1. Input
         if self.is_input_continuous:
-<<<<<<< HEAD
-            _, _, height, width = paddle.shape(hidden_states)
-=======
             batch, _, height, width = paddle.shape(hidden_states)  # (NOTE,junnyu) make export happier
->>>>>>> d94e7103
             residual = hidden_states
 
             hidden_states = self.norm(hidden_states)
             if not self.use_linear_projection:
-<<<<<<< HEAD
-                hidden_states = self.proj_in(hidden_states)
-            hidden_states = hidden_states.transpose([0, 2, 3, 1]).flatten(1, 2)
-            if self.use_linear_projection:
-                hidden_states = self.proj_in(hidden_states)
-        elif self.is_input_vectorized:
-            hidden_states = self.latent_image_embedding(hidden_states.cast("int64"))
-=======
                 hidden_states = (
                     self.proj_in(hidden_states, scale=lora_scale)
                     if not USE_PEFT_BACKEND
@@ -350,31 +329,10 @@
 
         elif self.is_input_vectorized:
             hidden_states = self.latent_image_embedding(hidden_states.cast("int64"))  # NEW ADD
->>>>>>> d94e7103
         elif self.is_input_patches:
             hidden_states = self.pos_embed(hidden_states)
 
         # 2. Blocks
-<<<<<<< HEAD
-        for block in self.transformer_blocks:
-            hidden_states = block(
-                hidden_states,
-                attention_mask=attention_mask,
-                encoder_hidden_states=encoder_hidden_states,
-                encoder_attention_mask=encoder_attention_mask,
-                timestep=timestep,
-                cross_attention_kwargs=cross_attention_kwargs,
-                class_labels=class_labels,
-            )
-
-        # 3. Output
-        if self.is_input_continuous:
-            if self.use_linear_projection:
-                hidden_states = self.proj_out(hidden_states)
-            hidden_states = hidden_states.reshape([-1, height, width, self.inner_dim]).transpose([0, 3, 1, 2])
-            if not self.use_linear_projection:
-                hidden_states = self.proj_out(hidden_states)
-=======
         if self.caption_projection is not None:
             batch_size = hidden_states.shape[0]
             encoder_hidden_states = self.caption_projection(encoder_hidden_states)
@@ -432,7 +390,6 @@
                 )
                 hidden_states = hidden_states.reshape([batch, height, width, self.inner_dim]).transpose([0, 3, 1, 2])
 
->>>>>>> d94e7103
             output = hidden_states + residual
         elif self.is_input_vectorized:
             hidden_states = self.norm_out(hidden_states)
@@ -442,16 +399,6 @@
 
             # log(p(x_0))
             output = F.log_softmax(logits.cast("float64"), axis=1).cast("float32")
-<<<<<<< HEAD
-        elif self.is_input_patches:
-            # TODO: cleanup!
-            conditioning = self.transformer_blocks[0].norm1.emb(
-                timestep, class_labels, hidden_dtype=hidden_states.dtype
-            )
-            shift, scale = self.proj_out_1(F.silu(conditioning)).chunk(2, axis=1)
-            hidden_states = self.norm_out(hidden_states) * (1 + scale[:, None]) + shift[:, None]
-            hidden_states = self.proj_out_2(hidden_states)
-=======
 
         if self.is_input_patches:
             if self.config.norm_type != "ada_norm_single":
@@ -468,7 +415,6 @@
                 hidden_states = hidden_states * (1 + scale) + shift
                 hidden_states = self.proj_out(hidden_states)
                 hidden_states = hidden_states.squeeze(1)
->>>>>>> d94e7103
 
             # unpatchify
             height = width = int(hidden_states.shape[1] ** 0.5)
