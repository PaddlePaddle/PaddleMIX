# Copyright 2023 The HuggingFace Team. All rights reserved.
#
# Licensed under the Apache License, Version 2.0 (the "License");
# you may not use this file except in compliance with the License.
# You may obtain a copy of the License at
#
#     http://www.apache.org/licenses/LICENSE-2.0
#
# Unless required by applicable law or agreed to in writing, software
# distributed under the License is distributed on an "AS IS" BASIS,
# WITHOUT WARRANTIES OR CONDITIONS OF ANY KIND, either express or implied.
# See the License for the specific language governing permissions and
# limitations under the License.
from typing import Optional

import paddle.nn as nn

from .transformer_2d import Transformer2DModel, Transformer2DModelOutput


class DualTransformer2DModel(nn.Layer):
    """
    Dual transformer wrapper that combines two `Transformer2DModel`s for mixed inference.

    Parameters:
        num_attention_heads (`int`, *optional*, defaults to 16): The number of heads to use for multi-head attention.
        attention_head_dim (`int`, *optional*, defaults to 88): The number of channels in each head.
        in_channels (`int`, *optional*):
            Pass if the input is continuous. The number of channels in the input and output.
        num_layers (`int`, *optional*, defaults to 1): The number of layers of Transformer blocks to use.
        dropout (`float`, *optional*, defaults to 0.1): The dropout probability to use.
        cross_attention_dim (`int`, *optional*): The number of encoder_hidden_states dimensions to use.
        sample_size (`int`, *optional*): Pass if the input is discrete. The width of the latent images.
            Note that this is fixed at training time as it is used for learning a number of position embeddings. See
            `ImagePositionalEmbeddings`.
        num_vector_embeds (`int`, *optional*):
            Pass if the input is discrete. The number of classes of the vector embeddings of the latent pixels.
            Includes the class for the masked latent pixel.
        activation_fn (`str`, *optional*, defaults to `"geglu"`): Activation function to be used in feed-forward.
        num_embeds_ada_norm ( `int`, *optional*): Pass if at least one of the norm_layers is `AdaLayerNorm`.
            The number of diffusion steps used during training. Note that this is fixed at training time as it is used
            to learn a number of embeddings that are added to the hidden states. During inference, you can denoise for
            up to but not more than steps than `num_embeds_ada_norm`.
        attention_bias (`bool`, *optional*):
            Configure if the TransformerBlocks' attention should contain a bias parameter.
    """

    def __init__(
        self,
        num_attention_heads: int = 16,
        attention_head_dim: int = 88,
        in_channels: Optional[int] = None,
        num_layers: int = 1,
        dropout: float = 0.0,
        norm_num_groups: int = 32,
        cross_attention_dim: Optional[int] = None,
        attention_bias: bool = False,
        sample_size: Optional[int] = None,
        num_vector_embeds: Optional[int] = None,
        activation_fn: str = "geglu",
        num_embeds_ada_norm: Optional[int] = None,
    ):
        super().__init__()
        self.transformers = nn.LayerList(
            [
                Transformer2DModel(
                    num_attention_heads=num_attention_heads,
                    attention_head_dim=attention_head_dim,
                    in_channels=in_channels,
                    num_layers=num_layers,
                    dropout=dropout,
                    norm_num_groups=norm_num_groups,
                    cross_attention_dim=cross_attention_dim,
                    attention_bias=attention_bias,
                    sample_size=sample_size,
                    num_vector_embeds=num_vector_embeds,
                    activation_fn=activation_fn,
                    num_embeds_ada_norm=num_embeds_ada_norm,
                )
                for _ in range(2)
            ]
        )

        # Variables that can be set by a pipeline:

        # The ratio of transformer1 to transformer2's output states to be combined during inference
        self.mix_ratio = 0.5

        # The shape of `encoder_hidden_states` is expected to be
        # `(batch_size, condition_lengths[0]+condition_lengths[1], num_features)`
        self.condition_lengths = [77, 257]

        # Which transformer to use to encode which condition.
        # E.g. `(1, 0)` means that we'll use `transformers[1](conditions[0])` and `transformers[0](conditions[1])`
        self.transformer_index_for_condition = [1, 0]

    def forward(
        self,
        hidden_states,
        encoder_hidden_states,
        timestep=None,
<<<<<<< HEAD
        attention_mask=None,
        encoder_attention_mask=None,
=======
        added_cond_kwargs=None,
        class_labels=None,
>>>>>>> d94e7103
        cross_attention_kwargs=None,
        attention_mask=None,
        encoder_attention_mask=None,
        return_dict: bool = True,
    ):
        """
        Args:
            hidden_states ( When discrete, `paddle.Tensor` of shape `(batch size, num latent pixels)`.
                When continuous, `paddle.Tensor` of shape `(batch size, channel, height, width)`): Input
                hidden_states.
            encoder_hidden_states ( `paddle.Tensor` of shape `(batch size, encoder_hidden_states dim)`, *optional*):
                Conditional embeddings for cross attention layer. If not given, cross-attention defaults to
                self-attention.
            timestep ( `paddle.Tensor`, *optional*):
                Optional timestep to be applied as an embedding in AdaLayerNorm's. Used to indicate denoising step.
            attention_mask (`paddle.Tensor`, *optional*):
<<<<<<< HEAD
                Optional attention mask to be applied in Attention
=======
                Optional attention mask to be applied in Attention.
            cross_attention_kwargs (`dict`, *optional*):
                A kwargs dictionary that if specified is passed along to the `AttentionProcessor` as defined under
                `self.processor` in
                [diffusers.models.attention_processor](https://github.com/huggingface/diffusers/blob/main/src/diffusers/models/attention_processor.py).
>>>>>>> d94e7103
            return_dict (`bool`, *optional*, defaults to `True`):
                Whether or not to return a [`models.unet_2d_condition.UNet2DConditionOutput`] instead of a plain tuple.

        Returns:
            [`~models.transformer_2d.Transformer2DModelOutput`] or `tuple`:
            [`~models.transformer_2d.Transformer2DModelOutput`] if `return_dict` is True, otherwise a `tuple`. When
            returning a tuple, the first element is the sample tensor.
        """
        input_states = hidden_states

        encoded_states = []
        tokens_start = 0
        # attention_mask is not used yet
        for i in range(2):
            # for each of the two transformers, pass the corresponding condition tokens
            condition_state = encoder_hidden_states[:, tokens_start : tokens_start + self.condition_lengths[i]]
            transformer_index = self.transformer_index_for_condition[i]
            encoded_state = self.transformers[transformer_index](
                input_states,
                encoder_hidden_states=condition_state,
                timestep=timestep,
                cross_attention_kwargs=cross_attention_kwargs,
                return_dict=False,
            )[0]
            encoded_states.append(encoded_state - input_states)
            tokens_start += self.condition_lengths[i]

        output_states = encoded_states[0] * self.mix_ratio + encoded_states[1] * (1 - self.mix_ratio)
        output_states = output_states + input_states

        if not return_dict:
            return (output_states,)

        return Transformer2DModelOutput(sample=output_states)<|MERGE_RESOLUTION|>--- conflicted
+++ resolved
@@ -99,13 +99,8 @@
         hidden_states,
         encoder_hidden_states,
         timestep=None,
-<<<<<<< HEAD
-        attention_mask=None,
-        encoder_attention_mask=None,
-=======
         added_cond_kwargs=None,
         class_labels=None,
->>>>>>> d94e7103
         cross_attention_kwargs=None,
         attention_mask=None,
         encoder_attention_mask=None,
@@ -122,15 +117,11 @@
             timestep ( `paddle.Tensor`, *optional*):
                 Optional timestep to be applied as an embedding in AdaLayerNorm's. Used to indicate denoising step.
             attention_mask (`paddle.Tensor`, *optional*):
-<<<<<<< HEAD
-                Optional attention mask to be applied in Attention
-=======
                 Optional attention mask to be applied in Attention.
             cross_attention_kwargs (`dict`, *optional*):
                 A kwargs dictionary that if specified is passed along to the `AttentionProcessor` as defined under
                 `self.processor` in
                 [diffusers.models.attention_processor](https://github.com/huggingface/diffusers/blob/main/src/diffusers/models/attention_processor.py).
->>>>>>> d94e7103
             return_dict (`bool`, *optional*, defaults to `True`):
                 Whether or not to return a [`models.unet_2d_condition.UNet2DConditionOutput`] instead of a plain tuple.
 
