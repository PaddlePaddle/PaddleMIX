# Copyright 2023 The HuggingFace Team. All rights reserved.
#
# Licensed under the Apache License, Version 2.0 (the "License");
# you may not use this file except in compliance with the License.
# You may obtain a copy of the License at
#
#     http://www.apache.org/licenses/LICENSE-2.0
#
# Unless required by applicable law or agreed to in writing, software
# distributed under the License is distributed on an "AS IS" BASIS,
# WITHOUT WARRANTIES OR CONDITIONS OF ANY KIND, either express or implied.
# See the License for the specific language governing permissions and
# limitations under the License.
from typing import Any, Dict, Optional

import paddle
from paddle import nn

<<<<<<< HEAD
from ..utils import is_ppxformers_available
from .activations import get_activation
=======
from ..utils import USE_PEFT_BACKEND
from ..utils.paddle_utils import maybe_allow_in_graph
from .activations import GEGLU, GELU, ApproximateGELU
>>>>>>> d94e7103
from .attention_processor import Attention
from .embeddings import CombinedTimestepLabelEmbeddings
from .lora import LoRACompatibleLinear


def _chunked_feed_forward(
    ff: nn.Layer, hidden_states: paddle.Tensor, chunk_dim: int, chunk_size: int, lora_scale: Optional[float] = None
):
    # "feed_forward_chunk_size" can be used to save memory
    if hidden_states.shape[chunk_dim] % chunk_size != 0:
        raise ValueError(
            f"`hidden_states` dimension to be chunked: {hidden_states.shape[chunk_dim]} has to be divisible by chunk size: {chunk_size}. Make sure to set an appropriate `chunk_size` when calling `unet.enable_forward_chunking`."
        )

    num_chunks = hidden_states.shape[chunk_dim] // chunk_size
    if lora_scale is None:
        ff_output = paddle.concat(
            [ff(hid_slice) for hid_slice in hidden_states.chunk(num_chunks, axis=chunk_dim)],
            dim=chunk_dim,
        )
    else:
        # TOOD(Patrick): LoRA scale can be removed once PEFT refactor is complete
        ff_output = paddle.concat(
            [ff(hid_slice, scale=lora_scale) for hid_slice in hidden_states.chunk(num_chunks, axis=chunk_dim)],
            axis=chunk_dim,
        )

    return ff_output


<<<<<<< HEAD
=======
@maybe_allow_in_graph
class GatedSelfAttentionDense(nn.Layer):
    r"""
    A gated self-attention dense layer that combines visual features and object features.

    Parameters:
        query_dim (`int`): The number of channels in the query.
        context_dim (`int`): The number of channels in the context.
        n_heads (`int`): The number of heads to use for attention.
        d_head (`int`): The number of channels in each head.
    """

    def __init__(self, query_dim: int, context_dim: int, n_heads: int, d_head: int):
        super().__init__()

        # we need a linear projection since we need cat visual feature and obj feature
        self.linear = nn.Linear(context_dim, query_dim)

        self.attn = Attention(query_dim=query_dim, heads=n_heads, dim_head=d_head)
        self.ff = FeedForward(query_dim, activation_fn="geglu")

        self.norm1 = nn.LayerNorm(query_dim)
        self.norm2 = nn.LayerNorm(query_dim)

        self.alpha_attn = nn.Parameter(paddle.to_tensor(0.0))
        self.alpha_dense = nn.Parameter(paddle.to_tensor(0.0))

        self.enabled = True

    def forward(self, x: paddle.Tensor, objs: paddle.Tensor) -> paddle.Tensor:
        if not self.enabled:
            return x

        n_visual = x.shape[1]
        objs = self.linear(objs)

        x = x + self.alpha_attn.tanh() * self.attn(self.norm1(paddle.concat([x, objs], axis=1)))[:, :n_visual, :]
        x = x + self.alpha_dense.tanh() * self.ff(self.norm2(x))

        return x


@maybe_allow_in_graph
>>>>>>> d94e7103
class BasicTransformerBlock(nn.Layer):
    r"""
    A basic Transformer block.

    Parameters:
        dim (`int`): The number of channels in the input and output.
        num_attention_heads (`int`): The number of heads to use for multi-head attention.
        attention_head_dim (`int`): The number of channels in each head.
        dropout (`float`, *optional*, defaults to 0.0): The dropout probability to use.
        cross_attention_dim (`int`, *optional*): The size of the encoder_hidden_states vector for cross attention.
        only_cross_attention (`bool`, *optional*):
            Whether to use only cross-attention layers. In this case two cross attention layers are used.
        double_self_attention (`bool`, *optional*):
            Whether to use two self-attention layers. In this case no cross attention layers are used.
        activation_fn (`str`, *optional*, defaults to `"geglu"`): Activation function to be used in feed-forward.
        num_embeds_ada_norm (:
            obj: `int`, *optional*): The number of diffusion steps used during training. See `Transformer2DModel`.
        attention_bias (:
            obj: `bool`, *optional*, defaults to `False`): Configure if the attentions should contain a bias parameter.
    """

    def __init__(
        self,
        dim: int,
        num_attention_heads: int,
        attention_head_dim: int,
        dropout=0.0,
        cross_attention_dim: Optional[int] = None,
        activation_fn: str = "geglu",
        num_embeds_ada_norm: Optional[int] = None,
        attention_bias: bool = False,
        only_cross_attention: bool = False,
        double_self_attention: bool = False,
        upcast_attention: bool = False,
        norm_elementwise_affine: bool = True,
        norm_type: str = "layer_norm",
        final_dropout: bool = False,
    ):
        super().__init__()
        self.only_cross_attention = only_cross_attention

        self.use_ada_layer_norm_zero = (num_embeds_ada_norm is not None) and norm_type == "ada_norm_zero"
        self.use_ada_layer_norm = (num_embeds_ada_norm is not None) and norm_type == "ada_norm"

        if norm_type in ("ada_norm", "ada_norm_zero") and num_embeds_ada_norm is None:
            raise ValueError(
                f"`norm_type` is set to {norm_type}, but `num_embeds_ada_norm` is not defined. Please make sure to"
                f" define `num_embeds_ada_norm` if setting `norm_type` to {norm_type}."
            )

<<<<<<< HEAD
        if not norm_elementwise_affine:
            norm_kwargs = {"weight_attr": False, "bias_attr": False}
        else:
            norm_kwargs = {}
=======
        if positional_embeddings and (num_positional_embeddings is None):
            raise ValueError(
                "If `positional_embedding` type is defined, `num_positition_embeddings` must also be defined."
            )

        if positional_embeddings == "sinusoidal":
            self.pos_embed = SinusoidalPositionalEmbedding(dim, max_seq_length=num_positional_embeddings)
        else:
            self.pos_embed = None
>>>>>>> d94e7103

        # Define 3 blocks. Each block has its own normalization layer.
        # 1. Self-Attn
        if self.use_ada_layer_norm:
            self.norm1 = AdaLayerNorm(dim, num_embeds_ada_norm)
        elif self.use_ada_layer_norm_zero:
            self.norm1 = AdaLayerNormZero(dim, num_embeds_ada_norm)
        else:
            norm_elementwise_affine_kwargs = (
                {} if norm_elementwise_affine else dict(weight_attr=False, bias_attr=False)
            )
            self.norm1 = nn.LayerNorm(dim, epsilon=norm_eps, **norm_elementwise_affine_kwargs)

        self.attn1 = Attention(
            query_dim=dim,
            heads=num_attention_heads,
            dim_head=attention_head_dim,
            dropout=dropout,
            bias=attention_bias,
            cross_attention_dim=cross_attention_dim if only_cross_attention else None,
            upcast_attention=upcast_attention,
        )

        # 2. Cross-Attn
        if cross_attention_dim is not None or double_self_attention:
            # We currently only use AdaLayerNormZero for self attention where there will only be one attention block.
            # I.e. the number of returned modulation chunks from AdaLayerZero would not make sense if returned during
            # the second cross attention block.
            norm_elementwise_affine_kwargs = (
                {} if norm_elementwise_affine else dict(weight_attr=False, bias_attr=False)
            )
            self.norm2 = (
                AdaLayerNorm(dim, num_embeds_ada_norm)
                if self.use_ada_layer_norm
                else nn.LayerNorm(dim, epsilon=norm_eps, **norm_elementwise_affine_kwargs)
            )
            self.attn2 = Attention(
                query_dim=dim,
                cross_attention_dim=cross_attention_dim if not double_self_attention else None,
                heads=num_attention_heads,
                dim_head=attention_head_dim,
                dropout=dropout,
                bias=attention_bias,
                upcast_attention=upcast_attention,
            )  # is self-attn if encoder_hidden_states is none
        else:
            self.norm2 = None
            self.attn2 = None

        # 3. Feed-forward
<<<<<<< HEAD
        self.norm3 = nn.LayerNorm(dim, **norm_kwargs)
        self.ff = FeedForward(dim, dropout=dropout, activation_fn=activation_fn, final_dropout=final_dropout)

=======
        if not self.use_ada_layer_norm_single:
            norm_elementwise_affine_kwargs = (
                {} if norm_elementwise_affine else dict(weight_attr=False, bias_attr=False)
            )
            self.norm3 = nn.LayerNorm(dim, epsilon=norm_eps, **norm_elementwise_affine_kwargs)

        self.ff = FeedForward(
            dim,
            dropout=dropout,
            activation_fn=activation_fn,
            final_dropout=final_dropout,
        )

        # 4. Fuser
        if attention_type == "gated" or attention_type == "gated-text-image":
            self.fuser = GatedSelfAttentionDense(dim, cross_attention_dim, num_attention_heads, attention_head_dim)

        # 5. Scale-shift for PixArt-Alpha.
        if self.use_ada_layer_norm_single:
            self.scale_shift_table = nn.Parameter(paddle.randn([6, dim]) / dim**0.5)

>>>>>>> d94e7103
        # let chunk size default to None
        self._chunk_size = None
        self._chunk_dim = 0

    def set_chunk_feed_forward(self, chunk_size: Optional[int], dim: int = 0):
        # Sets chunk feed-forward
        self._chunk_size = chunk_size
        self._chunk_dim = dim

    def forward(
        self,
        hidden_states: paddle.Tensor,
        attention_mask: Optional[paddle.Tensor] = None,
        encoder_hidden_states: Optional[paddle.Tensor] = None,
        encoder_attention_mask: Optional[paddle.Tensor] = None,
        timestep: Optional[paddle.Tensor] = None,
        cross_attention_kwargs: Dict[str, Any] = None,
        class_labels: Optional[paddle.Tensor] = None,
    ) -> paddle.Tensor:
        # Notice that normalization is always applied before the real computation in the following blocks.
        # 1. Self-Attention
        if self.use_ada_layer_norm:
            norm_hidden_states = self.norm1(hidden_states, timestep)
        elif self.use_ada_layer_norm_zero:
            norm_hidden_states, gate_msa, shift_mlp, scale_mlp, gate_mlp = self.norm1(
                hidden_states, timestep, class_labels, hidden_dtype=hidden_states.dtype
            )
<<<<<<< HEAD
=======
        elif self.use_layer_norm:
            norm_hidden_states = self.norm1(hidden_states)
        elif self.use_ada_layer_norm_single:
            shift_msa, scale_msa, gate_msa, shift_mlp, scale_mlp, gate_mlp = (
                self.scale_shift_table[None] + timestep.reshape([batch_size, 6, -1])
            ).chunk(6, axis=1)
            norm_hidden_states = self.norm1(hidden_states)
            norm_hidden_states = norm_hidden_states * (1 + scale_msa) + shift_msa
            norm_hidden_states = norm_hidden_states.squeeze(1)
>>>>>>> d94e7103
        else:
            norm_hidden_states = self.norm1(hidden_states)

        cross_attention_kwargs = cross_attention_kwargs if cross_attention_kwargs is not None else {}
        attn_output = self.attn1(
            norm_hidden_states,
            encoder_hidden_states=encoder_hidden_states if self.only_cross_attention else None,
            attention_mask=attention_mask,
            **cross_attention_kwargs,
        )
        if self.use_ada_layer_norm_zero:
            attn_output = gate_msa.unsqueeze(1) * attn_output
        hidden_states = attn_output + hidden_states

        if self.attn2 is not None:
            norm_hidden_states = (
                self.norm2(hidden_states, timestep) if self.use_ada_layer_norm else self.norm2(hidden_states)
            )

            # 2. Cross-Attention
            attn_output = self.attn2(
                norm_hidden_states,
                encoder_hidden_states=encoder_hidden_states,
                attention_mask=encoder_attention_mask,
                **cross_attention_kwargs,
            )
            hidden_states = attn_output + hidden_states

        # 3. Feed-forward
        norm_hidden_states = self.norm3(hidden_states)

        if self.use_ada_layer_norm_zero:
            norm_hidden_states = norm_hidden_states * (1 + scale_mlp[:, None]) + shift_mlp[:, None]

        if self._chunk_size is not None:
            # "feed_forward_chunk_size" can be used to save memory
<<<<<<< HEAD
            if norm_hidden_states.shape[self._chunk_dim] % self._chunk_size != 0:
                raise ValueError(
                    f"`hidden_states` dimension to be chunked: {norm_hidden_states.shape[self._chunk_dim]} has to be divisible by chunk size: {self._chunk_size}. Make sure to set an appropriate `chunk_size` when calling `unet.enable_forward_chunking`."
                )

            num_chunks = norm_hidden_states.shape[self._chunk_dim] // self._chunk_size
            ff_output = paddle.concat(
                [self.ff(hid_slice) for hid_slice in norm_hidden_states.chunk(num_chunks, axis=self._chunk_dim)],
                axis=self._chunk_dim,
=======
            ff_output = _chunked_feed_forward(
                self.ff, norm_hidden_states, self._chunk_dim, self._chunk_size, lora_scale=lora_scale
>>>>>>> d94e7103
            )
        else:
            ff_output = self.ff(norm_hidden_states)

        if self.use_ada_layer_norm_zero:
            ff_output = gate_mlp.unsqueeze(1) * ff_output

        hidden_states = ff_output + hidden_states

        return hidden_states


@maybe_allow_in_graph
class TemporalBasicTransformerBlock(nn.Layer):
    r"""
    A basic Transformer block for video like data.

    Parameters:
        dim (`int`): The number of channels in the input and output.
        time_mix_inner_dim (`int`): The number of channels for temporal attention.
        num_attention_heads (`int`): The number of heads to use for multi-head attention.
        attention_head_dim (`int`): The number of channels in each head.
        cross_attention_dim (`int`, *optional*): The size of the encoder_hidden_states vector for cross attention.
    """

    def __init__(
        self,
        dim: int,
        time_mix_inner_dim: int,
        num_attention_heads: int,
        attention_head_dim: int,
        cross_attention_dim: Optional[int] = None,
    ):
        super().__init__()
        self.is_res = dim == time_mix_inner_dim

        self.norm_in = nn.LayerNorm(dim)

        # Define 3 blocks. Each block has its own normalization layer.
        # 1. Self-Attn
        self.norm_in = nn.LayerNorm(dim)
        self.ff_in = FeedForward(
            dim,
            dim_out=time_mix_inner_dim,
            activation_fn="geglu",
        )

        self.norm1 = nn.LayerNorm(time_mix_inner_dim)
        self.attn1 = Attention(
            query_dim=time_mix_inner_dim,
            heads=num_attention_heads,
            dim_head=attention_head_dim,
            cross_attention_dim=None,
        )

        # 2. Cross-Attn
        if cross_attention_dim is not None:
            # We currently only use AdaLayerNormZero for self attention where there will only be one attention block.
            # I.e. the number of returned modulation chunks from AdaLayerZero would not make sense if returned during
            # the second cross attention block.
            self.norm2 = nn.LayerNorm(time_mix_inner_dim)
            self.attn2 = Attention(
                query_dim=time_mix_inner_dim,
                cross_attention_dim=cross_attention_dim,
                heads=num_attention_heads,
                dim_head=attention_head_dim,
            )  # is self-attn if encoder_hidden_states is none
        else:
            self.norm2 = None
            self.attn2 = None

        # 3. Feed-forward
        self.norm3 = nn.LayerNorm(time_mix_inner_dim)
        self.ff = FeedForward(time_mix_inner_dim, activation_fn="geglu")

        # let chunk size default to None
        self._chunk_size = None
        self._chunk_dim = None

    def set_chunk_feed_forward(self, chunk_size: Optional[int], **kwargs):
        # Sets chunk feed-forward
        self._chunk_size = chunk_size
        # chunk dim should be hardcoded to 1 to have better speed vs. memory trade-off
        self._chunk_dim = 1

    def forward(
        self,
        hidden_states: paddle.Tensor,
        num_frames: int,
        encoder_hidden_states: Optional[paddle.Tensor] = None,
    ) -> paddle.Tensor:
        # Notice that normalization is always applied before the real computation in the following blocks.
        # 0. Self-Attention
        batch_size = hidden_states.shape[0]

        batch_frames, seq_length, channels = hidden_states.shape
        batch_size = batch_frames // num_frames

        hidden_states = hidden_states[None, :].reshape([batch_size, num_frames, seq_length, channels])
        hidden_states = hidden_states.transpose([0, 2, 1, 3])
        hidden_states = hidden_states.reshape([batch_size * seq_length, num_frames, channels])

        residual = hidden_states
        hidden_states = self.norm_in(hidden_states)

        if self._chunk_size is not None:
            hidden_states = _chunked_feed_forward(self.ff, hidden_states, self._chunk_dim, self._chunk_size)
        else:
            hidden_states = self.ff_in(hidden_states)

        if self.is_res:
            hidden_states = hidden_states + residual

        norm_hidden_states = self.norm1(hidden_states)
        attn_output = self.attn1(norm_hidden_states, encoder_hidden_states=None)
        hidden_states = attn_output + hidden_states

        # 3. Cross-Attention
        if self.attn2 is not None:
            norm_hidden_states = self.norm2(hidden_states)
            attn_output = self.attn2(norm_hidden_states, encoder_hidden_states=encoder_hidden_states)
            hidden_states = attn_output + hidden_states

        # 4. Feed-forward
        norm_hidden_states = self.norm3(hidden_states)

        if self._chunk_size is not None:
            ff_output = _chunked_feed_forward(self.ff, norm_hidden_states, self._chunk_dim, self._chunk_size)
        else:
            ff_output = self.ff(norm_hidden_states)

        if self.is_res:
            hidden_states = ff_output + hidden_states
        else:
            hidden_states = ff_output

        hidden_states = hidden_states[None, :].reshape([batch_size, seq_length, num_frames, channels])
        hidden_states = hidden_states.transpose([0, 2, 1, 3])
        hidden_states = hidden_states.reshape([batch_size * num_frames, seq_length, channels])

        return hidden_states


class FeedForward(nn.Layer):
    r"""
    A feed-forward layer.

    Parameters:
        dim (`int`): The number of channels in the input.
        dim_out (`int`, *optional*): The number of channels in the output. If not given, defaults to `dim`.
        mult (`int`, *optional*, defaults to 4): The multiplier to use for the hidden dimension.
        dropout (`float`, *optional*, defaults to 0.0): The dropout probability to use.
        activation_fn (`str`, *optional*, defaults to `"geglu"`): Activation function to be used in feed-forward.
        final_dropout (`bool` *optional*, defaults to False): Apply a final dropout.
    """

    def __init__(
        self,
        dim: int,
        dim_out: Optional[int] = None,
        mult: int = 4,
        dropout: float = 0.0,
        activation_fn: str = "geglu",
        final_dropout: bool = False,
    ):
        super().__init__()
        inner_dim = int(dim * mult)
        dim_out = dim_out if dim_out is not None else dim
        linear_cls = LoRACompatibleLinear if not USE_PEFT_BACKEND else nn.Linear

        if activation_fn == "gelu":
            act_fn = GELU(dim, inner_dim)
        if activation_fn == "gelu-approximate":
            act_fn = GELU(dim, inner_dim, approximate="tanh")
        elif activation_fn == "geglu":
            act_fn = GEGLU(dim, inner_dim)
        elif activation_fn == "geglu-approximate":
            act_fn = ApproximateGELU(dim, inner_dim)

        self.net = nn.LayerList([])
        # project in
        self.net.append(act_fn)
        # project dropout
        self.net.append(nn.Dropout(dropout))
        # project out
        self.net.append(linear_cls(inner_dim, dim_out))
        # FF as used in Vision Transformer, MLP-Mixer, etc. have a final dropout
        if final_dropout:
            self.net.append(nn.Dropout(dropout))

<<<<<<< HEAD
    def forward(self, hidden_states):
        for module in self.net:
            hidden_states = module(hidden_states)
        return hidden_states


class GELU(nn.Layer):
    r"""
    GELU activation function with tanh approximation support with `approximate="tanh"`.
    """

    def __init__(self, dim_in: int, dim_out: int, approximate: str = "none"):
        super().__init__()
        self.proj = LoRACompatibleLinear(dim_in, dim_out)
        self.approximate = approximate
        self.approximate_bool = approximate == "tanh"

    def forward(self, hidden_states):
        hidden_states = self.proj(hidden_states)
        hidden_states = F.gelu(hidden_states, approximate=self.approximate_bool)
        return hidden_states


class GEGLU(nn.Layer):
    r"""
    A variant of the gated linear unit activation function from https://arxiv.org/abs/2002.05202.

    Parameters:
        dim_in (`int`): The number of channels in the input.
        dim_out (`int`): The number of channels in the output.
    """

    def __init__(self, dim_in: int, dim_out: int):
        super().__init__()
        self.proj = LoRACompatibleLinear(dim_in, dim_out * 2)

    def forward(self, hidden_states):
        hidden_states, gate = self.proj(hidden_states).chunk(2, axis=-1)
        return hidden_states * F.gelu(gate)


class ApproximateGELU(nn.Layer):
    """
    The approximate form of Gaussian Error Linear Unit (GELU)

    For more details, see section 2: https://arxiv.org/abs/1606.08415
    """

    def __init__(self, dim_in: int, dim_out: int):
        super().__init__()
        self.proj = nn.Linear(dim_in, dim_out)

    def forward(self, x):
        x = self.proj(x)
        return x * F.sigmoid(1.702 * x)


class AdaLayerNorm(nn.Layer):
    """
    Norm layer modified to incorporate timestep embeddings.
    """

    def __init__(self, embedding_dim, num_embeddings):
        super().__init__()
        self.emb = nn.Embedding(num_embeddings, embedding_dim)
        self.silu = nn.Silu()
        self.linear = nn.Linear(embedding_dim, embedding_dim * 2)
        # elementwise_affine=False
        norm_kwargs = {"weight_attr": False, "bias_attr": False}
        self.norm = nn.LayerNorm(embedding_dim, **norm_kwargs)

    def forward(self, x, timestep):
        emb = self.linear(self.silu(self.emb(timestep)))
        # must set axis=-1, paddle vs pytorch
        scale, shift = paddle.chunk(emb, 2, axis=-1)
        x = self.norm(x) * (1 + scale) + shift
        return x


class AdaLayerNormZero(nn.Layer):
    """
    Norm layer adaptive layer norm zero (adaLN-Zero).
    """

    def __init__(self, embedding_dim, num_embeddings):
        super().__init__()

        self.emb = CombinedTimestepLabelEmbeddings(num_embeddings, embedding_dim)

        self.silu = nn.Silu()
        self.linear = nn.Linear(embedding_dim, 6 * embedding_dim, bias_attr=True)
        # elementwise_affine=False
        norm_kwargs = {"weight_attr": False, "bias_attr": False}
        self.norm = nn.LayerNorm(embedding_dim, epsilon=1e-6, **norm_kwargs)

    def forward(self, x, timestep, class_labels, hidden_dtype=None):
        emb = self.linear(self.silu(self.emb(timestep, class_labels, hidden_dtype=hidden_dtype)))
        shift_msa, scale_msa, gate_msa, shift_mlp, scale_mlp, gate_mlp = emb.chunk(6, axis=1)
        x = self.norm(x) * (1 + scale_msa[:, None]) + shift_msa[:, None]
        return x, gate_msa, shift_mlp, scale_mlp, gate_mlp


class AdaGroupNorm(nn.Layer):
    """
    GroupNorm layer modified to incorporate timestep embeddings.
    """

    def __init__(
        self, embedding_dim: int, out_dim: int, num_groups: int, act_fn: Optional[str] = None, eps: float = 1e-5
    ):
        super().__init__()
        self.num_groups = num_groups
        self.eps = eps
        if act_fn is None:
            self.act = None
        else:
            self.act = get_activation(act_fn)

        self.linear = nn.Linear(embedding_dim, out_dim * 2)
        # elementwise_affine=False
        norm_kwargs = {"weight_attr": False, "bias_attr": False}
        self.group_norm = nn.GroupNorm(num_groups, out_dim, epsilon=eps, **norm_kwargs)
        self.group_norm.weight = None
        self.group_norm.bias = None

    def forward(self, x, emb):
        if self.act:
            emb = self.act(emb)
        emb = self.linear(emb)
        emb = emb[:, :, None, None]
        scale, shift = emb.chunk(2, axis=1)
        x = self.group_norm(x)
        x = x * (1 + scale) + shift
        return x
=======
    def forward(self, hidden_states: paddle.Tensor, scale: float = 1.0) -> paddle.Tensor:
        compatible_cls = (GEGLU,) if USE_PEFT_BACKEND else (GEGLU, LoRACompatibleLinear)
        for module in self.net:
            if isinstance(module, compatible_cls):
                hidden_states = module(hidden_states, scale)
            else:
                hidden_states = module(hidden_states)
        return hidden_states
>>>>>>> d94e7103
<|MERGE_RESOLUTION|>--- conflicted
+++ resolved
@@ -16,14 +16,9 @@
 import paddle
 from paddle import nn
 
-<<<<<<< HEAD
-from ..utils import is_ppxformers_available
-from .activations import get_activation
-=======
 from ..utils import USE_PEFT_BACKEND
 from ..utils.paddle_utils import maybe_allow_in_graph
 from .activations import GEGLU, GELU, ApproximateGELU
->>>>>>> d94e7103
 from .attention_processor import Attention
 from .embeddings import CombinedTimestepLabelEmbeddings
 from .lora import LoRACompatibleLinear
@@ -54,8 +49,6 @@
     return ff_output
 
 
-<<<<<<< HEAD
-=======
 @maybe_allow_in_graph
 class GatedSelfAttentionDense(nn.Layer):
     r"""
@@ -99,7 +92,6 @@
 
 
 @maybe_allow_in_graph
->>>>>>> d94e7103
 class BasicTransformerBlock(nn.Layer):
     r"""
     A basic Transformer block.
@@ -150,12 +142,6 @@
                 f" define `num_embeds_ada_norm` if setting `norm_type` to {norm_type}."
             )
 
-<<<<<<< HEAD
-        if not norm_elementwise_affine:
-            norm_kwargs = {"weight_attr": False, "bias_attr": False}
-        else:
-            norm_kwargs = {}
-=======
         if positional_embeddings and (num_positional_embeddings is None):
             raise ValueError(
                 "If `positional_embedding` type is defined, `num_positition_embeddings` must also be defined."
@@ -165,7 +151,6 @@
             self.pos_embed = SinusoidalPositionalEmbedding(dim, max_seq_length=num_positional_embeddings)
         else:
             self.pos_embed = None
->>>>>>> d94e7103
 
         # Define 3 blocks. Each block has its own normalization layer.
         # 1. Self-Attn
@@ -216,11 +201,6 @@
             self.attn2 = None
 
         # 3. Feed-forward
-<<<<<<< HEAD
-        self.norm3 = nn.LayerNorm(dim, **norm_kwargs)
-        self.ff = FeedForward(dim, dropout=dropout, activation_fn=activation_fn, final_dropout=final_dropout)
-
-=======
         if not self.use_ada_layer_norm_single:
             norm_elementwise_affine_kwargs = (
                 {} if norm_elementwise_affine else dict(weight_attr=False, bias_attr=False)
@@ -242,7 +222,6 @@
         if self.use_ada_layer_norm_single:
             self.scale_shift_table = nn.Parameter(paddle.randn([6, dim]) / dim**0.5)
 
->>>>>>> d94e7103
         # let chunk size default to None
         self._chunk_size = None
         self._chunk_dim = 0
@@ -270,8 +249,6 @@
             norm_hidden_states, gate_msa, shift_mlp, scale_mlp, gate_mlp = self.norm1(
                 hidden_states, timestep, class_labels, hidden_dtype=hidden_states.dtype
             )
-<<<<<<< HEAD
-=======
         elif self.use_layer_norm:
             norm_hidden_states = self.norm1(hidden_states)
         elif self.use_ada_layer_norm_single:
@@ -281,7 +258,6 @@
             norm_hidden_states = self.norm1(hidden_states)
             norm_hidden_states = norm_hidden_states * (1 + scale_msa) + shift_msa
             norm_hidden_states = norm_hidden_states.squeeze(1)
->>>>>>> d94e7103
         else:
             norm_hidden_states = self.norm1(hidden_states)
 
@@ -318,20 +294,8 @@
 
         if self._chunk_size is not None:
             # "feed_forward_chunk_size" can be used to save memory
-<<<<<<< HEAD
-            if norm_hidden_states.shape[self._chunk_dim] % self._chunk_size != 0:
-                raise ValueError(
-                    f"`hidden_states` dimension to be chunked: {norm_hidden_states.shape[self._chunk_dim]} has to be divisible by chunk size: {self._chunk_size}. Make sure to set an appropriate `chunk_size` when calling `unet.enable_forward_chunking`."
-                )
-
-            num_chunks = norm_hidden_states.shape[self._chunk_dim] // self._chunk_size
-            ff_output = paddle.concat(
-                [self.ff(hid_slice) for hid_slice in norm_hidden_states.chunk(num_chunks, axis=self._chunk_dim)],
-                axis=self._chunk_dim,
-=======
             ff_output = _chunked_feed_forward(
                 self.ff, norm_hidden_states, self._chunk_dim, self._chunk_size, lora_scale=lora_scale
->>>>>>> d94e7103
             )
         else:
             ff_output = self.ff(norm_hidden_states)
@@ -522,10 +486,13 @@
         if final_dropout:
             self.net.append(nn.Dropout(dropout))
 
-<<<<<<< HEAD
-    def forward(self, hidden_states):
+    def forward(self, hidden_states: paddle.Tensor, scale: float = 1.0) -> paddle.Tensor:
+        compatible_cls = (GEGLU,) if USE_PEFT_BACKEND else (GEGLU, LoRACompatibleLinear)
         for module in self.net:
-            hidden_states = module(hidden_states)
+            if isinstance(module, compatible_cls):
+                hidden_states = module(hidden_states, scale)
+            else:
+                hidden_states = module(hidden_states)
         return hidden_states
 
 
@@ -656,14 +623,4 @@
         scale, shift = emb.chunk(2, axis=1)
         x = self.group_norm(x)
         x = x * (1 + scale) + shift
-        return x
-=======
-    def forward(self, hidden_states: paddle.Tensor, scale: float = 1.0) -> paddle.Tensor:
-        compatible_cls = (GEGLU,) if USE_PEFT_BACKEND else (GEGLU, LoRACompatibleLinear)
-        for module in self.net:
-            if isinstance(module, compatible_cls):
-                hidden_states = module(hidden_states, scale)
-            else:
-                hidden_states = module(hidden_states)
-        return hidden_states
->>>>>>> d94e7103
+        return x