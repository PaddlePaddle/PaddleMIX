--- conflicted
+++ resolved
@@ -19,13 +19,9 @@
 import paddle.nn as nn
 from paddle.distributed.fleet.utils import recompute
 
-<<<<<<< HEAD
-from ..utils import BaseOutput, randn_tensor
-=======
 from ..utils import BaseOutput, recompute_use_reentrant
 from ..utils.paddle_utils import randn_tensor
 from .activations import get_activation
->>>>>>> d94e7103
 from .attention_processor import SpatialNorm
 from .unet_2d_blocks import UNetMidBlock2D, get_down_block, get_up_block
 
@@ -49,8 +45,6 @@
 
 
 class Encoder(nn.Layer):
-<<<<<<< HEAD
-=======
     r"""
     The `Encoder` layer of a variational autoencoder that encodes its input into a latent representation.
 
@@ -74,7 +68,6 @@
             Whether to double the number of output channels for the last block.
     """
 
->>>>>>> d94e7103
     def __init__(
         self,
         in_channels=3,
@@ -181,8 +174,6 @@
 
 
 class Decoder(nn.Layer):
-<<<<<<< HEAD
-=======
     r"""
     The `Decoder` layer of a variational autoencoder that decodes its latent representation into an output sample.
 
@@ -205,7 +196,6 @@
             The normalization type to use. Can be either `"group"` or `"spatial"`.
     """
 
->>>>>>> d94e7103
     def __init__(
         self,
         in_channels=3,
@@ -283,10 +273,6 @@
 
         self.gradient_checkpointing = False
 
-<<<<<<< HEAD
-    def forward(self, z, latent_embeds=None):
-        sample = z
-=======
     def forward(
         self,
         sample: paddle.Tensor,
@@ -294,7 +280,6 @@
     ) -> paddle.Tensor:
         r"""The forward method of the `Decoder` class."""
 
->>>>>>> d94e7103
         sample = self.conv_in(sample)
 
         upscale_dtype = next(iter(self.up_blocks.parameters())).dtype
@@ -363,12 +348,8 @@
         self.deconv = nn.Conv2DTranspose(in_channels, out_channels, kernel_size=4, stride=2, padding=1)
 
     def forward(self, x: paddle.Tensor) -> paddle.Tensor:
-<<<<<<< HEAD
-        x = paddle.nn.functional.relu(x)
-=======
         r"""The forward method of the `UpSample` class."""
         x = nn.functional.relu(x)
->>>>>>> d94e7103
         x = self.deconv(x)
         return x
 
@@ -426,10 +407,6 @@
 
 
 class MaskConditionDecoder(nn.Layer):
-<<<<<<< HEAD
-    """The `MaskConditionDecoder` should be used in combination with [`AsymmetricAutoencoderKL`] to enhance the model's
-    decoder with a conditioner on the mask and masked image."""
-=======
     r"""The `MaskConditionDecoder` should be used in combination with [`AsymmetricAutoencoderKL`] to enhance the model's
     decoder with a conditioner on the mask and masked image.
 
@@ -451,7 +428,6 @@
         norm_type (`str`, *optional*, defaults to `"group"`):
             The normalization type to use. Can be either `"group"` or `"spatial"`.
     """
->>>>>>> d94e7103
 
     def __init__(
         self,
@@ -783,10 +759,6 @@
             axis=dims,
         )
 
-<<<<<<< HEAD
-    def mode(self):
-        return self.mean
-=======
     def mode(self) -> paddle.Tensor:
         return self.mean
 
@@ -943,5 +915,4 @@
             x = self.layers(x)
 
         # scale image from [0, 1] to [-1, 1] to match ppdiffusers convention
-        return (x * 2) - 1
->>>>>>> d94e7103
+        return (x * 2) - 1