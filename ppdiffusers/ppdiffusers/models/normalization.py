--- conflicted
+++ resolved
@@ -190,13 +190,11 @@
     def forward(self, x: paddle.Tensor, conditioning_embedding: paddle.Tensor) -> paddle.Tensor:
         # convert back to the original dtype in case `conditioning_embedding`` is upcasted to float32 (needed for hunyuanDiT)
         emb = self.linear(self.silu(conditioning_embedding).cast(x.dtype))
+        emb = self.linear(self.silu(conditioning_embedding).cast(x.dtype))
         scale, shift = paddle.chunk(emb, 2, axis=1)
         if os.getenv("INFERENCE_OPTIMIZE_TRITON"):
-<<<<<<< HEAD
-=======
             # NOTE:(changwenbin,zhoukangkang)
             # This is a fused faster op using Triton, only used in inference, not used in training.
->>>>>>> 4b86c510
             import paddlemix
 
             x = paddlemix.triton_ops.adaptive_layer_norm(x, scale, shift, self.norm.weight, self.norm.bias)
