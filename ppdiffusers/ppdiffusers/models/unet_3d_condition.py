# Copyright 2023 Alibaba DAMO-VILAB and The HuggingFace Team. All rights reserved.
# Copyright 2023 The ModelScope Team.
#
# Licensed under the Apache License, Version 2.0 (the "License");
# you may not use this file except in compliance with the License.
# You may obtain a copy of the License at
#
#     http://www.apache.org/licenses/LICENSE-2.0
#
# Unless required by applicable law or agreed to in writing, software
# distributed under the License is distributed on an "AS IS" BASIS,
# WITHOUT WARRANTIES OR CONDITIONS OF ANY KIND, either express or implied.
# See the License for the specific language governing permissions and
# limitations under the License.

from dataclasses import dataclass
from typing import Any, Dict, List, Optional, Tuple, Union

import paddle
import paddle.nn as nn

from ..configuration_utils import ConfigMixin, register_to_config
from ..loaders import UNet2DConditionLoadersMixin
from ..utils import BaseOutput, logging
<<<<<<< HEAD
from .attention_processor import AttentionProcessor, AttnProcessor
=======
from .activations import get_activation
from .attention_processor import (
    ADDED_KV_ATTENTION_PROCESSORS,
    CROSS_ATTENTION_PROCESSORS,
    AttentionProcessor,
    AttnAddedKVProcessor,
    AttnProcessor,
)
>>>>>>> d94e7103
from .embeddings import TimestepEmbedding, Timesteps
from .modeling_utils import ModelMixin
from .transformer_temporal import TransformerTemporalModel
from .unet_3d_blocks import (
    CrossAttnDownBlock3D,
    CrossAttnUpBlock3D,
    DownBlock3D,
    UNetMidBlock3DCrossAttn,
    UpBlock3D,
    get_down_block,
    get_up_block,
)

logger = logging.get_logger(__name__)  # pylint: disable=invalid-name


@dataclass
class UNet3DConditionOutput(BaseOutput):
    """
    The output of [`UNet3DConditionModel`].

    Args:
        sample (`paddle.Tensor` of shape `(batch_size, num_frames, num_channels, height, width)`):
            The hidden states output conditioned on `encoder_hidden_states` input. Output of last layer of model.
    """

    sample: paddle.Tensor


class UNet3DConditionModel(ModelMixin, ConfigMixin, UNet2DConditionLoadersMixin):
    r"""
    A conditional 3D UNet model that takes a noisy sample, conditional state, and a timestep and returns a sample
    shaped output.

    This model inherits from [`ModelMixin`]. Check the superclass documentation for it's generic methods implemented
    for all models (such as downloading or saving).

    Parameters:
        sample_size (`int` or `Tuple[int, int]`, *optional*, defaults to `None`):
            Height and width of input/output sample.
        in_channels (`int`, *optional*, defaults to 4): The number of channels in the input sample.
        out_channels (`int`, *optional*, defaults to 4): The number of channels in the output.
        down_block_types (`Tuple[str]`, *optional*, defaults to `("CrossAttnDownBlock2D", "CrossAttnDownBlock2D", "CrossAttnDownBlock2D", "DownBlock2D")`):
            The tuple of downsample blocks to use.
        up_block_types (`Tuple[str]`, *optional*, defaults to `("UpBlock2D", "CrossAttnUpBlock2D", "CrossAttnUpBlock2D", "CrossAttnUpBlock2D")`):
            The tuple of upsample blocks to use.
        block_out_channels (`Tuple[int]`, *optional*, defaults to `(320, 640, 1280, 1280)`):
            The tuple of output channels for each block.
        layers_per_block (`int`, *optional*, defaults to 2): The number of layers per block.
        downsample_padding (`int`, *optional*, defaults to 1): The padding to use for the downsampling convolution.
        mid_block_scale_factor (`float`, *optional*, defaults to 1.0): The scale factor to use for the mid block.
        act_fn (`str`, *optional*, defaults to `"silu"`): The activation function to use.
        norm_num_groups (`int`, *optional*, defaults to 32): The number of groups to use for the normalization.
            If `None`, normalization and activation layers is skipped in post-processing.
        norm_eps (`float`, *optional*, defaults to 1e-5): The epsilon to use for the normalization.
        cross_attention_dim (`int`, *optional*, defaults to 1280): The dimension of the cross attention features.
        attention_head_dim (`int`, *optional*, defaults to 8): The dimension of the attention heads.
        num_attention_heads (`int`, *optional*): The number of attention heads.
    """

    _supports_gradient_checkpointing = False

    @register_to_config
    def __init__(
        self,
        sample_size: Optional[int] = None,
        in_channels: int = 4,
        out_channels: int = 4,
        down_block_types: Tuple[str, ...] = (
            "CrossAttnDownBlock3D",
            "CrossAttnDownBlock3D",
            "CrossAttnDownBlock3D",
            "DownBlock3D",
        ),
        up_block_types: Tuple[str, ...] = (
            "UpBlock3D",
            "CrossAttnUpBlock3D",
            "CrossAttnUpBlock3D",
            "CrossAttnUpBlock3D",
        ),
        block_out_channels: Tuple[int, ...] = (320, 640, 1280, 1280),
        layers_per_block: int = 2,
        downsample_padding: int = 1,
        mid_block_scale_factor: float = 1,
        act_fn: str = "silu",
        norm_num_groups: Optional[int] = 32,
        norm_eps: float = 1e-5,
        cross_attention_dim: int = 1024,
        attention_head_dim: Union[int, Tuple[int]] = 64,
        num_attention_heads: Optional[Union[int, Tuple[int]]] = None,
    ):
        super().__init__()

        self.sample_size = sample_size

        if num_attention_heads is not None:
            raise NotImplementedError(
                "At the moment it is not possible to define the number of attention heads via `num_attention_heads` because of a naming issue as described in https://github.com/huggingface/diffusers/issues/2011#issuecomment-1547958131. Passing `num_attention_heads` will only be supported in diffusers v0.19."
            )

        # If `num_attention_heads` is not defined (which is the case for most models)
        # it will default to `attention_head_dim`. This looks weird upon first reading it and it is.
        # The reason for this behavior is to correct for incorrectly named variables that were introduced
        # when this library was created. The incorrect naming was only discovered much later in https://github.com/huggingface/diffusers/issues/2011#issuecomment-1547958131
        # Changing `attention_head_dim` to `num_attention_heads` for 40,000+ configurations is too backwards breaking
        # which is why we correct for the naming here.
        num_attention_heads = num_attention_heads or attention_head_dim

        # Check inputs
        if len(down_block_types) != len(up_block_types):
            raise ValueError(
                f"Must provide the same number of `down_block_types` as `up_block_types`. `down_block_types`: {down_block_types}. `up_block_types`: {up_block_types}."
            )

        if len(block_out_channels) != len(down_block_types):
            raise ValueError(
                f"Must provide the same number of `block_out_channels` as `down_block_types`. `block_out_channels`: {block_out_channels}. `down_block_types`: {down_block_types}."
            )

        if not isinstance(num_attention_heads, int) and len(num_attention_heads) != len(down_block_types):
            raise ValueError(
                f"Must provide the same number of `num_attention_heads` as `down_block_types`. `num_attention_heads`: {num_attention_heads}. `down_block_types`: {down_block_types}."
            )

        # input
        conv_in_kernel = 3
        conv_out_kernel = 3
        conv_in_padding = (conv_in_kernel - 1) // 2
        self.conv_in = nn.Conv2D(
            in_channels, block_out_channels[0], kernel_size=conv_in_kernel, padding=conv_in_padding
        )

        # time
        time_embed_dim = block_out_channels[0] * 4
        self.time_proj = Timesteps(block_out_channels[0], True, 0)
        timestep_input_dim = block_out_channels[0]

        self.time_embedding = TimestepEmbedding(
            timestep_input_dim,
            time_embed_dim,
            act_fn=act_fn,
        )

        self.transformer_in = TransformerTemporalModel(
            num_attention_heads=8,
            attention_head_dim=attention_head_dim,
            in_channels=block_out_channels[0],
            num_layers=1,
            norm_num_groups=norm_num_groups,
        )

        # class embedding
        self.down_blocks = nn.LayerList([])
        self.up_blocks = nn.LayerList([])

        if isinstance(num_attention_heads, int):
            num_attention_heads = (num_attention_heads,) * len(down_block_types)

        # down
        output_channel = block_out_channels[0]
        for i, down_block_type in enumerate(down_block_types):
            input_channel = output_channel
            output_channel = block_out_channels[i]
            is_final_block = i == len(block_out_channels) - 1

            down_block = get_down_block(
                down_block_type,
                num_layers=layers_per_block,
                in_channels=input_channel,
                out_channels=output_channel,
                temb_channels=time_embed_dim,
                add_downsample=not is_final_block,
                resnet_eps=norm_eps,
                resnet_act_fn=act_fn,
                resnet_groups=norm_num_groups,
                cross_attention_dim=cross_attention_dim,
                num_attention_heads=num_attention_heads[i],
                downsample_padding=downsample_padding,
                dual_cross_attention=False,
            )
            self.down_blocks.append(down_block)

        # mid
        self.mid_block = UNetMidBlock3DCrossAttn(
            in_channels=block_out_channels[-1],
            temb_channels=time_embed_dim,
            resnet_eps=norm_eps,
            resnet_act_fn=act_fn,
            output_scale_factor=mid_block_scale_factor,
            cross_attention_dim=cross_attention_dim,
            num_attention_heads=num_attention_heads[-1],
            resnet_groups=norm_num_groups,
            dual_cross_attention=False,
        )

        # count how many layers upsample the images
        self.num_upsamplers = 0

        # up
        reversed_block_out_channels = list(reversed(block_out_channels))
        reversed_num_attention_heads = list(reversed(num_attention_heads))

        output_channel = reversed_block_out_channels[0]
        for i, up_block_type in enumerate(up_block_types):
            is_final_block = i == len(block_out_channels) - 1

            prev_output_channel = output_channel
            output_channel = reversed_block_out_channels[i]
            input_channel = reversed_block_out_channels[min(i + 1, len(block_out_channels) - 1)]

            # add upsample block for all BUT final layer
            if not is_final_block:
                add_upsample = True
                self.num_upsamplers += 1
            else:
                add_upsample = False

            up_block = get_up_block(
                up_block_type,
                num_layers=layers_per_block + 1,
                in_channels=input_channel,
                out_channels=output_channel,
                prev_output_channel=prev_output_channel,
                temb_channels=time_embed_dim,
                add_upsample=add_upsample,
                resnet_eps=norm_eps,
                resnet_act_fn=act_fn,
                resnet_groups=norm_num_groups,
                cross_attention_dim=cross_attention_dim,
                num_attention_heads=reversed_num_attention_heads[i],
                dual_cross_attention=False,
            )
            self.up_blocks.append(up_block)
            prev_output_channel = output_channel
        if norm_num_groups is not None:
            self.conv_norm_out = nn.GroupNorm(
                num_channels=block_out_channels[0], num_groups=norm_num_groups, epsilon=norm_eps
            )
            self.conv_act = get_activation("silu")
        else:
            self.conv_norm_out = None
            self.conv_act = None

        conv_out_padding = (conv_out_kernel - 1) // 2
        self.conv_out = nn.Conv2D(
            block_out_channels[0], out_channels, kernel_size=conv_out_kernel, padding=conv_out_padding
        )

    @property
    # Copied from ppdiffusers.models.unet_2d_condition.UNet2DConditionModel.attn_processors
    def attn_processors(self) -> Dict[str, AttentionProcessor]:
        r"""
        Returns:
            `dict` of attention processors: A dictionary containing all attention processors used in the model with
            indexed by its weight name.
        """
        # set recursively
        processors = {}

        def fn_recursive_add_processors(name: str, module: nn.Layer, processors: Dict[str, AttentionProcessor]):
            if hasattr(module, "set_processor"):
                processors[f"{name}.processor"] = module.processor

            for sub_name, child in module.named_children():
                fn_recursive_add_processors(f"{name}.{sub_name}", child, processors)

            return processors

        for name, module in self.named_children():
            fn_recursive_add_processors(name, module, processors)

        return processors

    # Copied from ppdiffusers.models.unet_2d_condition.UNet2DConditionModel.set_attention_slice
    def set_attention_slice(self, slice_size: Union[str, int, List[int]]) -> None:
        r"""
        Enable sliced attention computation.

        When this option is enabled, the attention module splits the input tensor in slices to compute attention in
        several steps. This is useful for saving some memory in exchange for a small decrease in speed.

        Args:
            slice_size (`str` or `int` or `list(int)`, *optional*, defaults to `"auto"`):
                When `"auto"`, input to the attention heads is halved, so attention is computed in two steps. If
                `"max"`, maximum amount of memory is saved by running only one slice at a time. If a number is
                provided, uses as many slices as `attention_head_dim // slice_size`. In this case, `attention_head_dim`
                must be a multiple of `slice_size`.
        """
        sliceable_head_dims = []

        def fn_recursive_retrieve_sliceable_dims(module: nn.Layer):
            if hasattr(module, "set_attention_slice"):
                sliceable_head_dims.append(module.sliceable_head_dim)

            for child in module.children():
                fn_recursive_retrieve_sliceable_dims(child)

        # retrieve number of attention layers
        for module in self.children():
            fn_recursive_retrieve_sliceable_dims(module)

        num_sliceable_layers = len(sliceable_head_dims)

        if slice_size == "auto":
            # half the attention head size is usually a good trade-off between
            # speed and memory
            slice_size = [dim // 2 for dim in sliceable_head_dims]
        elif slice_size == "max":
            # make smallest slice possible
            slice_size = num_sliceable_layers * [1]

        slice_size = num_sliceable_layers * [slice_size] if not isinstance(slice_size, list) else slice_size

        if len(slice_size) != len(sliceable_head_dims):
            raise ValueError(
                f"You have provided {len(slice_size)}, but {self.config} has {len(sliceable_head_dims)} different"
                f" attention layers. Make sure to match `len(slice_size)` to be {len(sliceable_head_dims)}."
            )

        for i in range(len(slice_size)):
            size = slice_size[i]
            dim = sliceable_head_dims[i]
            if size is not None and size > dim:
                raise ValueError(f"size {size} has to be smaller or equal to {dim}.")

        # Recursively walk through all the children.
        # Any children which exposes the set_attention_slice method
        # gets the message
        def fn_recursive_set_attention_slice(module: nn.Layer, slice_size: List[int]):
            if hasattr(module, "set_attention_slice"):
                module.set_attention_slice(slice_size.pop())

            for child in module.children():
                fn_recursive_set_attention_slice(child, slice_size)

        reversed_slice_size = list(reversed(slice_size))
        for module in self.children():
            fn_recursive_set_attention_slice(module, reversed_slice_size)

    # Copied from ppdiffusers.models.unet_2d_condition.UNet2DConditionModel.set_attn_processor
    def set_attn_processor(self, processor: Union[AttentionProcessor, Dict[str, AttentionProcessor]]):
        r"""
        Sets the attention processor to use to compute attention.

        Parameters:
            processor (`dict` of `AttentionProcessor` or only `AttentionProcessor`):
                The instantiated processor class or a dictionary of processor classes that will be set as the processor
                for **all** `Attention` layers.

                If `processor` is a dict, the key needs to define the path to the corresponding cross attention
                processor. This is strongly recommended when setting trainable attention processors.

        """
        count = len(self.attn_processors.keys())

        if isinstance(processor, dict) and len(processor) != count:
            raise ValueError(
                f"A dict of processors was passed, but the number of processors {len(processor)} does not match the"
                f" number of attention layers: {count}. Please make sure to pass {count} processor classes."
            )

        def fn_recursive_attn_processor(name: str, module: nn.Layer, processor):
            if hasattr(module, "set_processor"):
                if not isinstance(processor, dict):
                    module.set_processor(processor)
                else:
                    module.set_processor(processor.pop(f"{name}.processor"))

            for sub_name, child in module.named_children():
                fn_recursive_attn_processor(f"{name}.{sub_name}", child, processor)

        for name, module in self.named_children():
            fn_recursive_attn_processor(name, module, processor)

    def enable_forward_chunking(self, chunk_size: Optional[int] = None, dim: int = 0) -> None:
        """
        Sets the attention processor to use [feed forward
        chunking](https://huggingface.co/blog/reformer#2-chunked-feed-forward-layers).

        Parameters:
            chunk_size (`int`, *optional*):
                The chunk size of the feed-forward layers. If not specified, will run feed-forward layer individually
                over each tensor of dim=`dim`.
            dim (`int`, *optional*, defaults to `0`):
                The dimension over which the feed-forward computation should be chunked. Choose between dim=0 (batch)
                or dim=1 (sequence length).
        """
        if dim not in [0, 1]:
            raise ValueError(f"Make sure to set `dim` to either 0 or 1, not {dim}")

        # By default chunk size is 1
        chunk_size = chunk_size or 1

        def fn_recursive_feed_forward(module: nn.Layer, chunk_size: int, dim: int):
            if hasattr(module, "set_chunk_feed_forward"):
                module.set_chunk_feed_forward(chunk_size=chunk_size, dim=dim)

            for child in module.children():
                fn_recursive_feed_forward(child, chunk_size, dim)

        for module in self.children():
            fn_recursive_feed_forward(module, chunk_size, dim)

    def disable_forward_chunking(self):
        def fn_recursive_feed_forward(module: nn.Layer, chunk_size: int, dim: int):
            if hasattr(module, "set_chunk_feed_forward"):
                module.set_chunk_feed_forward(chunk_size=chunk_size, dim=dim)

            for child in module.children():
                fn_recursive_feed_forward(child, chunk_size, dim)

        for module in self.children():
            fn_recursive_feed_forward(module, None, 0)

    # Copied from ppdiffusers.models.unet_2d_condition.UNet2DConditionModel.set_default_attn_processor
    def set_default_attn_processor(self):
        """
        Disables custom attention processors and sets the default attention implementation.
        """
<<<<<<< HEAD
        self.set_attn_processor(AttnProcessor())
=======
        if all(proc.__class__ in ADDED_KV_ATTENTION_PROCESSORS for proc in self.attn_processors.values()):
            processor = AttnAddedKVProcessor()
        elif all(proc.__class__ in CROSS_ATTENTION_PROCESSORS for proc in self.attn_processors.values()):
            processor = AttnProcessor()
        else:
            raise ValueError(
                f"Cannot call `set_default_attn_processor` when attention processors are of type {next(iter(self.attn_processors.values()))}"
            )

        self.set_attn_processor(processor, _remove_lora=True)
>>>>>>> d94e7103

    def _set_gradient_checkpointing(self, module, value: bool = False) -> None:
        if isinstance(module, (CrossAttnDownBlock3D, DownBlock3D, CrossAttnUpBlock3D, UpBlock3D)):
            module.gradient_checkpointing = value

    def forward(
        self,
        sample: paddle.Tensor,
        timestep: Union[paddle.Tensor, float, int],
        encoder_hidden_states: paddle.Tensor,
        class_labels: Optional[paddle.Tensor] = None,
        timestep_cond: Optional[paddle.Tensor] = None,
        attention_mask: Optional[paddle.Tensor] = None,
        cross_attention_kwargs: Optional[Dict[str, Any]] = None,
        down_block_additional_residuals: Optional[Tuple[paddle.Tensor]] = None,
        mid_block_additional_residual: Optional[paddle.Tensor] = None,
        return_dict: bool = True,
    ) -> Union[UNet3DConditionOutput, Tuple[paddle.Tensor]]:
        r"""
        The [`UNet3DConditionModel`] forward method.

        Args:
            sample (`paddle.Tensor`):
                The noisy input tensor with the following shape `(batch, num_frames, channel, height, width`.
            timestep (`paddle.Tensor` or `float` or `int`): The number of timesteps to denoise an input.
            encoder_hidden_states (`paddle.Tensor`):
                The encoder hidden states with shape `(batch, sequence_length, feature_dim)`.
            return_dict (`bool`, *optional*, defaults to `True`):
                Whether or not to return a [`~models.unet_3d_condition.UNet3DConditionOutput`] instead of a plain
                tuple.
            cross_attention_kwargs (`dict`, *optional*):
                A kwargs dictionary that if specified is passed along to the [`AttnProcessor`].

        Returns:
            [`~models.unet_3d_condition.UNet3DConditionOutput`] or `tuple`:
                If `return_dict` is True, an [`~models.unet_3d_condition.UNet3DConditionOutput`] is returned, otherwise
                a `tuple` is returned where the first element is the sample tensor.
        """
        # TODO junnyu, add this to support pure fp16
        sample = sample.cast(self.dtype)

        # By default samples have to be AT least a multiple of the overall upsampling factor.
        # The overall upsampling factor is equal to 2 ** (# num of upsampling layears).
        # However, the upsampling interpolation output size can be forced to fit any upsampling size
        # on the fly if necessary.
        default_overall_up_factor = 2**self.num_upsamplers

        # upsample size should be forwarded when sample is not a multiple of `default_overall_up_factor`
        forward_upsample_size = False
        upsample_size = None

        if any(s % default_overall_up_factor != 0 for s in sample.shape[-2:]):
            logger.info("Forward upsample size to force interpolation output size.")
            forward_upsample_size = True

        # prepare attention_mask
        if attention_mask is not None:
            attention_mask = (1 - attention_mask.cast(sample.dtype)) * -10000.0
            attention_mask = attention_mask.unsqueeze(1)

        # 1. time
        timesteps = timestep
        if not paddle.is_tensor(timesteps):
            timesteps = paddle.to_tensor([timesteps], dtype="int64")
        elif len(timesteps.shape) == 0:
            timesteps = timesteps[None]

        # broadcast to batch dimension in a way that's compatible with ONNX/Core ML
        num_frames = sample.shape[2]
        timesteps = timesteps.expand(
            [
                sample.shape[0],
            ]
        )

        t_emb = self.time_proj(timesteps)

        # timesteps does not contain any weights and will always return f32 tensors
        # but time_embedding might actually be running in fp16. so we need to cast here.
        # there might be better ways to encapsulate this.
        t_emb = t_emb.cast(dtype=sample.dtype)

        emb = self.time_embedding(t_emb, timestep_cond)
        emb = emb.repeat_interleave(repeats=num_frames, axis=0)
        encoder_hidden_states = encoder_hidden_states.repeat_interleave(repeats=num_frames, axis=0)
<<<<<<< HEAD
        sample = sample.transpose([0, 2, 1, 3, 4]).reshape(
            (sample.shape[0] * num_frames, -1) + tuple(sample.shape[3:])
        )
=======

        # 2. pre-process
        sample = sample.transpose([0, 2, 1, 3, 4]).reshape([sample.shape[0] * num_frames, -1] + sample.shape[3:])
>>>>>>> d94e7103
        sample = self.conv_in(sample)

        sample = self.transformer_in(
            sample,
            num_frames=num_frames,
            cross_attention_kwargs=cross_attention_kwargs,
            return_dict=False,
        )[0]
        # 3. down
        down_block_res_samples = (sample,)
        for downsample_block in self.down_blocks:
            if hasattr(downsample_block, "has_cross_attention") and downsample_block.has_cross_attention:
                sample, res_samples = downsample_block(
                    hidden_states=sample,
                    temb=emb,
                    encoder_hidden_states=encoder_hidden_states,
                    attention_mask=attention_mask,
                    num_frames=num_frames,
                    cross_attention_kwargs=cross_attention_kwargs,
                )
            else:
                sample, res_samples = downsample_block(hidden_states=sample, temb=emb, num_frames=num_frames)

            down_block_res_samples += res_samples

        if down_block_additional_residuals is not None:
            new_down_block_res_samples = ()

            for down_block_res_sample, down_block_additional_residual in zip(
                down_block_res_samples, down_block_additional_residuals
            ):
                down_block_res_sample = down_block_res_sample + down_block_additional_residual
                new_down_block_res_samples += (down_block_res_sample,)

            down_block_res_samples = new_down_block_res_samples

        # 4. mid
        if self.mid_block is not None:
            sample = self.mid_block(
                sample,
                emb,
                encoder_hidden_states=encoder_hidden_states,
                attention_mask=attention_mask,
                num_frames=num_frames,
                cross_attention_kwargs=cross_attention_kwargs,
            )

        if mid_block_additional_residual is not None:
            sample = sample + mid_block_additional_residual

        # 5. up
        for i, upsample_block in enumerate(self.up_blocks):
            is_final_block = i == len(self.up_blocks) - 1

            res_samples = down_block_res_samples[-len(upsample_block.resnets) :]
            down_block_res_samples = down_block_res_samples[: -len(upsample_block.resnets)]

            # if we have not reached the final block and need to forward the
            # upsample size, we do it here
            if not is_final_block and forward_upsample_size:
                upsample_size = paddle.shape(down_block_res_samples[-1])[2:]  # (NOTE,junnyu) make export happier

            if hasattr(upsample_block, "has_cross_attention") and upsample_block.has_cross_attention:
                sample = upsample_block(
                    hidden_states=sample,
                    temb=emb,
                    res_hidden_states_tuple=res_samples,
                    encoder_hidden_states=encoder_hidden_states,
                    upsample_size=upsample_size,
                    attention_mask=attention_mask,
                    num_frames=num_frames,
                    cross_attention_kwargs=cross_attention_kwargs,
                )
            else:
                sample = upsample_block(
                    hidden_states=sample,
                    temb=emb,
                    res_hidden_states_tuple=res_samples,
                    upsample_size=upsample_size,
                    num_frames=num_frames,
                )

        # 6. post-process
        if self.conv_norm_out:
            sample = self.conv_norm_out(sample)
            sample = self.conv_act(sample)

        sample = self.conv_out(sample)

        # reshape to (batch, channel, framerate, width, height)
        sample = sample[None, :].reshape([-1, num_frames] + sample.shape[1:]).transpose([0, 2, 1, 3, 4])

        if not return_dict:
            return (sample,)

        return UNet3DConditionOutput(sample=sample)<|MERGE_RESOLUTION|>--- conflicted
+++ resolved
@@ -22,9 +22,6 @@
 from ..configuration_utils import ConfigMixin, register_to_config
 from ..loaders import UNet2DConditionLoadersMixin
 from ..utils import BaseOutput, logging
-<<<<<<< HEAD
-from .attention_processor import AttentionProcessor, AttnProcessor
-=======
 from .activations import get_activation
 from .attention_processor import (
     ADDED_KV_ATTENTION_PROCESSORS,
@@ -33,7 +30,6 @@
     AttnAddedKVProcessor,
     AttnProcessor,
 )
->>>>>>> d94e7103
 from .embeddings import TimestepEmbedding, Timesteps
 from .modeling_utils import ModelMixin
 from .transformer_temporal import TransformerTemporalModel
@@ -453,9 +449,6 @@
         """
         Disables custom attention processors and sets the default attention implementation.
         """
-<<<<<<< HEAD
-        self.set_attn_processor(AttnProcessor())
-=======
         if all(proc.__class__ in ADDED_KV_ATTENTION_PROCESSORS for proc in self.attn_processors.values()):
             processor = AttnAddedKVProcessor()
         elif all(proc.__class__ in CROSS_ATTENTION_PROCESSORS for proc in self.attn_processors.values()):
@@ -466,7 +459,6 @@
             )
 
         self.set_attn_processor(processor, _remove_lora=True)
->>>>>>> d94e7103
 
     def _set_gradient_checkpointing(self, module, value: bool = False) -> None:
         if isinstance(module, (CrossAttnDownBlock3D, DownBlock3D, CrossAttnUpBlock3D, UpBlock3D)):
@@ -552,15 +544,9 @@
         emb = self.time_embedding(t_emb, timestep_cond)
         emb = emb.repeat_interleave(repeats=num_frames, axis=0)
         encoder_hidden_states = encoder_hidden_states.repeat_interleave(repeats=num_frames, axis=0)
-<<<<<<< HEAD
-        sample = sample.transpose([0, 2, 1, 3, 4]).reshape(
-            (sample.shape[0] * num_frames, -1) + tuple(sample.shape[3:])
-        )
-=======
 
         # 2. pre-process
         sample = sample.transpose([0, 2, 1, 3, 4]).reshape([sample.shape[0] * num_frames, -1] + sample.shape[3:])
->>>>>>> d94e7103
         sample = self.conv_in(sample)
 
         sample = self.transformer_in(
