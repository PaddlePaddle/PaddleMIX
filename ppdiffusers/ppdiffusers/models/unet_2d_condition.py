# Copyright 2023 The HuggingFace Team. All rights reserved.
#
# Licensed under the Apache License, Version 2.0 (the "License");
# you may not use this file except in compliance with the License.
# You may obtain a copy of the License at
#
#     http://www.apache.org/licenses/LICENSE-2.0
#
# Unless required by applicable law or agreed to in writing, software
# distributed under the License is distributed on an "AS IS" BASIS,
# WITHOUT WARRANTIES OR CONDITIONS OF ANY KIND, either express or implied.
# See the License for the specific language governing permissions and
# limitations under the License.
from dataclasses import dataclass
from typing import Any, Dict, List, Optional, Tuple, Union

import paddle
import paddle.nn as nn

from ..configuration_utils import ConfigMixin, register_to_config
from ..loaders import UNet2DConditionLoadersMixin
<<<<<<< HEAD
from ..utils import NEG_INF, BaseOutput, logging
=======
from ..utils import (
    USE_PEFT_BACKEND,
    BaseOutput,
    deprecate,
    logging,
    scale_lora_layers,
    unscale_lora_layers,
)
>>>>>>> d94e7103
from .activations import get_activation
from .attention_processor import AttentionProcessor, AttnProcessor
from .embeddings import (
    GaussianFourierProjection,
    ImageHintTimeEmbedding,
    ImageProjection,
    ImageTimeEmbedding,
    TextImageProjection,
    TextImageTimeEmbedding,
    TextTimeEmbedding,
    TimestepEmbedding,
    Timesteps,
)
from .modeling_utils import ModelMixin
from .unet_2d_blocks import (
    CrossAttnDownBlock2D,
    CrossAttnUpBlock2D,
    DownBlock2D,
    UNetMidBlock2DCrossAttn,
    UNetMidBlock2DSimpleCrossAttn,
    UpBlock2D,
    get_down_block,
    get_up_block,
)

logger = logging.get_logger(__name__)  # pylint: disable=invalid-name


@dataclass
class UNet2DConditionOutput(BaseOutput):
    """
    The output of [`UNet2DConditionModel`].

    Args:
        sample (`paddle.Tensor` of shape `(batch_size, num_channels, height, width)`):
            The hidden states output conditioned on `encoder_hidden_states` input. Output of last layer of model.
    """

    sample: paddle.Tensor = None


class UNet2DConditionModel(ModelMixin, ConfigMixin, UNet2DConditionLoadersMixin):
    r"""
    A conditional 2D UNet model that takes a noisy sample, conditional state, and a timestep and returns a sample
    shaped output.

    This model inherits from [`ModelMixin`]. Check the superclass documentation for it's generic methods implemented
    for all models (such as downloading or saving).

    Parameters:
        sample_size (`int` or `Tuple[int, int]`, *optional*, defaults to `None`):
            Height and width of input/output sample.
        in_channels (`int`, *optional*, defaults to 4): Number of channels in the input sample.
        out_channels (`int`, *optional*, defaults to 4): Number of channels in the output.
        center_input_sample (`bool`, *optional*, defaults to `False`): Whether to center the input sample.
        flip_sin_to_cos (`bool`, *optional*, defaults to `False`):
            Whether to flip the sin to cos in the time embedding.
        freq_shift (`int`, *optional*, defaults to 0): The frequency shift to apply to the time embedding.
        down_block_types (`Tuple[str]`, *optional*, defaults to `("CrossAttnDownBlock2D", "CrossAttnDownBlock2D", "CrossAttnDownBlock2D", "DownBlock2D")`):
            The tuple of downsample blocks to use.
        mid_block_type (`str`, *optional*, defaults to `"UNetMidBlock2DCrossAttn"`):
            Block type for middle of UNet, it can be either `UNetMidBlock2DCrossAttn` or
            `UNetMidBlock2DSimpleCrossAttn`. If `None`, the mid block layer is skipped.
        up_block_types (`Tuple[str]`, *optional*, defaults to `("UpBlock2D", "CrossAttnUpBlock2D", "CrossAttnUpBlock2D", "CrossAttnUpBlock2D")`):
            The tuple of upsample blocks to use.
        only_cross_attention(`bool` or `Tuple[bool]`, *optional*, default to `False`):
            Whether to include self-attention in the basic transformer blocks, see
            [`~models.attention.BasicTransformerBlock`].
        block_out_channels (`Tuple[int]`, *optional*, defaults to `(320, 640, 1280, 1280)`):
            The tuple of output channels for each block.
        layers_per_block (`int`, *optional*, defaults to 2): The number of layers per block.
        downsample_padding (`int`, *optional*, defaults to 1): The padding to use for the downsampling convolution.
        mid_block_scale_factor (`float`, *optional*, defaults to 1.0): The scale factor to use for the mid block.
        act_fn (`str`, *optional*, defaults to `"silu"`): The activation function to use.
        norm_num_groups (`int`, *optional*, defaults to 32): The number of groups to use for the normalization.
            If `None`, normalization and activation layers is skipped in post-processing.
        norm_eps (`float`, *optional*, defaults to 1e-5): The epsilon to use for the normalization.
        cross_attention_dim (`int` or `Tuple[int]`, *optional*, defaults to 1280):
            The dimension of the cross attention features.
        transformer_layers_per_block (`int` or `Tuple[int]`, *optional*, defaults to 1):
            The number of transformer blocks of type [`~models.attention.BasicTransformerBlock`]. Only relevant for
            [`~models.unet_2d_blocks.CrossAttnDownBlock2D`], [`~models.unet_2d_blocks.CrossAttnUpBlock2D`],
            [`~models.unet_2d_blocks.UNetMidBlock2DCrossAttn`].
        encoder_hid_dim (`int`, *optional*, defaults to None):
            If `encoder_hid_dim_type` is defined, `encoder_hidden_states` will be projected from `encoder_hid_dim`
            dimension to `cross_attention_dim`.
        encoder_hid_dim_type (`str`, *optional*, defaults to `None`):
            If given, the `encoder_hidden_states` and potentially other embeddings are down-projected to text
            embeddings of dimension `cross_attention` according to `encoder_hid_dim_type`.
        attention_head_dim (`int`, *optional*, defaults to 8): The dimension of the attention heads.
        num_attention_heads (`int`, *optional*):
            The number of attention heads. If not defined, defaults to `attention_head_dim`
        resnet_time_scale_shift (`str`, *optional*, defaults to `"default"`): Time scale shift config
            for ResNet blocks (see [`~models.resnet.ResnetBlock2D`]). Choose from `default` or `scale_shift`.
        class_embed_type (`str`, *optional*, defaults to `None`):
            The type of class embedding to use which is ultimately summed with the time embeddings. Choose from `None`,
            `"timestep"`, `"identity"`, `"projection"`, or `"simple_projection"`.
        addition_embed_type (`str`, *optional*, defaults to `None`):
            Configures an optional embedding which will be summed with the time embeddings. Choose from `None` or
            "text". "text" will use the `TextTimeEmbedding` layer.
        addition_time_embed_dim: (`int`, *optional*, defaults to `None`):
            Dimension for the timestep embeddings.
        num_class_embeds (`int`, *optional*, defaults to `None`):
            Input dimension of the learnable embedding matrix to be projected to `time_embed_dim`, when performing
            class conditioning with `class_embed_type` equal to `None`.
        time_embedding_type (`str`, *optional*, defaults to `positional`):
            The type of position embedding to use for timesteps. Choose from `positional` or `fourier`.
        time_embedding_dim (`int`, *optional*, defaults to `None`):
            An optional override for the dimension of the projected time embedding.
        time_embedding_act_fn (`str`, *optional*, defaults to `None`):
            Optional activation function to use only once on the time embeddings before they are passed to the rest of
            the UNet. Choose from `silu`, `mish`, `gelu`, and `swish`.
        timestep_post_act (`str`, *optional*, defaults to `None`):
            The second activation function to use in timestep embedding. Choose from `silu`, `mish` and `gelu`.
        time_cond_proj_dim (`int`, *optional*, defaults to `None`):
            The dimension of `cond_proj` layer in the timestep embedding.
        conv_in_kernel (`int`, *optional*, default to `3`): The kernel size of `conv_in` layer.
        conv_out_kernel (`int`, *optional*, default to `3`): The kernel size of `conv_out` layer.
        projection_class_embeddings_input_dim (`int`, *optional*): The dimension of the `class_labels` input when
            `class_embed_type="projection"`. Required when `class_embed_type="projection"`.
        class_embeddings_concat (`bool`, *optional*, defaults to `False`): Whether to concatenate the time
            embeddings with the class embeddings.
        mid_block_only_cross_attention (`bool`, *optional*, defaults to `None`):
            Whether to use cross attention with the mid block when using the `UNetMidBlock2DSimpleCrossAttn`. If
            `only_cross_attention` is given as a single boolean and `mid_block_only_cross_attention` is `None`, the
            `only_cross_attention` value is used as the value for `mid_block_only_cross_attention`. Default to `False`
            otherwise.
    """

    _supports_gradient_checkpointing = True

    @register_to_config
    def __init__(
        self,
        sample_size: Optional[int] = None,
        in_channels: int = 4,
        out_channels: int = 4,
        center_input_sample: bool = False,
        flip_sin_to_cos: bool = True,
        freq_shift: int = 0,
        down_block_types: Tuple[str] = (
            "CrossAttnDownBlock2D",
            "CrossAttnDownBlock2D",
            "CrossAttnDownBlock2D",
            "DownBlock2D",
        ),
        mid_block_type: Optional[str] = "UNetMidBlock2DCrossAttn",
        up_block_types: Tuple[str] = ("UpBlock2D", "CrossAttnUpBlock2D", "CrossAttnUpBlock2D", "CrossAttnUpBlock2D"),
        only_cross_attention: Union[bool, Tuple[bool]] = False,
        block_out_channels: Tuple[int] = (320, 640, 1280, 1280),
        layers_per_block: Union[int, Tuple[int]] = 2,
        downsample_padding: int = 1,
        mid_block_scale_factor: float = 1,
        act_fn: str = "silu",
        norm_num_groups: Optional[int] = 32,
        norm_eps: float = 1e-5,
        cross_attention_dim: Union[int, Tuple[int]] = 1280,
        transformer_layers_per_block: Union[int, Tuple[int]] = 1,
        encoder_hid_dim: Optional[int] = None,
        encoder_hid_dim_type: Optional[str] = None,
        attention_head_dim: Union[int, Tuple[int]] = 8,
        num_attention_heads: Optional[Union[int, Tuple[int]]] = None,
        dual_cross_attention: bool = False,
        use_linear_projection: bool = False,
        class_embed_type: Optional[str] = None,
        addition_embed_type: Optional[str] = None,
        addition_time_embed_dim: Optional[int] = None,
        num_class_embeds: Optional[int] = None,
        upcast_attention: bool = False,
        resnet_time_scale_shift: str = "default",
        resnet_skip_time_act: bool = False,
        resnet_out_scale_factor: int = 1.0,
        time_embedding_type: str = "positional",
        time_embedding_dim: Optional[int] = None,
        time_embedding_act_fn: Optional[str] = None,
        timestep_post_act: Optional[str] = None,
        time_cond_proj_dim: Optional[int] = None,
        conv_in_kernel: int = 3,
        conv_out_kernel: int = 3,
        projection_class_embeddings_input_dim: Optional[int] = None,
        class_embeddings_concat: bool = False,
        mid_block_only_cross_attention: Optional[bool] = None,
        cross_attention_norm: Optional[str] = None,
        addition_embed_type_num_heads=64,
    ):
        super().__init__()

        self.sample_size = sample_size

        if num_attention_heads is not None:
            raise ValueError(
                "At the moment it is not possible to define the number of attention heads via `num_attention_heads` because of a naming issue as described in https://github.com/huggingface/diffusers/issues/2011#issuecomment-1547958131. Passing `num_attention_heads` will only be supported in diffusers v0.19."
            )

        # If `num_attention_heads` is not defined (which is the case for most models)
        # it will default to `attention_head_dim`. This looks weird upon first reading it and it is.
        # The reason for this behavior is to correct for incorrectly named variables that were introduced
        # when this library was created. The incorrect naming was only discovered much later in https://github.com/huggingface/diffusers/issues/2011#issuecomment-1547958131
        # Changing `attention_head_dim` to `num_attention_heads` for 40,000+ configurations is too backwards breaking
        # which is why we correct for the naming here.
        num_attention_heads = num_attention_heads or attention_head_dim

        # Check inputs
        if len(down_block_types) != len(up_block_types):
            raise ValueError(
                f"Must provide the same number of `down_block_types` as `up_block_types`. `down_block_types`: {down_block_types}. `up_block_types`: {up_block_types}."
            )

        if len(block_out_channels) != len(down_block_types):
            raise ValueError(
                f"Must provide the same number of `block_out_channels` as `down_block_types`. `block_out_channels`: {block_out_channels}. `down_block_types`: {down_block_types}."
            )

        if not isinstance(only_cross_attention, bool) and len(only_cross_attention) != len(down_block_types):
            raise ValueError(
                f"Must provide the same number of `only_cross_attention` as `down_block_types`. `only_cross_attention`: {only_cross_attention}. `down_block_types`: {down_block_types}."
            )

        if not isinstance(num_attention_heads, int) and len(num_attention_heads) != len(down_block_types):
            raise ValueError(
                f"Must provide the same number of `num_attention_heads` as `down_block_types`. `num_attention_heads`: {num_attention_heads}. `down_block_types`: {down_block_types}."
            )

        if not isinstance(attention_head_dim, int) and len(attention_head_dim) != len(down_block_types):
            raise ValueError(
                f"Must provide the same number of `attention_head_dim` as `down_block_types`. `attention_head_dim`: {attention_head_dim}. `down_block_types`: {down_block_types}."
            )

        if isinstance(cross_attention_dim, list) and len(cross_attention_dim) != len(down_block_types):
            raise ValueError(
                f"Must provide the same number of `cross_attention_dim` as `down_block_types`. `cross_attention_dim`: {cross_attention_dim}. `down_block_types`: {down_block_types}."
            )

        if not isinstance(layers_per_block, int) and len(layers_per_block) != len(down_block_types):
            raise ValueError(
                f"Must provide the same number of `layers_per_block` as `down_block_types`. `layers_per_block`: {layers_per_block}. `down_block_types`: {down_block_types}."
            )

        # input
        conv_in_padding = (conv_in_kernel - 1) // 2
        self.conv_in = nn.Conv2D(
            in_channels, block_out_channels[0], kernel_size=conv_in_kernel, padding=conv_in_padding
        )

        # time
        if time_embedding_type == "fourier":
            time_embed_dim = time_embedding_dim or block_out_channels[0] * 2
            if time_embed_dim % 2 != 0:
                raise ValueError(f"`time_embed_dim` should be divisible by 2, but is {time_embed_dim}.")
            self.time_proj = GaussianFourierProjection(
                time_embed_dim // 2, set_W_to_weight=False, log=False, flip_sin_to_cos=flip_sin_to_cos
            )
            timestep_input_dim = time_embed_dim
        elif time_embedding_type == "positional":
            time_embed_dim = time_embedding_dim or block_out_channels[0] * 4

            self.time_proj = Timesteps(block_out_channels[0], flip_sin_to_cos, freq_shift)
            timestep_input_dim = block_out_channels[0]
        else:
            raise ValueError(
                f"{time_embedding_type} does not exist. Please make sure to use one of `fourier` or `positional`."
            )

        self.time_embedding = TimestepEmbedding(
            timestep_input_dim,
            time_embed_dim,
            act_fn=act_fn,
            post_act_fn=timestep_post_act,
            cond_proj_dim=time_cond_proj_dim,
        )

        if encoder_hid_dim_type is None and encoder_hid_dim is not None:
            encoder_hid_dim_type = "text_proj"
            self.register_to_config(encoder_hid_dim_type=encoder_hid_dim_type)
            logger.info("encoder_hid_dim_type defaults to 'text_proj' as `encoder_hid_dim` is defined.")

        if encoder_hid_dim is None and encoder_hid_dim_type is not None:
            raise ValueError(
                f"`encoder_hid_dim` has to be defined when `encoder_hid_dim_type` is set to {encoder_hid_dim_type}."
            )

        if encoder_hid_dim_type == "text_proj":
            self.encoder_hid_proj = nn.Linear(encoder_hid_dim, cross_attention_dim)
        elif encoder_hid_dim_type == "text_image_proj":
            # image_embed_dim DOESN'T have to be `cross_attention_dim`. To not clutter the __init__ too much
            # they are set to `cross_attention_dim` here as this is exactly the required dimension for the currently only use
            # case when `addition_embed_type == "text_image_proj"` (Kadinsky 2.1)`
            self.encoder_hid_proj = TextImageProjection(
                text_embed_dim=encoder_hid_dim,
                image_embed_dim=cross_attention_dim,
                cross_attention_dim=cross_attention_dim,
            )
        elif encoder_hid_dim_type == "image_proj":
            # Kandinsky 2.2
            self.encoder_hid_proj = ImageProjection(
                image_embed_dim=encoder_hid_dim,
                cross_attention_dim=cross_attention_dim,
            )
        elif encoder_hid_dim_type is not None:
            raise ValueError(
                f"encoder_hid_dim_type: {encoder_hid_dim_type} must be None, 'text_proj' or 'text_image_proj'."
            )
        else:
            self.encoder_hid_proj = None

        # class embedding
        if class_embed_type is None and num_class_embeds is not None:
            self.class_embedding = nn.Embedding(num_class_embeds, time_embed_dim)
        elif class_embed_type == "timestep":
            self.class_embedding = TimestepEmbedding(timestep_input_dim, time_embed_dim, act_fn=act_fn)
        elif class_embed_type == "identity":
            self.class_embedding = nn.Identity(time_embed_dim, time_embed_dim)
        elif class_embed_type == "projection":
            if projection_class_embeddings_input_dim is None:
                raise ValueError(
                    "`class_embed_type`: 'projection' requires `projection_class_embeddings_input_dim` be set"
                )
            # The projection `class_embed_type` is the same as the timestep `class_embed_type` except
            # 1. the `class_labels` inputs are not first converted to sinusoidal embeddings
            # 2. it projects from an arbitrary input dimension.
            #
            # Note that `TimestepEmbedding` is quite general, being mainly linear layers and activations.
            # When used for embedding actual timesteps, the timesteps are first converted to sinusoidal embeddings.
            # As a result, `TimestepEmbedding` can be passed arbitrary vectors.
            self.class_embedding = TimestepEmbedding(projection_class_embeddings_input_dim, time_embed_dim)
        elif class_embed_type == "simple_projection":
            if projection_class_embeddings_input_dim is None:
                raise ValueError(
                    "`class_embed_type`: 'simple_projection' requires `projection_class_embeddings_input_dim` be set"
                )
            self.class_embedding = nn.Linear(projection_class_embeddings_input_dim, time_embed_dim)
        else:
            self.class_embedding = None

        if addition_embed_type == "text":
            if encoder_hid_dim is not None:
                text_time_embedding_from_dim = encoder_hid_dim
            else:
                text_time_embedding_from_dim = cross_attention_dim

            self.add_embedding = TextTimeEmbedding(
                text_time_embedding_from_dim, time_embed_dim, num_heads=addition_embed_type_num_heads
            )
        elif addition_embed_type == "text_image":
            # text_embed_dim and image_embed_dim DON'T have to be `cross_attention_dim`. To not clutter the __init__ too much
            # they are set to `cross_attention_dim` here as this is exactly the required dimension for the currently only use
            # case when `addition_embed_type == "text_image"` (Kadinsky 2.1)`
            self.add_embedding = TextImageTimeEmbedding(
                text_embed_dim=cross_attention_dim, image_embed_dim=cross_attention_dim, time_embed_dim=time_embed_dim
            )
        elif addition_embed_type == "text_time":
            self.add_time_proj = Timesteps(addition_time_embed_dim, flip_sin_to_cos, freq_shift)
            self.add_embedding = TimestepEmbedding(projection_class_embeddings_input_dim, time_embed_dim)
        elif addition_embed_type == "image":
            # Kandinsky 2.2
            self.add_embedding = ImageTimeEmbedding(image_embed_dim=encoder_hid_dim, time_embed_dim=time_embed_dim)
        elif addition_embed_type == "image_hint":
            # Kandinsky 2.2 ControlNet
            self.add_embedding = ImageHintTimeEmbedding(image_embed_dim=encoder_hid_dim, time_embed_dim=time_embed_dim)
        elif addition_embed_type is not None:
            raise ValueError(f"addition_embed_type: {addition_embed_type} must be None, 'text' or 'text_image'.")

        if time_embedding_act_fn is None:
            self.time_embed_act = None
        else:
            self.time_embed_act = get_activation(time_embedding_act_fn)

        self.down_blocks = nn.LayerList([])
        self.up_blocks = nn.LayerList([])

        if isinstance(only_cross_attention, bool):
            if mid_block_only_cross_attention is None:
                mid_block_only_cross_attention = only_cross_attention

            only_cross_attention = [only_cross_attention] * len(down_block_types)

        if mid_block_only_cross_attention is None:
            mid_block_only_cross_attention = False

        if isinstance(num_attention_heads, int):
            num_attention_heads = (num_attention_heads,) * len(down_block_types)

        if isinstance(attention_head_dim, int):
            attention_head_dim = (attention_head_dim,) * len(down_block_types)

        if isinstance(cross_attention_dim, int):
            cross_attention_dim = (cross_attention_dim,) * len(down_block_types)

        if isinstance(layers_per_block, int):
            layers_per_block = [layers_per_block] * len(down_block_types)

        if isinstance(transformer_layers_per_block, int):
            transformer_layers_per_block = [transformer_layers_per_block] * len(down_block_types)

        if class_embeddings_concat:
            # The time embeddings are concatenated with the class embeddings. The dimension of the
            # time embeddings passed to the down, middle, and up blocks is twice the dimension of the
            # regular time embeddings
            blocks_time_embed_dim = time_embed_dim * 2
        else:
            blocks_time_embed_dim = time_embed_dim

        # down
        output_channel = block_out_channels[0]
        for i, down_block_type in enumerate(down_block_types):
            input_channel = output_channel
            output_channel = block_out_channels[i]
            is_final_block = i == len(block_out_channels) - 1

            down_block = get_down_block(
                down_block_type,
                num_layers=layers_per_block[i],
                transformer_layers_per_block=transformer_layers_per_block[i],
                in_channels=input_channel,
                out_channels=output_channel,
                temb_channels=blocks_time_embed_dim,
                add_downsample=not is_final_block,
                resnet_eps=norm_eps,
                resnet_act_fn=act_fn,
                resnet_groups=norm_num_groups,
                cross_attention_dim=cross_attention_dim[i],
                num_attention_heads=num_attention_heads[i],
                downsample_padding=downsample_padding,
                dual_cross_attention=dual_cross_attention,
                use_linear_projection=use_linear_projection,
                only_cross_attention=only_cross_attention[i],
                upcast_attention=upcast_attention,
                resnet_time_scale_shift=resnet_time_scale_shift,
                resnet_skip_time_act=resnet_skip_time_act,
                resnet_out_scale_factor=resnet_out_scale_factor,
                cross_attention_norm=cross_attention_norm,
                attention_head_dim=attention_head_dim[i] if attention_head_dim[i] is not None else output_channel,
<<<<<<< HEAD
                resnet_pre_temb_non_linearity=resnet_pre_temb_non_linearity,
=======
                dropout=dropout,
>>>>>>> d94e7103
            )
            self.down_blocks.append(down_block)

        # mid
        if mid_block_type == "UNetMidBlock2DCrossAttn":
            self.mid_block = UNetMidBlock2DCrossAttn(
                transformer_layers_per_block=transformer_layers_per_block[-1],
                in_channels=block_out_channels[-1],
                temb_channels=blocks_time_embed_dim,
                resnet_eps=norm_eps,
                resnet_act_fn=act_fn,
                output_scale_factor=mid_block_scale_factor,
                resnet_time_scale_shift=resnet_time_scale_shift,
                cross_attention_dim=cross_attention_dim[-1],
                num_attention_heads=num_attention_heads[-1],
                resnet_groups=norm_num_groups,
                dual_cross_attention=dual_cross_attention,
                use_linear_projection=use_linear_projection,
                upcast_attention=upcast_attention,
<<<<<<< HEAD
                resnet_pre_temb_non_linearity=resnet_pre_temb_non_linearity,
=======
                attention_type=attention_type,
>>>>>>> d94e7103
            )
        elif mid_block_type == "UNetMidBlock2DSimpleCrossAttn":
            self.mid_block = UNetMidBlock2DSimpleCrossAttn(
                in_channels=block_out_channels[-1],
                temb_channels=blocks_time_embed_dim,
                resnet_eps=norm_eps,
                resnet_act_fn=act_fn,
                output_scale_factor=mid_block_scale_factor,
                cross_attention_dim=cross_attention_dim[-1],
                attention_head_dim=attention_head_dim[-1],
                resnet_groups=norm_num_groups,
                resnet_time_scale_shift=resnet_time_scale_shift,
                skip_time_act=resnet_skip_time_act,
                only_cross_attention=mid_block_only_cross_attention,
                cross_attention_norm=cross_attention_norm,
            )
<<<<<<< HEAD
=======
        elif mid_block_type == "UNetMidBlock2D":
            self.mid_block = UNetMidBlock2D(
                in_channels=block_out_channels[-1],
                temb_channels=blocks_time_embed_dim,
                dropout=dropout,
                num_layers=0,
                resnet_eps=norm_eps,
                resnet_act_fn=act_fn,
                output_scale_factor=mid_block_scale_factor,
                resnet_groups=norm_num_groups,
                resnet_time_scale_shift=resnet_time_scale_shift,
                add_attention=False,
            )
>>>>>>> d94e7103
        elif mid_block_type is None:
            self.mid_block = None
        else:
            raise ValueError(f"unknown mid_block_type : {mid_block_type}")

        # count how many layers upsample the images
        self.num_upsamplers = 0

        # up
        reversed_block_out_channels = list(reversed(block_out_channels))
        reversed_num_attention_heads = list(reversed(num_attention_heads))
        reversed_layers_per_block = list(reversed(layers_per_block))
        reversed_cross_attention_dim = list(reversed(cross_attention_dim))
<<<<<<< HEAD
        reversed_transformer_layers_per_block = list(reversed(transformer_layers_per_block))
=======
        reversed_transformer_layers_per_block = (
            list(reversed(transformer_layers_per_block))
            if reverse_transformer_layers_per_block is None
            else reverse_transformer_layers_per_block
        )
>>>>>>> d94e7103
        reversed_only_cross_attention = list(reversed(only_cross_attention))

        output_channel = reversed_block_out_channels[0]
        for i, up_block_type in enumerate(up_block_types):
            is_final_block = i == len(block_out_channels) - 1

            prev_output_channel = output_channel
            output_channel = reversed_block_out_channels[i]
            input_channel = reversed_block_out_channels[min(i + 1, len(block_out_channels) - 1)]

            # add upsample block for all BUT final layer
            if not is_final_block:
                add_upsample = True
                self.num_upsamplers += 1
            else:
                add_upsample = False

            up_block = get_up_block(
                up_block_type,
                num_layers=reversed_layers_per_block[i] + 1,
                transformer_layers_per_block=reversed_transformer_layers_per_block[i],
                in_channels=input_channel,
                out_channels=output_channel,
                prev_output_channel=prev_output_channel,
                temb_channels=blocks_time_embed_dim,
                add_upsample=add_upsample,
                resnet_eps=norm_eps,
                resnet_act_fn=act_fn,
                resnet_groups=norm_num_groups,
                cross_attention_dim=reversed_cross_attention_dim[i],
                num_attention_heads=reversed_num_attention_heads[i],
                dual_cross_attention=dual_cross_attention,
                use_linear_projection=use_linear_projection,
                only_cross_attention=reversed_only_cross_attention[i],
                upcast_attention=upcast_attention,
                resnet_time_scale_shift=resnet_time_scale_shift,
                resnet_skip_time_act=resnet_skip_time_act,
                resnet_out_scale_factor=resnet_out_scale_factor,
                cross_attention_norm=cross_attention_norm,
                attention_head_dim=attention_head_dim[i] if attention_head_dim[i] is not None else output_channel,
<<<<<<< HEAD
                resnet_pre_temb_non_linearity=resnet_pre_temb_non_linearity,
=======
                dropout=dropout,
>>>>>>> d94e7103
            )
            self.up_blocks.append(up_block)
            prev_output_channel = output_channel

        # out
        if norm_num_groups is not None:
            self.conv_norm_out = nn.GroupNorm(
                num_channels=block_out_channels[0], num_groups=norm_num_groups, epsilon=norm_eps
            )

            self.conv_act = get_activation(act_fn)

        else:
            self.conv_norm_out = None
            self.conv_act = None

        conv_out_padding = (conv_out_kernel - 1) // 2
        self.conv_out = nn.Conv2D(
            block_out_channels[0], out_channels, kernel_size=conv_out_kernel, padding=conv_out_padding
        )

    @property
    def attn_processors(self) -> Dict[str, AttentionProcessor]:
        r"""
        Returns:
            `dict` of attention processors: A dictionary containing all attention processors used in the model with
            indexed by its weight name.
        """
        # set recursively
        processors = {}

        def fn_recursive_add_processors(name: str, module: nn.Layer, processors: Dict[str, AttentionProcessor]):
            if hasattr(module, "set_processor"):
                processors[f"{name}.processor"] = module.processor

            for sub_name, child in module.named_children():
                fn_recursive_add_processors(f"{name}.{sub_name}", child, processors)

            return processors

        for name, module in self.named_children():
            fn_recursive_add_processors(name, module, processors)

        return processors

    def set_attn_processor(self, processor: Union[AttentionProcessor, Dict[str, AttentionProcessor]]):
        r"""
        Sets the attention processor to use to compute attention.

        Parameters:
            processor (`dict` of `AttentionProcessor` or only `AttentionProcessor`):
                The instantiated processor class or a dictionary of processor classes that will be set as the processor
                for **all** `Attention` layers.

                If `processor` is a dict, the key needs to define the path to the corresponding cross attention
                processor. This is strongly recommended when setting trainable attention processors.

        """
        count = len(self.attn_processors.keys())

        if isinstance(processor, dict) and len(processor) != count:
            raise ValueError(
                f"A dict of processors was passed, but the number of processors {len(processor)} does not match the"
                f" number of attention layers: {count}. Please make sure to pass {count} processor classes."
            )

        def fn_recursive_attn_processor(name: str, module: nn.Layer, processor):
            if hasattr(module, "set_processor"):
                if not isinstance(processor, dict):
                    module.set_processor(processor)
                else:
                    module.set_processor(processor.pop(f"{name}.processor"))

            for sub_name, child in module.named_children():
                fn_recursive_attn_processor(f"{name}.{sub_name}", child, processor)

        for name, module in self.named_children():
            fn_recursive_attn_processor(name, module, processor)

    def set_default_attn_processor(self):
        """
        Disables custom attention processors and sets the default attention implementation.
        """
        self.set_attn_processor(AttnProcessor())

    def set_attention_slice(self, slice_size):
        r"""
        Enable sliced attention computation.

        When this option is enabled, the attention module splits the input tensor in slices to compute attention in
        several steps. This is useful for saving some memory in exchange for a small decrease in speed.

        Args:
            slice_size (`str` or `int` or `list(int)`, *optional*, defaults to `"auto"`):
                When `"auto"`, input to the attention heads is halved, so attention is computed in two steps. If
                `"max"`, maximum amount of memory is saved by running only one slice at a time. If a number is
                provided, uses as many slices as `attention_head_dim // slice_size`. In this case, `attention_head_dim`
                must be a multiple of `slice_size`.
        """
        sliceable_head_dims = []

        def fn_recursive_retrieve_sliceable_dims(module: nn.Layer):
            if hasattr(module, "set_attention_slice"):
                sliceable_head_dims.append(module.sliceable_head_dim)

            for child in module.children():
                fn_recursive_retrieve_sliceable_dims(child)

        # retrieve number of attention layers
        for module in self.children():
            fn_recursive_retrieve_sliceable_dims(module)

        num_sliceable_layers = len(sliceable_head_dims)

        if slice_size == "auto":
            # half the attention head size is usually a good trade-off between
            # speed and memory
            slice_size = [dim // 2 for dim in sliceable_head_dims]
        elif slice_size == "max":
            # make smallest slice possible
            slice_size = num_sliceable_layers * [1]

        slice_size = num_sliceable_layers * [slice_size] if not isinstance(slice_size, list) else slice_size

        if len(slice_size) != len(sliceable_head_dims):
            raise ValueError(
                f"You have provided {len(slice_size)}, but {self.config} has {len(sliceable_head_dims)} different"
                f" attention layers. Make sure to match `len(slice_size)` to be {len(sliceable_head_dims)}."
            )

        for i in range(len(slice_size)):
            size = slice_size[i]
            dim = sliceable_head_dims[i]
            if size is not None and size > dim:
                raise ValueError(f"size {size} has to be smaller or equal to {dim}.")

        # Recursively walk through all the children.
        # Any children which exposes the set_attention_slice method
        # gets the message
        def fn_recursive_set_attention_slice(module: nn.Layer, slice_size: List[int]):
            if hasattr(module, "set_attention_slice"):
                module.set_attention_slice(slice_size.pop())

            for child in module.children():
                fn_recursive_set_attention_slice(child, slice_size)

        reversed_slice_size = list(reversed(slice_size))
        for module in self.children():
            fn_recursive_set_attention_slice(module, reversed_slice_size)

    def _set_gradient_checkpointing(self, module, value=False):
        if isinstance(module, (CrossAttnDownBlock2D, DownBlock2D, CrossAttnUpBlock2D, UpBlock2D)):
            module.gradient_checkpointing = value

    def forward(
        self,
        sample: paddle.Tensor,
        timestep: Union[paddle.Tensor, float, int],
        encoder_hidden_states: paddle.Tensor,
        class_labels: Optional[paddle.Tensor] = None,
        timestep_cond: Optional[paddle.Tensor] = None,
        attention_mask: Optional[paddle.Tensor] = None,
        cross_attention_kwargs: Optional[Dict[str, Any]] = None,
        added_cond_kwargs: Optional[Dict[str, paddle.Tensor]] = None,
        down_block_additional_residuals: Optional[Tuple[paddle.Tensor]] = None,
        mid_block_additional_residual: Optional[paddle.Tensor] = None,
        encoder_attention_mask: Optional[paddle.Tensor] = None,
        return_dict: bool = True,
    ) -> Union[UNet2DConditionOutput, Tuple]:
        r"""
        The [`UNet2DConditionModel`] forward method.

        Args:
            sample (`paddle.Tensor`):
                The noisy input tensor with the following shape `(batch, channel, height, width)`.
            timestep (`paddle.Tensor` or `float` or `int`): The number of timesteps to denoise an input.
            encoder_hidden_states (`paddle.Tensor`):
                The encoder hidden states with shape `(batch, sequence_length, feature_dim)`.
<<<<<<< HEAD
=======
            class_labels (`paddle.Tensor`, *optional*, defaults to `None`):
                Optional class labels for conditioning. Their embeddings will be summed with the timestep embeddings.
            timestep_cond: (`paddle.Tensor`, *optional*, defaults to `None`):
                Conditional embeddings for timestep. If provided, the embeddings will be summed with the samples passed
                through the `self.time_embedding` layer to obtain the timestep embeddings.
            attention_mask (`paddle.Tensor`, *optional*, defaults to `None`):
                An attention mask of shape `(batch, key_tokens)` is applied to `encoder_hidden_states`. If `1` the mask
                is kept, otherwise if `0` it is discarded. Mask will be converted into a bias, which adds large
                negative values to the attention scores corresponding to "discard" tokens.
            cross_attention_kwargs (`dict`, *optional*):
                A kwargs dictionary that if specified is passed along to the `AttentionProcessor` as defined under
                `self.processor` in
                [diffusers.models.attention_processor](https://github.com/huggingface/diffusers/blob/main/src/diffusers/models/attention_processor.py).
            added_cond_kwargs: (`dict`, *optional*):
                A kwargs dictionary containing additional embeddings that if specified are added to the embeddings that
                are passed along to the UNet blocks.
            down_block_additional_residuals: (`tuple` of `paddle.Tensor`, *optional*):
                A tuple of tensors that if specified are added to the residuals of down unet blocks.
            mid_block_additional_residual: (`paddle.Tensor`, *optional*):
                A tensor that if specified is added to the residual of the middle unet block.
>>>>>>> d94e7103
            encoder_attention_mask (`paddle.Tensor`):
                A cross-attention mask of shape `(batch, sequence_length)` is applied to `encoder_hidden_states`. If
                `True` the mask is kept, otherwise if `False` it is discarded. Mask will be converted into a bias,
                which adds large negative values to the attention scores corresponding to "discard" tokens.
            return_dict (`bool`, *optional*, defaults to `True`):
                Whether or not to return a [`~models.unet_2d_condition.UNet2DConditionOutput`] instead of a plain
                tuple.
            cross_attention_kwargs (`dict`, *optional*):
                A kwargs dictionary that if specified is passed along to the [`AttnProcessor`].
            added_cond_kwargs: (`dict`, *optional*):
                A kwargs dictionary containin additional embeddings that if specified are added to the embeddings that
                are passed along to the UNet blocks.
<<<<<<< HEAD
=======
            down_block_additional_residuals (`tuple` of `paddle.Tensor`, *optional*):
                additional residuals to be added to UNet long skip connections from down blocks to up blocks for
                example from ControlNet side model(s)
            mid_block_additional_residual (`paddle.Tensor`, *optional*):
                additional residual to be added to UNet mid block output, for example from ControlNet side model
            down_intrablock_additional_residuals (`tuple` of `paddle.Tensor`, *optional*):
                additional residuals to be added within UNet down blocks, for example from T2I-Adapter side model(s)
>>>>>>> d94e7103

        Returns:
            [`~models.unet_2d_condition.UNet2DConditionOutput`] or `tuple`:
                If `return_dict` is True, an [`~models.unet_2d_condition.UNet2DConditionOutput`] is returned, otherwise
                a `tuple` is returned where the first element is the sample tensor.
        """
        # TODO junnyu, add this to support pure fp16
        sample = sample.cast(self.dtype)

        # By default samples have to be AT least a multiple of the overall upsampling factor.
        # The overall upsampling factor is equal to 2 ** (# num of upsampling layers).
        # However, the upsampling interpolation output size can be forced to fit any upsampling size
        # on the fly if necessary.
        default_overall_up_factor = 2**self.num_upsamplers

        # upsample size should be forwarded when sample is not a multiple of `default_overall_up_factor`
        forward_upsample_size = False
        upsample_size = None

        # (NOTE,lxl): 动转静时不支持
        # for dim in paddle.shape(sample)[-2:]:
        #     if dim % default_overall_up_factor != 0:
        #         # Forward upsample size to force interpolation output size.
        #         forward_upsample_size = True
        #         break
        if any(s % default_overall_up_factor != 0 for s in sample.shape[-2:]):
            logger.info("Forward upsample size to force interpolation output size.")
            forward_upsample_size = True

        # ensure attention_mask is a bias, and give it a singleton query_tokens dimension
        # expects mask of shape:
        #   [batch, key_tokens]
        # adds singleton query_tokens dimension:
        #   [batch,                    1, key_tokens]
        # this helps to broadcast it as a bias over attention scores, which will be in one of the following shapes:
        #   [batch,  heads, query_tokens, key_tokens] (e.g. torch sdp attn)
        #   [batch * heads, query_tokens, key_tokens] (e.g. xformers or classic attn)
        if attention_mask is not None:
            # assume that mask is expressed as:
            #   (1 = keep,      0 = discard)
            # convert mask into a bias that can be added to attention scores:
            #       (keep = +0,     discard = -10000.0)
            attention_mask = (1 - attention_mask.cast(sample.dtype)) * -10000.0
            attention_mask = attention_mask.unsqueeze(1)

        # convert encoder_attention_mask to a bias the same way we do for attention_mask
        if encoder_attention_mask is not None:
            encoder_attention_mask = (1 - encoder_attention_mask.cast(sample.dtype)) * -10000.0
            encoder_attention_mask = encoder_attention_mask.unsqueeze(1)

        # 0. center input if necessary
        if self.config.center_input_sample:
            sample = 2 * sample - 1.0

        # 1. time
        timesteps = timestep
        if not paddle.is_tensor(timesteps):
            timesteps = paddle.to_tensor([timesteps], dtype="int64")
        elif len(timesteps.shape) == 0:
            timesteps = timesteps[None]

        # broadcast to batch dimension in a way that's compatible with ONNX/Core ML
        timesteps = timesteps.expand(
            [
                sample.shape[0],
            ]
        )
        t_emb = self.time_proj(timesteps)

        # `Timesteps` does not contain any weights and will always return f32 tensors
        # but time_embedding might actually be running in fp16. so we need to cast here.
        # there might be better ways to encapsulate this.
        t_emb = t_emb.cast(sample.dtype)

        emb = self.time_embedding(t_emb, timestep_cond)
        aug_emb = None

        if self.class_embedding is not None:
            if class_labels is None:
                raise ValueError("class_labels should be provided when num_class_embeds > 0")

            # NEW ADD maybe cast it to float16
            class_labels = class_labels.cast(self.dtype)
            if self.config.class_embed_type == "timestep":
                class_labels = self.time_proj(class_labels)

                # `Timesteps` does not contain any weights and will always return f32 tensors
                # there might be better ways to encapsulate this.
                class_labels = class_labels.cast(sample.dtype)

            # NEW ADD maybe cast it to int64
            if isinstance(self.class_embedding, nn.Embedding):
                class_labels = class_labels.cast(paddle.int64)
            class_emb = self.class_embedding(class_labels).cast(sample.dtype)

            if self.config.class_embeddings_concat:
                emb = paddle.concat([emb, class_emb], axis=-1)
            else:
                emb = emb + class_emb

        if self.config.addition_embed_type == "text":
            aug_emb = self.add_embedding(encoder_hidden_states)
        elif self.config.addition_embed_type == "text_image":
            # Kandinsky 2.1 - style
            if "image_embeds" not in added_cond_kwargs:
                raise ValueError(
                    f"{self.__class__} has the config param `addition_embed_type` set to 'text_image' which requires the keyword argument `image_embeds` to be passed in `added_cond_kwargs`"
                )

            image_embs = added_cond_kwargs.get("image_embeds")
            text_embs = added_cond_kwargs.get("text_embeds", encoder_hidden_states)
            aug_emb = self.add_embedding(text_embs, image_embs)
        elif self.config.addition_embed_type == "text_time":
            # SDXL - style
            if "text_embeds" not in added_cond_kwargs:
                raise ValueError(
                    f"{self.__class__} has the config param `addition_embed_type` set to 'text_time' which requires the keyword argument `text_embeds` to be passed in `added_cond_kwargs`"
                )
            text_embeds = added_cond_kwargs.get("text_embeds")
            if "time_ids" not in added_cond_kwargs:
                raise ValueError(
                    f"{self.__class__} has the config param `addition_embed_type` set to 'text_time' which requires the keyword argument `time_ids` to be passed in `added_cond_kwargs`"
                )
            time_ids = added_cond_kwargs.get("time_ids")
            time_embeds = self.add_time_proj(time_ids.flatten())
            dim = paddle.shape(text_embeds)[0]  # (NOTE,lxl): make it happier for static model export
            time_embeds = time_embeds.reshape((dim, -1))
            # NEW ADD make sure [text_embeds, time_embeds] has the same dtype
            time_embeds = time_embeds.cast(text_embeds.dtype)
            add_embeds = paddle.concat([text_embeds, time_embeds], axis=-1)
            add_embeds = add_embeds.cast(emb.dtype)
            aug_emb = self.add_embedding(add_embeds)
        elif self.config.addition_embed_type == "image":
            # Kandinsky 2.2 - style
            if "image_embeds" not in added_cond_kwargs:
                raise ValueError(
                    f"{self.__class__} has the config param `addition_embed_type` set to 'image' which requires the keyword argument `image_embeds` to be passed in `added_cond_kwargs`"
                )
            image_embs = added_cond_kwargs.get("image_embeds")
            aug_emb = self.add_embedding(image_embs)
        elif self.config.addition_embed_type == "image_hint":
            # Kandinsky 2.2 - style
            if "image_embeds" not in added_cond_kwargs or "hint" not in added_cond_kwargs:
                raise ValueError(
                    f"{self.__class__} has the config param `addition_embed_type` set to 'image_hint' which requires the keyword arguments `image_embeds` and `hint` to be passed in `added_cond_kwargs`"
                )
            image_embs = added_cond_kwargs.get("image_embeds")
            hint = added_cond_kwargs.get("hint")
            aug_emb, hint = self.add_embedding(image_embs, hint)
            sample = paddle.concat([sample, hint], axis=1)

        emb = emb + aug_emb if aug_emb is not None else emb

        if self.time_embed_act is not None:
            emb = self.time_embed_act(emb)

        if self.encoder_hid_proj is not None and self.config.encoder_hid_dim_type == "text_proj":
            encoder_hidden_states = self.encoder_hid_proj(encoder_hidden_states)
        elif self.encoder_hid_proj is not None and self.config.encoder_hid_dim_type == "text_image_proj":
            # Kadinsky 2.1 - style
            if "image_embeds" not in added_cond_kwargs:
                raise ValueError(
                    f"{self.__class__} has the config param `encoder_hid_dim_type` set to 'text_image_proj' which requires the keyword argument `image_embeds` to be passed in  `added_conditions`"
                )

            image_embeds = added_cond_kwargs.get("image_embeds")
            encoder_hidden_states = self.encoder_hid_proj(encoder_hidden_states, image_embeds)
        elif self.encoder_hid_proj is not None and self.config.encoder_hid_dim_type == "image_proj":
            # Kandinsky 2.2 - style
            if "image_embeds" not in added_cond_kwargs:
                raise ValueError(
                    f"{self.__class__} has the config param `encoder_hid_dim_type` set to 'image_proj' which requires the keyword argument `image_embeds` to be passed in  `added_conditions`"
                )
            image_embeds = added_cond_kwargs.get("image_embeds")
            encoder_hidden_states = self.encoder_hid_proj(image_embeds)
        elif self.encoder_hid_proj is not None and self.config.encoder_hid_dim_type == "ip_image_proj":
            if "image_embeds" not in added_cond_kwargs:
                raise ValueError(
                    f"{self.__class__} has the config param `encoder_hid_dim_type` set to 'ip_image_proj' which requires the keyword argument `image_embeds` to be passed in  `added_conditions`"
                )
            image_embeds = added_cond_kwargs.get("image_embeds")
            image_embeds = self.encoder_hid_proj(image_embeds).cast(encoder_hidden_states.dtype)
            encoder_hidden_states = paddle.concat([encoder_hidden_states, image_embeds], axis=1)

        # 2. pre-process
        sample = self.conv_in(sample)

        # 3. down
<<<<<<< HEAD
=======
        lora_scale = cross_attention_kwargs.get("scale", 1.0) if cross_attention_kwargs is not None else 1.0
        if USE_PEFT_BACKEND:
            # weight the lora layers by setting `lora_scale` for each PEFT layer
            scale_lora_layers(self, lora_scale)
>>>>>>> d94e7103

        is_controlnet = mid_block_additional_residual is not None and down_block_additional_residuals is not None
        is_adapter = mid_block_additional_residual is None and down_block_additional_residuals is not None

        down_block_res_samples = (sample,)
        for downsample_block in self.down_blocks:
            if hasattr(downsample_block, "has_cross_attention") and downsample_block.has_cross_attention:
                # For t2i-adapter CrossAttnDownBlock2D
                additional_residuals = {}
                if is_adapter and len(down_block_additional_residuals) > 0:
                    additional_residuals["additional_residuals"] = down_block_additional_residuals.pop(0)

                sample, res_samples = downsample_block(
                    hidden_states=sample,
                    temb=emb,
                    encoder_hidden_states=encoder_hidden_states,
                    attention_mask=attention_mask,
                    cross_attention_kwargs=cross_attention_kwargs,
                    encoder_attention_mask=encoder_attention_mask,
                    **additional_residuals,
                )
            else:
<<<<<<< HEAD
                sample, res_samples = downsample_block(hidden_states=sample, temb=emb)

                if is_adapter and len(down_block_additional_residuals) > 0:
                    sample += down_block_additional_residuals.pop(0)
                    # westfish: add to align with torch features
=======
                sample, res_samples = downsample_block(hidden_states=sample, temb=emb, scale=lora_scale)
                if is_adapter and len(down_intrablock_additional_residuals) > 0:
                    sample += down_intrablock_additional_residuals.pop(0)
                    # westfish: add to align with torch features, `sample +=` in torch is inplace operation, it will affect `res_samples` tuple
>>>>>>> d94e7103
                    res_samples = tuple(res_samples[:-1]) + (sample,)
            down_block_res_samples += res_samples

        if is_controlnet:
            new_down_block_res_samples = ()

            for down_block_res_sample, down_block_additional_residual in zip(
                down_block_res_samples, down_block_additional_residuals
            ):
                down_block_res_sample = down_block_res_sample + down_block_additional_residual
                new_down_block_res_samples = new_down_block_res_samples + (down_block_res_sample,)

            down_block_res_samples = new_down_block_res_samples

        # 4. mid
        if self.mid_block is not None:
            sample = self.mid_block(
                sample,
                emb,
                encoder_hidden_states=encoder_hidden_states,
                attention_mask=attention_mask,
                cross_attention_kwargs=cross_attention_kwargs,
                encoder_attention_mask=encoder_attention_mask,
            )

        if is_controlnet:
            sample = sample + mid_block_additional_residual

        # 5. up
        for i, upsample_block in enumerate(self.up_blocks):
            is_final_block = i == len(self.up_blocks) - 1

            res_samples = down_block_res_samples[-len(upsample_block.resnets) :]
            down_block_res_samples = down_block_res_samples[: -len(upsample_block.resnets)]

            # if we have not reached the final block and need to forward the
            # upsample size, we do it here
            if not is_final_block and forward_upsample_size:
                upsample_size = paddle.shape(down_block_res_samples[-1])[2:]  # (NOTE,junnyu) make export happier

            if hasattr(upsample_block, "has_cross_attention") and upsample_block.has_cross_attention:
                sample = upsample_block(
                    hidden_states=sample,
                    temb=emb,
                    res_hidden_states_tuple=res_samples,
                    encoder_hidden_states=encoder_hidden_states,
                    cross_attention_kwargs=cross_attention_kwargs,
                    upsample_size=upsample_size,
                    attention_mask=attention_mask,
                    encoder_attention_mask=encoder_attention_mask,
                )
            else:
                sample = upsample_block(
                    hidden_states=sample,
                    temb=emb,
                    res_hidden_states_tuple=res_samples,
                    upsample_size=upsample_size,
                )

        # 6. post-process
        if self.conv_norm_out:
            sample = self.conv_norm_out(sample)
            sample = self.conv_act(sample)
        sample = self.conv_out(sample)

        if USE_PEFT_BACKEND:
            # remove `lora_scale` from each PEFT layer
            unscale_lora_layers(self, lora_scale)

        if not return_dict:
            return (sample,)

        return UNet2DConditionOutput(sample=sample)<|MERGE_RESOLUTION|>--- conflicted
+++ resolved
@@ -19,9 +19,6 @@
 
 from ..configuration_utils import ConfigMixin, register_to_config
 from ..loaders import UNet2DConditionLoadersMixin
-<<<<<<< HEAD
-from ..utils import NEG_INF, BaseOutput, logging
-=======
 from ..utils import (
     USE_PEFT_BACKEND,
     BaseOutput,
@@ -30,7 +27,6 @@
     scale_lora_layers,
     unscale_lora_layers,
 )
->>>>>>> d94e7103
 from .activations import get_activation
 from .attention_processor import AttentionProcessor, AttnProcessor
 from .embeddings import (
@@ -463,11 +459,7 @@
                 resnet_out_scale_factor=resnet_out_scale_factor,
                 cross_attention_norm=cross_attention_norm,
                 attention_head_dim=attention_head_dim[i] if attention_head_dim[i] is not None else output_channel,
-<<<<<<< HEAD
-                resnet_pre_temb_non_linearity=resnet_pre_temb_non_linearity,
-=======
                 dropout=dropout,
->>>>>>> d94e7103
             )
             self.down_blocks.append(down_block)
 
@@ -487,11 +479,7 @@
                 dual_cross_attention=dual_cross_attention,
                 use_linear_projection=use_linear_projection,
                 upcast_attention=upcast_attention,
-<<<<<<< HEAD
-                resnet_pre_temb_non_linearity=resnet_pre_temb_non_linearity,
-=======
                 attention_type=attention_type,
->>>>>>> d94e7103
             )
         elif mid_block_type == "UNetMidBlock2DSimpleCrossAttn":
             self.mid_block = UNetMidBlock2DSimpleCrossAttn(
@@ -508,8 +496,6 @@
                 only_cross_attention=mid_block_only_cross_attention,
                 cross_attention_norm=cross_attention_norm,
             )
-<<<<<<< HEAD
-=======
         elif mid_block_type == "UNetMidBlock2D":
             self.mid_block = UNetMidBlock2D(
                 in_channels=block_out_channels[-1],
@@ -523,7 +509,6 @@
                 resnet_time_scale_shift=resnet_time_scale_shift,
                 add_attention=False,
             )
->>>>>>> d94e7103
         elif mid_block_type is None:
             self.mid_block = None
         else:
@@ -537,15 +522,11 @@
         reversed_num_attention_heads = list(reversed(num_attention_heads))
         reversed_layers_per_block = list(reversed(layers_per_block))
         reversed_cross_attention_dim = list(reversed(cross_attention_dim))
-<<<<<<< HEAD
-        reversed_transformer_layers_per_block = list(reversed(transformer_layers_per_block))
-=======
         reversed_transformer_layers_per_block = (
             list(reversed(transformer_layers_per_block))
             if reverse_transformer_layers_per_block is None
             else reverse_transformer_layers_per_block
         )
->>>>>>> d94e7103
         reversed_only_cross_attention = list(reversed(only_cross_attention))
 
         output_channel = reversed_block_out_channels[0]
@@ -586,11 +567,7 @@
                 resnet_out_scale_factor=resnet_out_scale_factor,
                 cross_attention_norm=cross_attention_norm,
                 attention_head_dim=attention_head_dim[i] if attention_head_dim[i] is not None else output_channel,
-<<<<<<< HEAD
-                resnet_pre_temb_non_linearity=resnet_pre_temb_non_linearity,
-=======
                 dropout=dropout,
->>>>>>> d94e7103
             )
             self.up_blocks.append(up_block)
             prev_output_channel = output_channel
@@ -769,8 +746,6 @@
             timestep (`paddle.Tensor` or `float` or `int`): The number of timesteps to denoise an input.
             encoder_hidden_states (`paddle.Tensor`):
                 The encoder hidden states with shape `(batch, sequence_length, feature_dim)`.
-<<<<<<< HEAD
-=======
             class_labels (`paddle.Tensor`, *optional*, defaults to `None`):
                 Optional class labels for conditioning. Their embeddings will be summed with the timestep embeddings.
             timestep_cond: (`paddle.Tensor`, *optional*, defaults to `None`):
@@ -791,7 +766,6 @@
                 A tuple of tensors that if specified are added to the residuals of down unet blocks.
             mid_block_additional_residual: (`paddle.Tensor`, *optional*):
                 A tensor that if specified is added to the residual of the middle unet block.
->>>>>>> d94e7103
             encoder_attention_mask (`paddle.Tensor`):
                 A cross-attention mask of shape `(batch, sequence_length)` is applied to `encoder_hidden_states`. If
                 `True` the mask is kept, otherwise if `False` it is discarded. Mask will be converted into a bias,
@@ -804,8 +778,6 @@
             added_cond_kwargs: (`dict`, *optional*):
                 A kwargs dictionary containin additional embeddings that if specified are added to the embeddings that
                 are passed along to the UNet blocks.
-<<<<<<< HEAD
-=======
             down_block_additional_residuals (`tuple` of `paddle.Tensor`, *optional*):
                 additional residuals to be added to UNet long skip connections from down blocks to up blocks for
                 example from ControlNet side model(s)
@@ -813,7 +785,6 @@
                 additional residual to be added to UNet mid block output, for example from ControlNet side model
             down_intrablock_additional_residuals (`tuple` of `paddle.Tensor`, *optional*):
                 additional residuals to be added within UNet down blocks, for example from T2I-Adapter side model(s)
->>>>>>> d94e7103
 
         Returns:
             [`~models.unet_2d_condition.UNet2DConditionOutput`] or `tuple`:
@@ -1002,13 +973,10 @@
         sample = self.conv_in(sample)
 
         # 3. down
-<<<<<<< HEAD
-=======
         lora_scale = cross_attention_kwargs.get("scale", 1.0) if cross_attention_kwargs is not None else 1.0
         if USE_PEFT_BACKEND:
             # weight the lora layers by setting `lora_scale` for each PEFT layer
             scale_lora_layers(self, lora_scale)
->>>>>>> d94e7103
 
         is_controlnet = mid_block_additional_residual is not None and down_block_additional_residuals is not None
         is_adapter = mid_block_additional_residual is None and down_block_additional_residuals is not None
@@ -1031,18 +999,10 @@
                     **additional_residuals,
                 )
             else:
-<<<<<<< HEAD
-                sample, res_samples = downsample_block(hidden_states=sample, temb=emb)
-
-                if is_adapter and len(down_block_additional_residuals) > 0:
-                    sample += down_block_additional_residuals.pop(0)
-                    # westfish: add to align with torch features
-=======
                 sample, res_samples = downsample_block(hidden_states=sample, temb=emb, scale=lora_scale)
                 if is_adapter and len(down_intrablock_additional_residuals) > 0:
                     sample += down_intrablock_additional_residuals.pop(0)
                     # westfish: add to align with torch features, `sample +=` in torch is inplace operation, it will affect `res_samples` tuple
->>>>>>> d94e7103
                     res_samples = tuple(res_samples[:-1]) + (sample,)
             down_block_res_samples += res_samples
 
