# Copyright 2023 The HuggingFace Team. All rights reserved.
#
# Licensed under the Apache License, Version 2.0 (the "License");
# you may not use this file except in compliance with the License.
# You may obtain a copy of the License at
#
#     http://www.apache.org/licenses/LICENSE-2.0
#
# Unless required by applicable law or agreed to in writing, software
# distributed under the License is distributed on an "AS IS" BASIS,
# WITHOUT WARRANTIES OR CONDITIONS OF ANY KIND, either express or implied.
# See the License for the specific language governing permissions and
# limitations under the License.
from typing import Any, Dict, Optional, Tuple

import numpy as np
import paddle
from paddle import nn
from paddle.distributed.fleet.utils import recompute

<<<<<<< HEAD
from ..utils import is_ppxformers_available, logging
from .attention import AdaGroupNorm
=======
from ..utils import (
    is_ppxformers_available,
    logging,
    recompute_use_reentrant,
    use_old_recompute,
)
from ..utils.paddle_utils import apply_freeu
from .activations import get_activation
>>>>>>> d94e7103
from .attention_processor import (
    Attention,
    AttnAddedKVProcessor,
    AttnAddedKVProcessor2_5,
)
from .dual_transformer_2d import DualTransformer2DModel
from .resnet import (
    Downsample2D,
    FirDownsample2D,
    FirUpsample2D,
    KDownsample2D,
    KUpsample2D,
    ResnetBlock2D,
    Upsample2D,
)
from .transformer_2d import Transformer2DModel

logger = logging.get_logger(__name__)  # pylint: disable=invalid-name


def get_down_block(
<<<<<<< HEAD
    down_block_type,
    num_layers,
    in_channels,
    out_channels,
    temb_channels,
    add_downsample,
    resnet_eps,
    resnet_act_fn,
    transformer_layers_per_block=1,
    num_attention_heads=None,
    resnet_groups=None,
    cross_attention_dim=None,
    downsample_padding=None,
    dual_cross_attention=False,
    use_linear_projection=False,
    only_cross_attention=False,
    upcast_attention=False,
    resnet_time_scale_shift="default",
    resnet_skip_time_act=False,
    resnet_out_scale_factor=1.0,
    cross_attention_norm=None,
    attention_head_dim=None,
    downsample_type=None,
    resnet_pre_temb_non_linearity=False,
=======
    down_block_type: str,
    num_layers: int,
    in_channels: int,
    out_channels: int,
    temb_channels: int,
    add_downsample: bool,
    resnet_eps: float,
    resnet_act_fn: str,
    transformer_layers_per_block: int = 1,
    num_attention_heads: Optional[int] = None,
    resnet_groups: Optional[int] = None,
    cross_attention_dim: Optional[int] = None,
    downsample_padding: Optional[int] = None,
    dual_cross_attention: bool = False,
    use_linear_projection: bool = False,
    only_cross_attention: bool = False,
    upcast_attention: bool = False,
    resnet_time_scale_shift: str = "default",
    attention_type: str = "default",
    resnet_skip_time_act: bool = False,
    resnet_out_scale_factor: float = 1.0,
    cross_attention_norm: Optional[str] = None,
    attention_head_dim: Optional[int] = None,
    downsample_type: Optional[str] = None,
    dropout: float = 0.0,
>>>>>>> d94e7103
):
    # If attn head dim is not defined, we default it to the number of heads
    if attention_head_dim is None:
        logger.warn(
            f"It is recommended to provide `attention_head_dim` when calling `get_down_block`. Defaulting `attention_head_dim` to {num_attention_heads}."
        )
        attention_head_dim = num_attention_heads

    down_block_type = down_block_type[7:] if down_block_type.startswith("UNetRes") else down_block_type
    if down_block_type == "DownBlock2D":
        return DownBlock2D(
            num_layers=num_layers,
            in_channels=in_channels,
            out_channels=out_channels,
            temb_channels=temb_channels,
            add_downsample=add_downsample,
            resnet_eps=resnet_eps,
            resnet_act_fn=resnet_act_fn,
            resnet_groups=resnet_groups,
            downsample_padding=downsample_padding,
            resnet_time_scale_shift=resnet_time_scale_shift,
        )
    elif down_block_type == "ResnetDownsampleBlock2D":
        return ResnetDownsampleBlock2D(
            num_layers=num_layers,
            in_channels=in_channels,
            out_channels=out_channels,
            temb_channels=temb_channels,
            add_downsample=add_downsample,
            resnet_eps=resnet_eps,
            resnet_act_fn=resnet_act_fn,
            resnet_groups=resnet_groups,
            resnet_time_scale_shift=resnet_time_scale_shift,
            skip_time_act=resnet_skip_time_act,
            output_scale_factor=resnet_out_scale_factor,
        )
    elif down_block_type == "AttnDownBlock2D":
        if add_downsample is False:
            downsample_type = None
        else:
            downsample_type = downsample_type or "conv"  # default to 'conv'
        return AttnDownBlock2D(
            num_layers=num_layers,
            in_channels=in_channels,
            out_channels=out_channels,
            temb_channels=temb_channels,
            resnet_eps=resnet_eps,
            resnet_act_fn=resnet_act_fn,
            resnet_groups=resnet_groups,
            downsample_padding=downsample_padding,
            attention_head_dim=attention_head_dim,
            resnet_time_scale_shift=resnet_time_scale_shift,
            downsample_type=downsample_type,
        )
    elif down_block_type == "CrossAttnDownBlock2D":
        if cross_attention_dim is None:
            raise ValueError("cross_attention_dim must be specified for CrossAttnDownBlock2D")
        return CrossAttnDownBlock2D(
            num_layers=num_layers,
            transformer_layers_per_block=transformer_layers_per_block,
            in_channels=in_channels,
            out_channels=out_channels,
            temb_channels=temb_channels,
            add_downsample=add_downsample,
            resnet_eps=resnet_eps,
            resnet_act_fn=resnet_act_fn,
            resnet_groups=resnet_groups,
            downsample_padding=downsample_padding,
            cross_attention_dim=cross_attention_dim,
            num_attention_heads=num_attention_heads,
            dual_cross_attention=dual_cross_attention,
            use_linear_projection=use_linear_projection,
            only_cross_attention=only_cross_attention,
            upcast_attention=upcast_attention,
            resnet_time_scale_shift=resnet_time_scale_shift,
<<<<<<< HEAD
            resnet_pre_temb_non_linearity=resnet_pre_temb_non_linearity,
=======
            attention_type=attention_type,
>>>>>>> d94e7103
        )
    elif down_block_type == "SimpleCrossAttnDownBlock2D":
        if cross_attention_dim is None:
            raise ValueError("cross_attention_dim must be specified for SimpleCrossAttnDownBlock2D")
        return SimpleCrossAttnDownBlock2D(
            num_layers=num_layers,
            in_channels=in_channels,
            out_channels=out_channels,
            temb_channels=temb_channels,
            add_downsample=add_downsample,
            resnet_eps=resnet_eps,
            resnet_act_fn=resnet_act_fn,
            resnet_groups=resnet_groups,
            cross_attention_dim=cross_attention_dim,
            attention_head_dim=attention_head_dim,
            resnet_time_scale_shift=resnet_time_scale_shift,
            skip_time_act=resnet_skip_time_act,
            output_scale_factor=resnet_out_scale_factor,
            only_cross_attention=only_cross_attention,
            cross_attention_norm=cross_attention_norm,
        )
    elif down_block_type == "SkipDownBlock2D":
        return SkipDownBlock2D(
            num_layers=num_layers,
            in_channels=in_channels,
            out_channels=out_channels,
            temb_channels=temb_channels,
            add_downsample=add_downsample,
            resnet_eps=resnet_eps,
            resnet_act_fn=resnet_act_fn,
            downsample_padding=downsample_padding,
            resnet_time_scale_shift=resnet_time_scale_shift,
        )
    elif down_block_type == "AttnSkipDownBlock2D":
        return AttnSkipDownBlock2D(
            num_layers=num_layers,
            in_channels=in_channels,
            out_channels=out_channels,
            temb_channels=temb_channels,
            add_downsample=add_downsample,
            resnet_eps=resnet_eps,
            resnet_act_fn=resnet_act_fn,
            attention_head_dim=attention_head_dim,
            resnet_time_scale_shift=resnet_time_scale_shift,
        )
    elif down_block_type == "DownEncoderBlock2D":
        return DownEncoderBlock2D(
            num_layers=num_layers,
            in_channels=in_channels,
            out_channels=out_channels,
            add_downsample=add_downsample,
            resnet_eps=resnet_eps,
            resnet_act_fn=resnet_act_fn,
            resnet_groups=resnet_groups,
            downsample_padding=downsample_padding,
            resnet_time_scale_shift=resnet_time_scale_shift,
        )
    elif down_block_type == "AttnDownEncoderBlock2D":
        return AttnDownEncoderBlock2D(
            num_layers=num_layers,
            in_channels=in_channels,
            out_channels=out_channels,
            add_downsample=add_downsample,
            resnet_eps=resnet_eps,
            resnet_act_fn=resnet_act_fn,
            resnet_groups=resnet_groups,
            downsample_padding=downsample_padding,
            attention_head_dim=attention_head_dim,
            resnet_time_scale_shift=resnet_time_scale_shift,
        )
    elif down_block_type == "KDownBlock2D":
        return KDownBlock2D(
            num_layers=num_layers,
            in_channels=in_channels,
            out_channels=out_channels,
            temb_channels=temb_channels,
            add_downsample=add_downsample,
            resnet_eps=resnet_eps,
            resnet_act_fn=resnet_act_fn,
        )
    elif down_block_type == "KCrossAttnDownBlock2D":
        return KCrossAttnDownBlock2D(
            num_layers=num_layers,
            in_channels=in_channels,
            out_channels=out_channels,
            temb_channels=temb_channels,
            add_downsample=add_downsample,
            resnet_eps=resnet_eps,
            resnet_act_fn=resnet_act_fn,
            cross_attention_dim=cross_attention_dim,
            attention_head_dim=attention_head_dim,
            add_self_attention=True if not add_downsample else False,
        )
    raise ValueError(f"{down_block_type} does not exist.")


def get_up_block(
<<<<<<< HEAD
    up_block_type,
    num_layers,
    in_channels,
    out_channels,
    prev_output_channel,
    temb_channels,
    add_upsample,
    resnet_eps,
    resnet_act_fn,
    transformer_layers_per_block=1,
    num_attention_heads=None,
    resnet_groups=None,
    cross_attention_dim=None,
    dual_cross_attention=False,
    use_linear_projection=False,
    only_cross_attention=False,
    upcast_attention=False,
    resnet_time_scale_shift="default",
    resnet_skip_time_act=False,
    resnet_out_scale_factor=1.0,
    cross_attention_norm=None,
    attention_head_dim=None,
    upsample_type=None,
    resnet_pre_temb_non_linearity=False,
):
=======
    up_block_type: str,
    num_layers: int,
    in_channels: int,
    out_channels: int,
    prev_output_channel: int,
    temb_channels: int,
    add_upsample: bool,
    resnet_eps: float,
    resnet_act_fn: str,
    resolution_idx: Optional[int] = None,
    transformer_layers_per_block: int = 1,
    num_attention_heads: Optional[int] = None,
    resnet_groups: Optional[int] = None,
    cross_attention_dim: Optional[int] = None,
    dual_cross_attention: bool = False,
    use_linear_projection: bool = False,
    only_cross_attention: bool = False,
    upcast_attention: bool = False,
    resnet_time_scale_shift: str = "default",
    attention_type: str = "default",
    resnet_skip_time_act: bool = False,
    resnet_out_scale_factor: float = 1.0,
    cross_attention_norm: Optional[str] = None,
    attention_head_dim: Optional[int] = None,
    upsample_type: Optional[str] = None,
    dropout: float = 0.0,
) -> nn.Layer:
>>>>>>> d94e7103
    # If attn head dim is not defined, we default it to the number of heads
    if attention_head_dim is None:
        logger.warn(
            f"It is recommended to provide `attention_head_dim` when calling `get_up_block`. Defaulting `attention_head_dim` to {num_attention_heads}."
        )
        attention_head_dim = num_attention_heads

    up_block_type = up_block_type[7:] if up_block_type.startswith("UNetRes") else up_block_type
    if up_block_type == "UpBlock2D":
        return UpBlock2D(
            num_layers=num_layers,
            in_channels=in_channels,
            out_channels=out_channels,
            prev_output_channel=prev_output_channel,
            temb_channels=temb_channels,
            add_upsample=add_upsample,
            resnet_eps=resnet_eps,
            resnet_act_fn=resnet_act_fn,
            resnet_groups=resnet_groups,
            resnet_time_scale_shift=resnet_time_scale_shift,
        )
    elif up_block_type == "ResnetUpsampleBlock2D":
        return ResnetUpsampleBlock2D(
            num_layers=num_layers,
            in_channels=in_channels,
            out_channels=out_channels,
            prev_output_channel=prev_output_channel,
            temb_channels=temb_channels,
            add_upsample=add_upsample,
            resnet_eps=resnet_eps,
            resnet_act_fn=resnet_act_fn,
            resnet_groups=resnet_groups,
            resnet_time_scale_shift=resnet_time_scale_shift,
            skip_time_act=resnet_skip_time_act,
            output_scale_factor=resnet_out_scale_factor,
        )
    elif up_block_type == "CrossAttnUpBlock2D":
        if cross_attention_dim is None:
            raise ValueError("cross_attention_dim must be specified for CrossAttnUpBlock2D")
        return CrossAttnUpBlock2D(
            num_layers=num_layers,
            transformer_layers_per_block=transformer_layers_per_block,
            in_channels=in_channels,
            out_channels=out_channels,
            prev_output_channel=prev_output_channel,
            temb_channels=temb_channels,
            add_upsample=add_upsample,
            resnet_eps=resnet_eps,
            resnet_act_fn=resnet_act_fn,
            resnet_groups=resnet_groups,
            cross_attention_dim=cross_attention_dim,
            num_attention_heads=num_attention_heads,
            dual_cross_attention=dual_cross_attention,
            use_linear_projection=use_linear_projection,
            only_cross_attention=only_cross_attention,
            upcast_attention=upcast_attention,
            resnet_time_scale_shift=resnet_time_scale_shift,
<<<<<<< HEAD
            resnet_pre_temb_non_linearity=resnet_pre_temb_non_linearity,
=======
            attention_type=attention_type,
>>>>>>> d94e7103
        )
    elif up_block_type == "SimpleCrossAttnUpBlock2D":
        if cross_attention_dim is None:
            raise ValueError("cross_attention_dim must be specified for SimpleCrossAttnUpBlock2D")
        return SimpleCrossAttnUpBlock2D(
            num_layers=num_layers,
            in_channels=in_channels,
            out_channels=out_channels,
            prev_output_channel=prev_output_channel,
            temb_channels=temb_channels,
            add_upsample=add_upsample,
            resnet_eps=resnet_eps,
            resnet_act_fn=resnet_act_fn,
            resnet_groups=resnet_groups,
            cross_attention_dim=cross_attention_dim,
            attention_head_dim=attention_head_dim,
            resnet_time_scale_shift=resnet_time_scale_shift,
            skip_time_act=resnet_skip_time_act,
            output_scale_factor=resnet_out_scale_factor,
            only_cross_attention=only_cross_attention,
            cross_attention_norm=cross_attention_norm,
        )
    elif up_block_type == "AttnUpBlock2D":
        if add_upsample is False:
            upsample_type = None
        else:
            upsample_type = upsample_type or "conv"  # default to 'conv'

        return AttnUpBlock2D(
            num_layers=num_layers,
            in_channels=in_channels,
            out_channels=out_channels,
            prev_output_channel=prev_output_channel,
            temb_channels=temb_channels,
            resnet_eps=resnet_eps,
            resnet_act_fn=resnet_act_fn,
            resnet_groups=resnet_groups,
            attention_head_dim=attention_head_dim,
            resnet_time_scale_shift=resnet_time_scale_shift,
            upsample_type=upsample_type,
        )
    elif up_block_type == "SkipUpBlock2D":
        return SkipUpBlock2D(
            num_layers=num_layers,
            in_channels=in_channels,
            out_channels=out_channels,
            prev_output_channel=prev_output_channel,
            temb_channels=temb_channels,
            add_upsample=add_upsample,
            resnet_eps=resnet_eps,
            resnet_act_fn=resnet_act_fn,
            resnet_time_scale_shift=resnet_time_scale_shift,
        )
    elif up_block_type == "AttnSkipUpBlock2D":
        return AttnSkipUpBlock2D(
            num_layers=num_layers,
            in_channels=in_channels,
            out_channels=out_channels,
            prev_output_channel=prev_output_channel,
            temb_channels=temb_channels,
            add_upsample=add_upsample,
            resnet_eps=resnet_eps,
            resnet_act_fn=resnet_act_fn,
            attention_head_dim=attention_head_dim,
            resnet_time_scale_shift=resnet_time_scale_shift,
        )
    elif up_block_type == "UpDecoderBlock2D":
        return UpDecoderBlock2D(
            num_layers=num_layers,
            in_channels=in_channels,
            out_channels=out_channels,
            add_upsample=add_upsample,
            resnet_eps=resnet_eps,
            resnet_act_fn=resnet_act_fn,
            resnet_groups=resnet_groups,
            resnet_time_scale_shift=resnet_time_scale_shift,
            temb_channels=temb_channels,
        )
    elif up_block_type == "AttnUpDecoderBlock2D":
        return AttnUpDecoderBlock2D(
            num_layers=num_layers,
            in_channels=in_channels,
            out_channels=out_channels,
            add_upsample=add_upsample,
            resnet_eps=resnet_eps,
            resnet_act_fn=resnet_act_fn,
            resnet_groups=resnet_groups,
            attention_head_dim=attention_head_dim,
            resnet_time_scale_shift=resnet_time_scale_shift,
            temb_channels=temb_channels,
        )
    elif up_block_type == "KUpBlock2D":
        return KUpBlock2D(
            num_layers=num_layers,
            in_channels=in_channels,
            out_channels=out_channels,
            temb_channels=temb_channels,
            add_upsample=add_upsample,
            resnet_eps=resnet_eps,
            resnet_act_fn=resnet_act_fn,
        )
    elif up_block_type == "KCrossAttnUpBlock2D":
        return KCrossAttnUpBlock2D(
            num_layers=num_layers,
            in_channels=in_channels,
            out_channels=out_channels,
            temb_channels=temb_channels,
            add_upsample=add_upsample,
            resnet_eps=resnet_eps,
            resnet_act_fn=resnet_act_fn,
            cross_attention_dim=cross_attention_dim,
            attention_head_dim=attention_head_dim,
        )

    raise ValueError(f"{up_block_type} does not exist.")


<<<<<<< HEAD
=======
class AutoencoderTinyBlock(nn.Layer):
    """
    Tiny Autoencoder block used in [`AutoencoderTiny`]. It is a mini residual module consisting of plain conv + ReLU
    blocks.

    Args:
        in_channels (`int`): The number of input channels.
        out_channels (`int`): The number of output channels.
        act_fn (`str`):
            ` The activation function to use. Supported values are `"swish"`, `"mish"`, `"gelu"`, and `"relu"`.

    Returns:
        `paddle.Tensor`: A tensor with the same shape as the input tensor, but with the number of channels equal to
        `out_channels`.
    """

    def __init__(self, in_channels: int, out_channels: int, act_fn: str):
        super().__init__()
        act_fn = get_activation(act_fn)
        self.conv = nn.Sequential(
            nn.Conv2D(in_channels, out_channels, kernel_size=3, padding=1),
            act_fn,
            nn.Conv2D(out_channels, out_channels, kernel_size=3, padding=1),
            act_fn,
            nn.Conv2D(out_channels, out_channels, kernel_size=3, padding=1),
        )
        self.skip = (
            nn.Conv2D(in_channels, out_channels, kernel_size=1, bias_attr=False)
            if in_channels != out_channels
            else nn.Identity()
        )
        self.fuse = nn.ReLU()

    def forward(self, x: paddle.Tensor) -> paddle.Tensor:
        return self.fuse(self.conv(x) + self.skip(x))


>>>>>>> d94e7103
class UNetMidBlock2D(nn.Layer):
    def __init__(
        self,
        in_channels: int,
        temb_channels: int,
        dropout: float = 0.0,
        num_layers: int = 1,
        resnet_eps: float = 1e-6,
        resnet_time_scale_shift: str = "default",  # default, spatial
        resnet_act_fn: str = "swish",
        resnet_groups: int = 32,
        resnet_pre_norm: bool = True,
        add_attention: bool = True,
        attention_head_dim: int = 1,
        output_scale_factor: float = 1.0,
    ):
        super().__init__()
        resnet_groups = resnet_groups if resnet_groups is not None else min(in_channels // 4, 32)
        self.add_attention = add_attention

        # there is always at least one resnet
        resnets = [
            ResnetBlock2D(
                in_channels=in_channels,
                out_channels=in_channels,
                temb_channels=temb_channels,
                eps=resnet_eps,
                groups=resnet_groups,
                dropout=dropout,
                time_embedding_norm=resnet_time_scale_shift,
                non_linearity=resnet_act_fn,
                output_scale_factor=output_scale_factor,
                pre_norm=resnet_pre_norm,
            )
        ]
        attentions = []

        if attention_head_dim is None:
            logger.warn(
                f"It is not recommend to pass `attention_head_dim=None`. Defaulting `attention_head_dim` to `in_channels`: {in_channels}."
            )
            attention_head_dim = in_channels

        for _ in range(num_layers):
            if self.add_attention:
                attentions.append(
                    Attention(
                        in_channels,
                        heads=in_channels // attention_head_dim,
                        dim_head=attention_head_dim,
                        rescale_output_factor=output_scale_factor,
                        eps=resnet_eps,
                        norm_num_groups=resnet_groups if resnet_time_scale_shift == "default" else None,
                        spatial_norm_dim=temb_channels if resnet_time_scale_shift == "spatial" else None,
                        residual_connection=True,
                        bias=True,
                        upcast_softmax=True,
                        _from_deprecated_attn_block=True,
                    )
                )
            else:
                attentions.append(None)

            resnets.append(
                ResnetBlock2D(
                    in_channels=in_channels,
                    out_channels=in_channels,
                    temb_channels=temb_channels,
                    eps=resnet_eps,
                    groups=resnet_groups,
                    dropout=dropout,
                    time_embedding_norm=resnet_time_scale_shift,
                    non_linearity=resnet_act_fn,
                    output_scale_factor=output_scale_factor,
                    pre_norm=resnet_pre_norm,
                )
            )

        self.attentions = nn.LayerList(attentions)
        self.resnets = nn.LayerList(resnets)

    def forward(self, hidden_states: paddle.Tensor, temb: Optional[paddle.Tensor] = None) -> paddle.Tensor:
        hidden_states = self.resnets[0](hidden_states, temb)
        for attn, resnet in zip(self.attentions, self.resnets[1:]):
            if attn is not None:
                hidden_states = attn(hidden_states, temb=temb)
            hidden_states = resnet(hidden_states, temb)

        return hidden_states


class UNetMidBlock2DCrossAttn(nn.Layer):
    def __init__(
        self,
        in_channels: int,
        temb_channels: int,
        dropout: float = 0.0,
        num_layers: int = 1,
        transformer_layers_per_block: int = 1,
        resnet_eps: float = 1e-6,
        resnet_time_scale_shift: str = "default",
        resnet_act_fn: str = "swish",
        resnet_groups: int = 32,
        resnet_pre_norm: bool = True,
        num_attention_heads: int = 1,
        output_scale_factor: float = 1.0,
        cross_attention_dim: int = 1280,
        dual_cross_attention: bool = False,
        use_linear_projection: bool = False,
        upcast_attention: bool = False,
<<<<<<< HEAD
        resnet_pre_temb_non_linearity: bool = False,
=======
        attention_type: str = "default",
>>>>>>> d94e7103
    ):
        super().__init__()

        self.has_cross_attention = True
        self.num_attention_heads = num_attention_heads
        resnet_groups = resnet_groups if resnet_groups is not None else min(in_channels // 4, 32)

        # there is always at least one resnet
        resnets = [
            ResnetBlock2D(
                in_channels=in_channels,
                out_channels=in_channels,
                temb_channels=temb_channels,
                eps=resnet_eps,
                groups=resnet_groups,
                dropout=dropout,
                time_embedding_norm=resnet_time_scale_shift,
                non_linearity=resnet_act_fn,
                output_scale_factor=output_scale_factor,
                pre_norm=resnet_pre_norm,
            )
        ]
        attentions = []

        for _ in range(num_layers):
            if not dual_cross_attention:
                attentions.append(
                    Transformer2DModel(
                        num_attention_heads,
                        in_channels // num_attention_heads,
                        in_channels=in_channels,
                        num_layers=transformer_layers_per_block,
                        cross_attention_dim=cross_attention_dim,
                        norm_num_groups=resnet_groups,
                        use_linear_projection=use_linear_projection,
                        upcast_attention=upcast_attention,
                    )
                )
            else:
                attentions.append(
                    DualTransformer2DModel(
                        num_attention_heads,
                        in_channels // num_attention_heads,
                        in_channels=in_channels,
                        num_layers=1,
                        cross_attention_dim=cross_attention_dim,
                        norm_num_groups=resnet_groups,
                    )
                )
            resnets.append(
                ResnetBlock2D(
                    in_channels=in_channels,
                    out_channels=in_channels,
                    temb_channels=temb_channels,
                    eps=resnet_eps,
                    groups=resnet_groups,
                    dropout=dropout,
                    time_embedding_norm=resnet_time_scale_shift,
                    non_linearity=resnet_act_fn,
                    output_scale_factor=output_scale_factor,
                    pre_norm=resnet_pre_norm,
                )
            )

        self.attentions = nn.LayerList(attentions)
        self.resnets = nn.LayerList(resnets)

    def forward(
        self,
        hidden_states: paddle.Tensor,
        temb: Optional[paddle.Tensor] = None,
        encoder_hidden_states: Optional[paddle.Tensor] = None,
        attention_mask: Optional[paddle.Tensor] = None,
        cross_attention_kwargs: Optional[Dict[str, Any]] = None,
        encoder_attention_mask: Optional[paddle.Tensor] = None,
    ) -> paddle.Tensor:
<<<<<<< HEAD
        hidden_states = self.resnets[0](hidden_states, temb)
        for attn, resnet in zip(self.attentions, self.resnets[1:]):
            hidden_states = attn(
                hidden_states,
                encoder_hidden_states=encoder_hidden_states,
                cross_attention_kwargs=cross_attention_kwargs,
                attention_mask=attention_mask,
                encoder_attention_mask=encoder_attention_mask,
                return_dict=False,
            )[0]
            hidden_states = resnet(hidden_states, temb)
=======
        lora_scale = cross_attention_kwargs.get("scale", 1.0) if cross_attention_kwargs is not None else 1.0
        hidden_states = self.resnets[0](hidden_states, temb, scale=lora_scale)
        for attn, resnet in zip(self.attentions, self.resnets[1:]):
            if self.gradient_checkpointing and not hidden_states.stop_gradient and not use_old_recompute():

                def create_custom_forward(module, return_dict=None):
                    def custom_forward(*inputs):
                        if return_dict is not None:
                            return module(*inputs, return_dict=return_dict)
                        else:
                            return module(*inputs)

                    return custom_forward

                ckpt_kwargs = {} if recompute_use_reentrant() else {"use_reentrant": False}
                hidden_states = attn(
                    hidden_states,
                    encoder_hidden_states=encoder_hidden_states,
                    cross_attention_kwargs=cross_attention_kwargs,
                    attention_mask=attention_mask,
                    encoder_attention_mask=encoder_attention_mask,
                    return_dict=False,
                )[0]
                hidden_states = recompute(
                    create_custom_forward(resnet),
                    hidden_states,
                    temb,
                    **ckpt_kwargs,
                )
            else:
                hidden_states = attn(
                    hidden_states,
                    encoder_hidden_states=encoder_hidden_states,
                    cross_attention_kwargs=cross_attention_kwargs,
                    attention_mask=attention_mask,
                    encoder_attention_mask=encoder_attention_mask,
                    return_dict=False,
                )[0]
                hidden_states = resnet(hidden_states, temb, scale=lora_scale)
>>>>>>> d94e7103

        return hidden_states


class UNetMidBlock2DSimpleCrossAttn(nn.Layer):
    def __init__(
        self,
        in_channels: int,
        temb_channels: int,
        dropout: float = 0.0,
        num_layers: int = 1,
        resnet_eps: float = 1e-6,
        resnet_time_scale_shift: str = "default",
        resnet_act_fn: str = "swish",
        resnet_groups: int = 32,
        resnet_pre_norm: bool = True,
        attention_head_dim: int = 1,
        output_scale_factor: float = 1.0,
        cross_attention_dim: int = 1280,
<<<<<<< HEAD
        skip_time_act=False,
        only_cross_attention=False,
        cross_attention_norm=None,
        resnet_pre_temb_non_linearity: bool = False,
=======
        skip_time_act: bool = False,
        only_cross_attention: bool = False,
        cross_attention_norm: Optional[str] = None,
>>>>>>> d94e7103
    ):
        super().__init__()

        self.has_cross_attention = True

        self.attention_head_dim = attention_head_dim
        resnet_groups = resnet_groups if resnet_groups is not None else min(in_channels // 4, 32)

        self.num_heads = in_channels // self.attention_head_dim

        # there is always at least one resnet
        resnets = [
            ResnetBlock2D(
                in_channels=in_channels,
                out_channels=in_channels,
                temb_channels=temb_channels,
                eps=resnet_eps,
                groups=resnet_groups,
                dropout=dropout,
                time_embedding_norm=resnet_time_scale_shift,
                non_linearity=resnet_act_fn,
                output_scale_factor=output_scale_factor,
                pre_norm=resnet_pre_norm,
                skip_time_act=skip_time_act,
            )
        ]
        attentions = []

        for _ in range(num_layers):
            processor = AttnAddedKVProcessor2_5() if is_ppxformers_available() else AttnAddedKVProcessor()

            attentions.append(
                Attention(
                    query_dim=in_channels,
                    cross_attention_dim=in_channels,
                    heads=self.num_heads,
                    dim_head=self.attention_head_dim,
                    added_kv_proj_dim=cross_attention_dim,
                    norm_num_groups=resnet_groups,
                    bias=True,
                    upcast_softmax=True,
                    only_cross_attention=only_cross_attention,
                    cross_attention_norm=cross_attention_norm,
                    processor=processor,
                )
            )
            resnets.append(
                ResnetBlock2D(
                    in_channels=in_channels,
                    out_channels=in_channels,
                    temb_channels=temb_channels,
                    eps=resnet_eps,
                    groups=resnet_groups,
                    dropout=dropout,
                    time_embedding_norm=resnet_time_scale_shift,
                    non_linearity=resnet_act_fn,
                    output_scale_factor=output_scale_factor,
                    pre_norm=resnet_pre_norm,
                    skip_time_act=skip_time_act,
                )
            )

        self.attentions = nn.LayerList(attentions)
        self.resnets = nn.LayerList(resnets)

    def forward(
        self,
        hidden_states: paddle.Tensor,
        temb: Optional[paddle.Tensor] = None,
        encoder_hidden_states: Optional[paddle.Tensor] = None,
        attention_mask: Optional[paddle.Tensor] = None,
        cross_attention_kwargs: Optional[Dict[str, Any]] = None,
        encoder_attention_mask: Optional[paddle.Tensor] = None,
    ):
        cross_attention_kwargs = cross_attention_kwargs if cross_attention_kwargs is not None else {}
        if attention_mask is None:
            # if encoder_hidden_states is defined: we are doing cross-attn, so we should use cross-attn mask.
            mask = None if encoder_hidden_states is None else encoder_attention_mask
        else:
            # when attention_mask is defined: we don't even check for encoder_attention_mask.
            # this is to maintain compatibility with UnCLIP, which uses 'attention_mask' param for cross-attn masks.
            # TODO: UnCLIP should express cross-attn mask via encoder_attention_mask param instead of via attention_mask.
            #       then we can simplify this whole if/else block to:
            #         mask = attention_mask if encoder_hidden_states is None else encoder_attention_mask
            mask = attention_mask

        hidden_states = self.resnets[0](hidden_states, temb)
        for attn, resnet in zip(self.attentions, self.resnets[1:]):
            # attn
            hidden_states = attn(
                hidden_states,
                encoder_hidden_states=encoder_hidden_states,
                attention_mask=mask,
                **cross_attention_kwargs,
            )

            # resnet
            hidden_states = resnet(hidden_states, temb)

        return hidden_states


class AttnDownBlock2D(nn.Layer):
    def __init__(
        self,
        in_channels: int,
        out_channels: int,
        temb_channels: int,
        dropout: float = 0.0,
        num_layers: int = 1,
        resnet_eps: float = 1e-6,
        resnet_time_scale_shift: str = "default",
        resnet_act_fn: str = "swish",
        resnet_groups: int = 32,
        resnet_pre_norm: bool = True,
        attention_head_dim: int = 1,
        output_scale_factor: float = 1.0,
        downsample_padding: int = 1,
<<<<<<< HEAD
        downsample_type="conv",
        resnet_pre_temb_non_linearity: bool = False,
=======
        downsample_type: str = "conv",
>>>>>>> d94e7103
    ):
        super().__init__()
        resnets = []
        attentions = []
        self.downsample_type = downsample_type

        if attention_head_dim is None:
            logger.warn(
                f"It is not recommend to pass `attention_head_dim=None`. Defaulting `attention_head_dim` to `in_channels`: {out_channels}."
            )
            attention_head_dim = out_channels

        for i in range(num_layers):
            in_channels = in_channels if i == 0 else out_channels
            resnets.append(
                ResnetBlock2D(
                    in_channels=in_channels,
                    out_channels=out_channels,
                    temb_channels=temb_channels,
                    eps=resnet_eps,
                    groups=resnet_groups,
                    dropout=dropout,
                    time_embedding_norm=resnet_time_scale_shift,
                    non_linearity=resnet_act_fn,
                    output_scale_factor=output_scale_factor,
                    pre_norm=resnet_pre_norm,
                )
            )
            attentions.append(
                Attention(
                    out_channels,
                    heads=out_channels // attention_head_dim,
                    dim_head=attention_head_dim,
                    rescale_output_factor=output_scale_factor,
                    eps=resnet_eps,
                    norm_num_groups=resnet_groups,
                    residual_connection=True,
                    bias=True,
                    upcast_softmax=True,
                    _from_deprecated_attn_block=True,
                )
            )

        self.attentions = nn.LayerList(attentions)
        self.resnets = nn.LayerList(resnets)

        if downsample_type == "conv":
            self.downsamplers = nn.LayerList(
                [
                    Downsample2D(
                        out_channels, use_conv=True, out_channels=out_channels, padding=downsample_padding, name="op"
                    )
                ]
            )
        elif downsample_type == "resnet":
            self.downsamplers = nn.LayerList(
                [
                    ResnetBlock2D(
                        in_channels=out_channels,
                        out_channels=out_channels,
                        temb_channels=temb_channels,
                        eps=resnet_eps,
                        groups=resnet_groups,
                        dropout=dropout,
                        time_embedding_norm=resnet_time_scale_shift,
                        non_linearity=resnet_act_fn,
                        output_scale_factor=output_scale_factor,
                        pre_norm=resnet_pre_norm,
                        down=True,
                    )
                ]
            )
        else:
            self.downsamplers = None

    def forward(self, hidden_states, temb=None, upsample_size=None):
        output_states = ()

        for resnet, attn in zip(self.resnets, self.attentions):
            hidden_states = resnet(hidden_states, temb)
            hidden_states = attn(hidden_states)
            output_states = output_states + (hidden_states,)

        if self.downsamplers is not None:
            for downsampler in self.downsamplers:
                if self.downsample_type == "resnet":
                    hidden_states = downsampler(hidden_states, temb=temb)
                else:
                    hidden_states = downsampler(hidden_states)

            output_states += (hidden_states,)

        return hidden_states, output_states


class CrossAttnDownBlock2D(nn.Layer):
    def __init__(
        self,
        in_channels: int,
        out_channels: int,
        temb_channels: int,
        dropout: float = 0.0,
        num_layers: int = 1,
        transformer_layers_per_block: int = 1,
        resnet_eps: float = 1e-6,
        resnet_time_scale_shift: str = "default",
        resnet_act_fn: str = "swish",
        resnet_groups: int = 32,
        resnet_pre_norm: bool = True,
        num_attention_heads: int = 1,
        cross_attention_dim: int = 1280,
        output_scale_factor: float = 1.0,
        downsample_padding: int = 1,
        add_downsample: bool = True,
        dual_cross_attention: bool = False,
        use_linear_projection: bool = False,
        only_cross_attention: bool = False,
        upcast_attention: bool = False,
<<<<<<< HEAD
        resnet_pre_temb_non_linearity: bool = False,
=======
        attention_type: str = "default",
>>>>>>> d94e7103
    ):
        super().__init__()
        resnets = []
        attentions = []

        self.has_cross_attention = True
        self.num_attention_heads = num_attention_heads

        for i in range(num_layers):
            in_channels = in_channels if i == 0 else out_channels
            resnets.append(
                ResnetBlock2D(
                    in_channels=in_channels,
                    out_channels=out_channels,
                    temb_channels=temb_channels,
                    eps=resnet_eps,
                    groups=resnet_groups,
                    dropout=dropout,
                    time_embedding_norm=resnet_time_scale_shift,
                    non_linearity=resnet_act_fn,
                    output_scale_factor=output_scale_factor,
                    pre_norm=resnet_pre_norm,
                )
            )
            if not dual_cross_attention:
                attentions.append(
                    Transformer2DModel(
                        num_attention_heads,
                        out_channels // num_attention_heads,
                        in_channels=out_channels,
                        num_layers=transformer_layers_per_block,
                        cross_attention_dim=cross_attention_dim,
                        norm_num_groups=resnet_groups,
                        use_linear_projection=use_linear_projection,
                        only_cross_attention=only_cross_attention,
                        upcast_attention=upcast_attention,
                    )
                )
            else:
                attentions.append(
                    DualTransformer2DModel(
                        num_attention_heads,
                        out_channels // num_attention_heads,
                        in_channels=out_channels,
                        num_layers=1,
                        cross_attention_dim=cross_attention_dim,
                        norm_num_groups=resnet_groups,
                    )
                )
        self.attentions = nn.LayerList(attentions)
        self.resnets = nn.LayerList(resnets)

        if add_downsample:
            self.downsamplers = nn.LayerList(
                [
                    Downsample2D(
                        out_channels, use_conv=True, out_channels=out_channels, padding=downsample_padding, name="op"
                    )
                ]
            )
        else:
            self.downsamplers = None

        self.gradient_checkpointing = False

    def forward(
        self,
        hidden_states: paddle.Tensor,
        temb: Optional[paddle.Tensor] = None,
        encoder_hidden_states: Optional[paddle.Tensor] = None,
        attention_mask: Optional[paddle.Tensor] = None,
        cross_attention_kwargs: Optional[Dict[str, Any]] = None,
        encoder_attention_mask: Optional[paddle.Tensor] = None,
        additional_residuals=None,
    ):
        # TODO(Patrick, William) - attention mask is not used
        output_states = ()

        blocks = list(zip(self.resnets, self.attentions))

        for i, (resnet, attn) in enumerate(blocks):
            if self.gradient_checkpointing and not hidden_states.stop_gradient:

                def create_custom_forward(module, return_dict=None):
                    def custom_forward(*inputs):
                        if return_dict is not None:
                            return module(*inputs, return_dict=return_dict)
                        else:
                            return module(*inputs)

                    return custom_forward

                ckpt_kwargs = {} if recompute_use_reentrant() else {"use_reentrant": False}
                hidden_states = recompute(
                    create_custom_forward(resnet),
                    hidden_states,
                    temb,
                    **ckpt_kwargs,
                )
                if use_old_recompute():
                    # for sd benchmark
                    hidden_states = recompute(
                        create_custom_forward(attn, return_dict=False),
                        hidden_states,
                        encoder_hidden_states,
                        None,  # timestep
                        None,  # added_cond_kwargs
                        None,  # class_labels
                        cross_attention_kwargs,
                        attention_mask,
                        encoder_attention_mask,
                        **ckpt_kwargs,
                    )[0]
                else:
                    hidden_states = attn(
                        hidden_states,
                        encoder_hidden_states=encoder_hidden_states,
                        cross_attention_kwargs=cross_attention_kwargs,
                        attention_mask=attention_mask,
                        encoder_attention_mask=encoder_attention_mask,
                        return_dict=False,
                    )[0]
            else:
                hidden_states = resnet(hidden_states, temb)
                hidden_states = attn(
                    hidden_states,
                    encoder_hidden_states=encoder_hidden_states,
                    cross_attention_kwargs=cross_attention_kwargs,
                    attention_mask=attention_mask,
                    encoder_attention_mask=encoder_attention_mask,
                    return_dict=False,
                )[0]

            # apply additional residuals to the output of the last pair of resnet and attention blocks
            if i == len(blocks) - 1 and additional_residuals is not None:
                hidden_states = hidden_states + additional_residuals

            output_states = output_states + (hidden_states,)

        if self.downsamplers is not None:
            for downsampler in self.downsamplers:
                hidden_states = downsampler(hidden_states)

            output_states = output_states + (hidden_states,)

        return hidden_states, output_states


class DownBlock2D(nn.Layer):
    def __init__(
        self,
        in_channels: int,
        out_channels: int,
        temb_channels: int,
        dropout: float = 0.0,
        num_layers: int = 1,
        resnet_eps: float = 1e-6,
        resnet_time_scale_shift: str = "default",
        resnet_act_fn: str = "swish",
        resnet_groups: int = 32,
        resnet_pre_norm: bool = True,
        output_scale_factor: float = 1.0,
        add_downsample: bool = True,
        downsample_padding: int = 1,
    ):
        super().__init__()
        resnets = []

        for i in range(num_layers):
            in_channels = in_channels if i == 0 else out_channels
            resnets.append(
                ResnetBlock2D(
                    in_channels=in_channels,
                    out_channels=out_channels,
                    temb_channels=temb_channels,
                    eps=resnet_eps,
                    groups=resnet_groups,
                    dropout=dropout,
                    time_embedding_norm=resnet_time_scale_shift,
                    non_linearity=resnet_act_fn,
                    output_scale_factor=output_scale_factor,
                    pre_norm=resnet_pre_norm,
                )
            )

        self.resnets = nn.LayerList(resnets)

        if add_downsample:
            self.downsamplers = nn.LayerList(
                [
                    Downsample2D(
                        out_channels, use_conv=True, out_channels=out_channels, padding=downsample_padding, name="op"
                    )
                ]
            )
        else:
            self.downsamplers = None

        self.gradient_checkpointing = False

    def forward(self, hidden_states, temb=None):
        output_states = ()

        for resnet in self.resnets:
            if self.gradient_checkpointing and not hidden_states.stop_gradient:

                def create_custom_forward(module):
                    def custom_forward(*inputs):
                        return module(*inputs)

                    return custom_forward

                ckpt_kwargs = {} if recompute_use_reentrant() else {"use_reentrant": False}
                hidden_states = recompute(create_custom_forward(resnet), hidden_states, temb, **ckpt_kwargs)
            else:
                hidden_states = resnet(hidden_states, temb)

            output_states = output_states + (hidden_states,)

        if self.downsamplers is not None:
            for downsampler in self.downsamplers:
                hidden_states = downsampler(hidden_states)

            output_states = output_states + (hidden_states,)

        return hidden_states, output_states


class DownEncoderBlock2D(nn.Layer):
    def __init__(
        self,
        in_channels: int,
        out_channels: int,
        dropout: float = 0.0,
        num_layers: int = 1,
        resnet_eps: float = 1e-6,
        resnet_time_scale_shift: str = "default",
        resnet_act_fn: str = "swish",
        resnet_groups: int = 32,
        resnet_pre_norm: bool = True,
        output_scale_factor: float = 1.0,
        add_downsample: bool = True,
        downsample_padding: int = 1,
    ):
        super().__init__()
        resnets = []

        for i in range(num_layers):
            in_channels = in_channels if i == 0 else out_channels
            resnets.append(
                ResnetBlock2D(
                    in_channels=in_channels,
                    out_channels=out_channels,
                    temb_channels=None,
                    eps=resnet_eps,
                    groups=resnet_groups,
                    dropout=dropout,
                    time_embedding_norm=resnet_time_scale_shift,
                    non_linearity=resnet_act_fn,
                    output_scale_factor=output_scale_factor,
                    pre_norm=resnet_pre_norm,
                )
            )

        self.resnets = nn.LayerList(resnets)

        if add_downsample:
            self.downsamplers = nn.LayerList(
                [
                    Downsample2D(
                        out_channels, use_conv=True, out_channels=out_channels, padding=downsample_padding, name="op"
                    )
                ]
            )
        else:
            self.downsamplers = None

    def forward(self, hidden_states):
        for resnet in self.resnets:
            hidden_states = resnet(hidden_states, temb=None)

        if self.downsamplers is not None:
            for downsampler in self.downsamplers:
                hidden_states = downsampler(hidden_states)

        return hidden_states


class AttnDownEncoderBlock2D(nn.Layer):
    def __init__(
        self,
        in_channels: int,
        out_channels: int,
        dropout: float = 0.0,
        num_layers: int = 1,
        resnet_eps: float = 1e-6,
        resnet_time_scale_shift: str = "default",
        resnet_act_fn: str = "swish",
        resnet_groups: int = 32,
        resnet_pre_norm: bool = True,
        attention_head_dim: int = 1,
        output_scale_factor: float = 1.0,
        add_downsample: bool = True,
        downsample_padding: int = 1,
    ):
        super().__init__()
        resnets = []
        attentions = []

        if attention_head_dim is None:
            logger.warn(
                f"It is not recommend to pass `attention_head_dim=None`. Defaulting `attention_head_dim` to `in_channels`: {out_channels}."
            )
            attention_head_dim = out_channels

        for i in range(num_layers):
            in_channels = in_channels if i == 0 else out_channels
            resnets.append(
                ResnetBlock2D(
                    in_channels=in_channels,
                    out_channels=out_channels,
                    temb_channels=None,
                    eps=resnet_eps,
                    groups=resnet_groups,
                    dropout=dropout,
                    time_embedding_norm=resnet_time_scale_shift,
                    non_linearity=resnet_act_fn,
                    output_scale_factor=output_scale_factor,
                    pre_norm=resnet_pre_norm,
                )
            )
            attentions.append(
                Attention(
                    out_channels,
                    heads=out_channels // attention_head_dim,
                    dim_head=attention_head_dim,
                    rescale_output_factor=output_scale_factor,
                    eps=resnet_eps,
                    norm_num_groups=resnet_groups,
                    residual_connection=True,
                    bias=True,
                    upcast_softmax=True,
                    _from_deprecated_attn_block=True,
                )
            )

        self.attentions = nn.LayerList(attentions)
        self.resnets = nn.LayerList(resnets)

        if add_downsample:
            self.downsamplers = nn.LayerList(
                [
                    Downsample2D(
                        out_channels, use_conv=True, out_channels=out_channels, padding=downsample_padding, name="op"
                    )
                ]
            )
        else:
            self.downsamplers = None

    def forward(self, hidden_states):
        for resnet, attn in zip(self.resnets, self.attentions):
            hidden_states = resnet(hidden_states, temb=None)
            hidden_states = attn(hidden_states)

        if self.downsamplers is not None:
            for downsampler in self.downsamplers:
                hidden_states = downsampler(hidden_states)

        return hidden_states


class AttnSkipDownBlock2D(nn.Layer):
    def __init__(
        self,
        in_channels: int,
        out_channels: int,
        temb_channels: int,
        dropout: float = 0.0,
        num_layers: int = 1,
        resnet_eps: float = 1e-6,
        resnet_time_scale_shift: str = "default",
        resnet_act_fn: str = "swish",
        resnet_pre_norm: bool = True,
        attention_head_dim: int = 1,
        output_scale_factor: float = np.sqrt(2.0),
        add_downsample: bool = True,
    ):
        super().__init__()
        self.attentions = nn.LayerList([])
        self.resnets = nn.LayerList([])

        if attention_head_dim is None:
            logger.warn(
                f"It is not recommend to pass `attention_head_dim=None`. Defaulting `attention_head_dim` to `in_channels`: {out_channels}."
            )
            attention_head_dim = out_channels

        for i in range(num_layers):
            in_channels = in_channels if i == 0 else out_channels
            self.resnets.append(
                ResnetBlock2D(
                    in_channels=in_channels,
                    out_channels=out_channels,
                    temb_channels=temb_channels,
                    eps=resnet_eps,
                    groups=min(in_channels // 4, 32),
                    groups_out=min(out_channels // 4, 32),
                    dropout=dropout,
                    time_embedding_norm=resnet_time_scale_shift,
                    non_linearity=resnet_act_fn,
                    output_scale_factor=output_scale_factor,
                    pre_norm=resnet_pre_norm,
                )
            )
            self.attentions.append(
                Attention(
                    out_channels,
                    heads=out_channels // attention_head_dim,
                    dim_head=attention_head_dim,
                    rescale_output_factor=output_scale_factor,
                    eps=resnet_eps,
                    norm_num_groups=32,
                    residual_connection=True,
                    bias=True,
                    upcast_softmax=True,
                    _from_deprecated_attn_block=True,
                )
            )

        if add_downsample:
            self.resnet_down = ResnetBlock2D(
                in_channels=out_channels,
                out_channels=out_channels,
                temb_channels=temb_channels,
                eps=resnet_eps,
                groups=min(out_channels // 4, 32),
                dropout=dropout,
                time_embedding_norm=resnet_time_scale_shift,
                non_linearity=resnet_act_fn,
                output_scale_factor=output_scale_factor,
                pre_norm=resnet_pre_norm,
                use_in_shortcut=True,
                down=True,
                kernel="fir",
            )
            self.downsamplers = nn.LayerList([FirDownsample2D(out_channels, out_channels=out_channels)])
            self.skip_conv = nn.Conv2D(3, out_channels, kernel_size=(1, 1), stride=(1, 1))
        else:
            self.resnet_down = None
            self.downsamplers = None
            self.skip_conv = None

    def forward(self, hidden_states, temb=None, skip_sample=None):
        output_states = ()

        for resnet, attn in zip(self.resnets, self.attentions):
            hidden_states = resnet(hidden_states, temb)
            hidden_states = attn(hidden_states)
            output_states += (hidden_states,)

        if self.downsamplers is not None:
            hidden_states = self.resnet_down(hidden_states, temb)
            for downsampler in self.downsamplers:
                skip_sample = downsampler(skip_sample)

            hidden_states = self.skip_conv(skip_sample) + hidden_states

            output_states += (hidden_states,)

        return hidden_states, output_states, skip_sample


class SkipDownBlock2D(nn.Layer):
    def __init__(
        self,
        in_channels: int,
        out_channels: int,
        temb_channels: int,
        dropout: float = 0.0,
        num_layers: int = 1,
        resnet_eps: float = 1e-6,
        resnet_time_scale_shift: str = "default",
        resnet_act_fn: str = "swish",
        resnet_pre_norm: bool = True,
        output_scale_factor: float = np.sqrt(2.0),
        add_downsample: bool = True,
        downsample_padding: int = 1,
    ):
        super().__init__()
        self.resnets = nn.LayerList([])

        for i in range(num_layers):
            in_channels = in_channels if i == 0 else out_channels
            self.resnets.append(
                ResnetBlock2D(
                    in_channels=in_channels,
                    out_channels=out_channels,
                    temb_channels=temb_channels,
                    eps=resnet_eps,
                    groups=min(in_channels // 4, 32),
                    groups_out=min(out_channels // 4, 32),
                    dropout=dropout,
                    time_embedding_norm=resnet_time_scale_shift,
                    non_linearity=resnet_act_fn,
                    output_scale_factor=output_scale_factor,
                    pre_norm=resnet_pre_norm,
                )
            )

        if add_downsample:
            self.resnet_down = ResnetBlock2D(
                in_channels=out_channels,
                out_channels=out_channels,
                temb_channels=temb_channels,
                eps=resnet_eps,
                groups=min(out_channels // 4, 32),
                dropout=dropout,
                time_embedding_norm=resnet_time_scale_shift,
                non_linearity=resnet_act_fn,
                output_scale_factor=output_scale_factor,
                pre_norm=resnet_pre_norm,
                use_in_shortcut=True,
                down=True,
                kernel="fir",
            )
            self.downsamplers = nn.LayerList([FirDownsample2D(out_channels, out_channels=out_channels)])
            self.skip_conv = nn.Conv2D(3, out_channels, kernel_size=(1, 1), stride=(1, 1))
        else:
            self.resnet_down = None
            self.downsamplers = None
            self.skip_conv = None

    def forward(self, hidden_states, temb=None, skip_sample=None):
        output_states = ()

        for resnet in self.resnets:
            hidden_states = resnet(hidden_states, temb)
            output_states += (hidden_states,)

        if self.downsamplers is not None:
            hidden_states = self.resnet_down(hidden_states, temb)
            for downsampler in self.downsamplers:
                skip_sample = downsampler(skip_sample)

            hidden_states = self.skip_conv(skip_sample) + hidden_states

            output_states += (hidden_states,)

        return hidden_states, output_states, skip_sample


class ResnetDownsampleBlock2D(nn.Layer):
    def __init__(
        self,
        in_channels: int,
        out_channels: int,
        temb_channels: int,
        dropout: float = 0.0,
        num_layers: int = 1,
        resnet_eps: float = 1e-6,
        resnet_time_scale_shift: str = "default",
        resnet_act_fn: str = "swish",
        resnet_groups: int = 32,
        resnet_pre_norm: bool = True,
        output_scale_factor: float = 1.0,
        add_downsample: bool = True,
        skip_time_act: bool = False,
    ):
        super().__init__()
        resnets = []

        for i in range(num_layers):
            in_channels = in_channels if i == 0 else out_channels
            resnets.append(
                ResnetBlock2D(
                    in_channels=in_channels,
                    out_channels=out_channels,
                    temb_channels=temb_channels,
                    eps=resnet_eps,
                    groups=resnet_groups,
                    dropout=dropout,
                    time_embedding_norm=resnet_time_scale_shift,
                    non_linearity=resnet_act_fn,
                    output_scale_factor=output_scale_factor,
                    pre_norm=resnet_pre_norm,
                    skip_time_act=skip_time_act,
                )
            )

        self.resnets = nn.LayerList(resnets)

        if add_downsample:
            self.downsamplers = nn.LayerList(
                [
                    ResnetBlock2D(
                        in_channels=out_channels,
                        out_channels=out_channels,
                        temb_channels=temb_channels,
                        eps=resnet_eps,
                        groups=resnet_groups,
                        dropout=dropout,
                        time_embedding_norm=resnet_time_scale_shift,
                        non_linearity=resnet_act_fn,
                        output_scale_factor=output_scale_factor,
                        pre_norm=resnet_pre_norm,
                        skip_time_act=skip_time_act,
                        down=True,
                    )
                ]
            )
        else:
            self.downsamplers = None

        self.gradient_checkpointing = False

    def forward(self, hidden_states, temb=None):
        output_states = ()

        for resnet in self.resnets:
            if self.gradient_checkpointing and not hidden_states.stop_gradient:

                def create_custom_forward(module):
                    def custom_forward(*inputs):
                        return module(*inputs)

                    return custom_forward

                ckpt_kwargs = {} if recompute_use_reentrant() else {"use_reentrant": False}
                hidden_states = recompute(create_custom_forward(resnet), hidden_states, temb, **ckpt_kwargs)
            else:
                hidden_states = resnet(hidden_states, temb)

            output_states = output_states + (hidden_states,)

        if self.downsamplers is not None:
            for downsampler in self.downsamplers:
                hidden_states = downsampler(hidden_states, temb)

            output_states = output_states + (hidden_states,)

        return hidden_states, output_states


class SimpleCrossAttnDownBlock2D(nn.Layer):
    def __init__(
        self,
        in_channels: int,
        out_channels: int,
        temb_channels: int,
        dropout: float = 0.0,
        num_layers: int = 1,
        resnet_eps: float = 1e-6,
        resnet_time_scale_shift: str = "default",
        resnet_act_fn: str = "swish",
        resnet_groups: int = 32,
        resnet_pre_norm: bool = True,
        attention_head_dim: int = 1,
        cross_attention_dim: int = 1280,
        output_scale_factor: float = 1.0,
        add_downsample: bool = True,
<<<<<<< HEAD
        skip_time_act=False,
        only_cross_attention=False,
        cross_attention_norm=None,
        resnet_pre_temb_non_linearity: bool = False,
=======
        skip_time_act: bool = False,
        only_cross_attention: bool = False,
        cross_attention_norm: Optional[str] = None,
>>>>>>> d94e7103
    ):
        super().__init__()

        self.has_cross_attention = True

        resnets = []
        attentions = []

        self.attention_head_dim = attention_head_dim
        self.num_heads = out_channels // self.attention_head_dim

        for i in range(num_layers):
            in_channels = in_channels if i == 0 else out_channels
            resnets.append(
                ResnetBlock2D(
                    in_channels=in_channels,
                    out_channels=out_channels,
                    temb_channels=temb_channels,
                    eps=resnet_eps,
                    groups=resnet_groups,
                    dropout=dropout,
                    time_embedding_norm=resnet_time_scale_shift,
                    non_linearity=resnet_act_fn,
                    output_scale_factor=output_scale_factor,
                    pre_norm=resnet_pre_norm,
                    skip_time_act=skip_time_act,
                )
            )

            processor = AttnAddedKVProcessor2_5() if is_ppxformers_available() else AttnAddedKVProcessor()

            attentions.append(
                Attention(
                    query_dim=out_channels,
                    cross_attention_dim=out_channels,
                    heads=self.num_heads,
                    dim_head=attention_head_dim,
                    added_kv_proj_dim=cross_attention_dim,
                    norm_num_groups=resnet_groups,
                    bias=True,
                    upcast_softmax=True,
                    only_cross_attention=only_cross_attention,
                    cross_attention_norm=cross_attention_norm,
                    processor=processor,
                )
            )
        self.attentions = nn.LayerList(attentions)
        self.resnets = nn.LayerList(resnets)

        if add_downsample:
            self.downsamplers = nn.LayerList(
                [
                    ResnetBlock2D(
                        in_channels=out_channels,
                        out_channels=out_channels,
                        temb_channels=temb_channels,
                        eps=resnet_eps,
                        groups=resnet_groups,
                        dropout=dropout,
                        time_embedding_norm=resnet_time_scale_shift,
                        non_linearity=resnet_act_fn,
                        output_scale_factor=output_scale_factor,
                        pre_norm=resnet_pre_norm,
                        skip_time_act=skip_time_act,
                        down=True,
                    )
                ]
            )
        else:
            self.downsamplers = None

        self.gradient_checkpointing = False

    def forward(
        self,
        hidden_states: paddle.Tensor,
        temb: Optional[paddle.Tensor] = None,
        encoder_hidden_states: Optional[paddle.Tensor] = None,
        attention_mask: Optional[paddle.Tensor] = None,
        cross_attention_kwargs: Optional[Dict[str, Any]] = None,
        encoder_attention_mask: Optional[paddle.Tensor] = None,
    ) -> Tuple[paddle.Tensor, Tuple[paddle.Tensor, ...]]:
        output_states = ()
        cross_attention_kwargs = cross_attention_kwargs if cross_attention_kwargs is not None else {}

        if attention_mask is None:
            # if encoder_hidden_states is defined: we are doing cross-attn, so we should use cross-attn mask.
            mask = None if encoder_hidden_states is None else encoder_attention_mask
        else:
            # when attention_mask is defined: we don't even check for encoder_attention_mask.
            # this is to maintain compatibility with UnCLIP, which uses 'attention_mask' param for cross-attn masks.
            # TODO: UnCLIP should express cross-attn mask via encoder_attention_mask param instead of via attention_mask.
            #       then we can simplify this whole if/else block to:
            #         mask = attention_mask if encoder_hidden_states is None else encoder_attention_mask
            mask = attention_mask

        for resnet, attn in zip(self.resnets, self.attentions):
            if self.gradient_checkpointing and not hidden_states.stop_gradient:

                def create_custom_forward(module, return_dict=None):
                    def custom_forward(*inputs):
                        if return_dict is not None:
                            return module(*inputs, return_dict=return_dict)
                        else:
                            return module(*inputs)

                    return custom_forward

                ckpt_kwargs = {} if recompute_use_reentrant() else {"use_reentrant": False}
                hidden_states = recompute(create_custom_forward(resnet), hidden_states, temb, **ckpt_kwargs)
                hidden_states = attn(
                    hidden_states,
                    encoder_hidden_states=encoder_hidden_states,
                    attention_mask=mask,
                    **cross_attention_kwargs,
                )
            else:
                hidden_states = resnet(hidden_states, temb)

                hidden_states = attn(
                    hidden_states,
                    encoder_hidden_states=encoder_hidden_states,
                    attention_mask=mask,
                    **cross_attention_kwargs,
                )

            output_states = output_states + (hidden_states,)

        if self.downsamplers is not None:
            for downsampler in self.downsamplers:
                hidden_states = downsampler(hidden_states, temb)

            output_states = output_states + (hidden_states,)

        return hidden_states, output_states


class KDownBlock2D(nn.Layer):
    def __init__(
        self,
        in_channels: int,
        out_channels: int,
        temb_channels: int,
        dropout: float = 0.0,
        num_layers: int = 4,
        resnet_eps: float = 1e-5,
        resnet_act_fn: str = "gelu",
        resnet_group_size: int = 32,
        add_downsample: bool = False,
    ):
        super().__init__()
        resnets = []

        for i in range(num_layers):
            in_channels = in_channels if i == 0 else out_channels
            groups = in_channels // resnet_group_size
            groups_out = out_channels // resnet_group_size

            resnets.append(
                ResnetBlock2D(
                    in_channels=in_channels,
                    out_channels=out_channels,
                    dropout=dropout,
                    temb_channels=temb_channels,
                    groups=groups,
                    groups_out=groups_out,
                    eps=resnet_eps,
                    non_linearity=resnet_act_fn,
                    time_embedding_norm="ada_group",
                    conv_shortcut_bias=False,
                )
            )

        self.resnets = nn.LayerList(resnets)

        if add_downsample:
            # YiYi's comments- might be able to use FirDownsample2D, look into details later
            self.downsamplers = nn.LayerList([KDownsample2D()])
        else:
            self.downsamplers = None

        self.gradient_checkpointing = False

    def forward(self, hidden_states, temb=None):
        output_states = ()

        for resnet in self.resnets:
            if self.gradient_checkpointing and not hidden_states.stop_gradient:

                def create_custom_forward(module):
                    def custom_forward(*inputs):
                        return module(*inputs)

                    return custom_forward

                ckpt_kwargs = {} if recompute_use_reentrant() else {"use_reentrant": False}
                hidden_states = recompute(create_custom_forward(resnet), hidden_states, temb, **ckpt_kwargs)
            else:
                hidden_states = resnet(hidden_states, temb)

            output_states += (hidden_states,)

        if self.downsamplers is not None:
            for downsampler in self.downsamplers:
                hidden_states = downsampler(hidden_states)

        return hidden_states, output_states


class KCrossAttnDownBlock2D(nn.Layer):
    def __init__(
        self,
        in_channels: int,
        out_channels: int,
        temb_channels: int,
        cross_attention_dim: int,
        dropout: float = 0.0,
        num_layers: int = 4,
        resnet_group_size: int = 32,
        add_downsample=True,
        attention_head_dim: int = 64,
        add_self_attention: bool = False,
        resnet_eps: float = 1e-5,
        resnet_act_fn: str = "gelu",
    ):
        super().__init__()
        resnets = []
        attentions = []

        self.has_cross_attention = True

        for i in range(num_layers):
            in_channels = in_channels if i == 0 else out_channels
            groups = in_channels // resnet_group_size
            groups_out = out_channels // resnet_group_size

            resnets.append(
                ResnetBlock2D(
                    in_channels=in_channels,
                    out_channels=out_channels,
                    dropout=dropout,
                    temb_channels=temb_channels,
                    groups=groups,
                    groups_out=groups_out,
                    eps=resnet_eps,
                    non_linearity=resnet_act_fn,
                    time_embedding_norm="ada_group",
                    conv_shortcut_bias=False,
                )
            )
            attentions.append(
                KAttentionBlock(
                    out_channels,
                    out_channels // attention_head_dim,
                    attention_head_dim,
                    cross_attention_dim=cross_attention_dim,
                    temb_channels=temb_channels,
                    attention_bias=True,
                    add_self_attention=add_self_attention,
                    cross_attention_norm="layer_norm",
                    group_size=resnet_group_size,
                )
            )

        self.resnets = nn.LayerList(resnets)
        self.attentions = nn.LayerList(attentions)

        if add_downsample:
            self.downsamplers = nn.LayerList([KDownsample2D()])
        else:
            self.downsamplers = None

        self.gradient_checkpointing = False

    def forward(
        self,
        hidden_states: paddle.Tensor,
        temb: Optional[paddle.Tensor] = None,
        encoder_hidden_states: Optional[paddle.Tensor] = None,
        attention_mask: Optional[paddle.Tensor] = None,
        cross_attention_kwargs: Optional[Dict[str, Any]] = None,
        encoder_attention_mask: Optional[paddle.Tensor] = None,
    ) -> Tuple[paddle.Tensor, Tuple[paddle.Tensor, ...]]:
        output_states = ()

        for resnet, attn in zip(self.resnets, self.attentions):
            if self.gradient_checkpointing and not hidden_states.stop_gradient:

                def create_custom_forward(module, return_dict=None):
                    def custom_forward(*inputs):
                        if return_dict is not None:
                            return module(*inputs, return_dict=return_dict)
                        else:
                            return module(*inputs)

                    return custom_forward

                ckpt_kwargs = {} if recompute_use_reentrant() else {"use_reentrant": False}
                hidden_states = recompute(
                    create_custom_forward(resnet),
                    hidden_states,
                    temb,
                    **ckpt_kwargs,
                )
                hidden_states = attn(
                    hidden_states,
                    encoder_hidden_states=encoder_hidden_states,
                    emb=temb,
                    attention_mask=attention_mask,
                    cross_attention_kwargs=cross_attention_kwargs,
                    encoder_attention_mask=encoder_attention_mask,
                )
            else:
                hidden_states = resnet(hidden_states, temb)
                hidden_states = attn(
                    hidden_states,
                    encoder_hidden_states=encoder_hidden_states,
                    emb=temb,
                    attention_mask=attention_mask,
                    cross_attention_kwargs=cross_attention_kwargs,
                    encoder_attention_mask=encoder_attention_mask,
                )

            if self.downsamplers is None:
                output_states += (None,)
            else:
                output_states += (hidden_states,)

        if self.downsamplers is not None:
            for downsampler in self.downsamplers:
                hidden_states = downsampler(hidden_states)

        return hidden_states, output_states


class AttnUpBlock2D(nn.Layer):
    def __init__(
        self,
        in_channels: int,
        prev_output_channel: int,
        out_channels: int,
        temb_channels: int,
        dropout: float = 0.0,
        num_layers: int = 1,
        resnet_eps: float = 1e-6,
        resnet_time_scale_shift: str = "default",
        resnet_act_fn: str = "swish",
        resnet_groups: int = 32,
        resnet_pre_norm: bool = True,
        attention_head_dim: int = 1,
        output_scale_factor: float = 1.0,
<<<<<<< HEAD
        upsample_type="conv",
        resnet_pre_temb_non_linearity: bool = False,
=======
        upsample_type: str = "conv",
>>>>>>> d94e7103
    ):
        super().__init__()
        resnets = []
        attentions = []

        self.upsample_type = upsample_type

        if attention_head_dim is None:
            logger.warn(
                f"It is not recommend to pass `attention_head_dim=None`. Defaulting `attention_head_dim` to `in_channels`: {out_channels}."
            )
            attention_head_dim = out_channels

        for i in range(num_layers):
            res_skip_channels = in_channels if (i == num_layers - 1) else out_channels
            resnet_in_channels = prev_output_channel if i == 0 else out_channels

            resnets.append(
                ResnetBlock2D(
                    in_channels=resnet_in_channels + res_skip_channels,
                    out_channels=out_channels,
                    temb_channels=temb_channels,
                    eps=resnet_eps,
                    groups=resnet_groups,
                    dropout=dropout,
                    time_embedding_norm=resnet_time_scale_shift,
                    non_linearity=resnet_act_fn,
                    output_scale_factor=output_scale_factor,
                    pre_norm=resnet_pre_norm,
                )
            )
            attentions.append(
                Attention(
                    out_channels,
                    heads=out_channels // attention_head_dim,
                    dim_head=attention_head_dim,
                    rescale_output_factor=output_scale_factor,
                    eps=resnet_eps,
                    norm_num_groups=resnet_groups,
                    residual_connection=True,
                    bias=True,
                    upcast_softmax=True,
                    _from_deprecated_attn_block=True,
                )
            )

        self.attentions = nn.LayerList(attentions)
        self.resnets = nn.LayerList(resnets)

        if upsample_type == "conv":
            self.upsamplers = nn.LayerList([Upsample2D(out_channels, use_conv=True, out_channels=out_channels)])
        elif upsample_type == "resnet":
            self.upsamplers = nn.LayerList(
                [
                    ResnetBlock2D(
                        in_channels=out_channels,
                        out_channels=out_channels,
                        temb_channels=temb_channels,
                        eps=resnet_eps,
                        groups=resnet_groups,
                        dropout=dropout,
                        time_embedding_norm=resnet_time_scale_shift,
                        non_linearity=resnet_act_fn,
                        output_scale_factor=output_scale_factor,
                        pre_norm=resnet_pre_norm,
                        up=True,
                    )
                ]
            )
        else:
            self.upsamplers = None

    def forward(self, hidden_states, res_hidden_states_tuple, temb=None, upsample_size=None):
        for resnet, attn in zip(self.resnets, self.attentions):
            # pop res hidden states
            res_hidden_states = res_hidden_states_tuple[-1]
            res_hidden_states_tuple = res_hidden_states_tuple[:-1]
            hidden_states = paddle.concat([hidden_states, res_hidden_states], axis=1)

            hidden_states = resnet(hidden_states, temb)
            hidden_states = attn(hidden_states)

        if self.upsamplers is not None:
            for upsampler in self.upsamplers:
                if self.upsample_type == "resnet":
                    hidden_states = upsampler(hidden_states, temb=temb)
                else:
                    hidden_states = upsampler(hidden_states)

        return hidden_states


class CrossAttnUpBlock2D(nn.Layer):
    def __init__(
        self,
        in_channels: int,
        out_channels: int,
        prev_output_channel: int,
        temb_channels: int,
        dropout: float = 0.0,
        num_layers: int = 1,
        transformer_layers_per_block: int = 1,
        resnet_eps: float = 1e-6,
        resnet_time_scale_shift: str = "default",
        resnet_act_fn: str = "swish",
        resnet_groups: int = 32,
        resnet_pre_norm: bool = True,
        num_attention_heads: int = 1,
        cross_attention_dim: int = 1280,
        output_scale_factor: float = 1.0,
        add_upsample: bool = True,
        dual_cross_attention: bool = False,
        use_linear_projection: bool = False,
        only_cross_attention: bool = False,
        upcast_attention: bool = False,
<<<<<<< HEAD
        resnet_pre_temb_non_linearity: bool = False,
=======
        attention_type: str = "default",
>>>>>>> d94e7103
    ):
        super().__init__()
        resnets = []
        attentions = []

        self.has_cross_attention = True
        self.num_attention_heads = num_attention_heads

        for i in range(num_layers):
            res_skip_channels = in_channels if (i == num_layers - 1) else out_channels
            resnet_in_channels = prev_output_channel if i == 0 else out_channels

            resnets.append(
                ResnetBlock2D(
                    in_channels=resnet_in_channels + res_skip_channels,
                    out_channels=out_channels,
                    temb_channels=temb_channels,
                    eps=resnet_eps,
                    groups=resnet_groups,
                    dropout=dropout,
                    time_embedding_norm=resnet_time_scale_shift,
                    non_linearity=resnet_act_fn,
                    output_scale_factor=output_scale_factor,
                    pre_norm=resnet_pre_norm,
                )
            )
            if not dual_cross_attention:
                attentions.append(
                    Transformer2DModel(
                        num_attention_heads,
                        out_channels // num_attention_heads,
                        in_channels=out_channels,
                        num_layers=transformer_layers_per_block,
                        cross_attention_dim=cross_attention_dim,
                        norm_num_groups=resnet_groups,
                        use_linear_projection=use_linear_projection,
                        only_cross_attention=only_cross_attention,
                        upcast_attention=upcast_attention,
                    )
                )
            else:
                attentions.append(
                    DualTransformer2DModel(
                        num_attention_heads,
                        out_channels // num_attention_heads,
                        in_channels=out_channels,
                        num_layers=1,
                        cross_attention_dim=cross_attention_dim,
                        norm_num_groups=resnet_groups,
                    )
                )
        self.attentions = nn.LayerList(attentions)
        self.resnets = nn.LayerList(resnets)

        if add_upsample:
            self.upsamplers = nn.LayerList([Upsample2D(out_channels, use_conv=True, out_channels=out_channels)])
        else:
            self.upsamplers = None

        self.gradient_checkpointing = False

    def forward(
        self,
        hidden_states: paddle.Tensor,
        res_hidden_states_tuple: Tuple[paddle.Tensor, ...],
        temb: Optional[paddle.Tensor] = None,
        encoder_hidden_states: Optional[paddle.Tensor] = None,
        cross_attention_kwargs: Optional[Dict[str, Any]] = None,
        upsample_size: Optional[int] = None,
        attention_mask: Optional[paddle.Tensor] = None,
        encoder_attention_mask: Optional[paddle.Tensor] = None,
    ):
        for resnet, attn in zip(self.resnets, self.attentions):
            # pop res hidden states
            res_hidden_states = res_hidden_states_tuple[-1]
            res_hidden_states_tuple = res_hidden_states_tuple[:-1]
            hidden_states = paddle.concat([hidden_states, res_hidden_states], axis=1)

            if self.gradient_checkpointing and not hidden_states.stop_gradient:

                def create_custom_forward(module, return_dict=None):
                    def custom_forward(*inputs):
                        if return_dict is not None:
                            return module(*inputs, return_dict=return_dict)
                        else:
                            return module(*inputs)

                    return custom_forward

                ckpt_kwargs = {} if recompute_use_reentrant() else {"use_reentrant": False}
                hidden_states = recompute(
                    create_custom_forward(resnet),
                    hidden_states,
                    temb,
                    **ckpt_kwargs,
                )
                if use_old_recompute():
                    # for sd benchmark
                    hidden_states = recompute(
                        create_custom_forward(attn, return_dict=False),
                        hidden_states,
                        encoder_hidden_states,
                        None,  # timestep
                        None,  # added_cond_kwargs
                        None,  # class_labels
                        cross_attention_kwargs,
                        attention_mask,
                        encoder_attention_mask,
                        **ckpt_kwargs,
                    )[0]
                else:
                    hidden_states = attn(
                        hidden_states,
                        encoder_hidden_states=encoder_hidden_states,
                        cross_attention_kwargs=cross_attention_kwargs,
                        attention_mask=attention_mask,
                        encoder_attention_mask=encoder_attention_mask,
                        return_dict=False,
                    )[0]
            else:
                hidden_states = resnet(hidden_states, temb)
                hidden_states = attn(
                    hidden_states,
                    encoder_hidden_states=encoder_hidden_states,
                    cross_attention_kwargs=cross_attention_kwargs,
                    attention_mask=attention_mask,
                    encoder_attention_mask=encoder_attention_mask,
                    return_dict=False,
                )[0]

        if self.upsamplers is not None:
            for upsampler in self.upsamplers:
                hidden_states = upsampler(hidden_states, upsample_size)

        return hidden_states


class UpBlock2D(nn.Layer):
    def __init__(
        self,
        in_channels: int,
        prev_output_channel: int,
        out_channels: int,
        temb_channels: int,
        dropout: float = 0.0,
        num_layers: int = 1,
        resnet_eps: float = 1e-6,
        resnet_time_scale_shift: str = "default",
        resnet_act_fn: str = "swish",
        resnet_groups: int = 32,
        resnet_pre_norm: bool = True,
        output_scale_factor: float = 1.0,
        add_upsample: bool = True,
    ):
        super().__init__()
        resnets = []

        for i in range(num_layers):
            res_skip_channels = in_channels if (i == num_layers - 1) else out_channels
            resnet_in_channels = prev_output_channel if i == 0 else out_channels

            resnets.append(
                ResnetBlock2D(
                    in_channels=resnet_in_channels + res_skip_channels,
                    out_channels=out_channels,
                    temb_channels=temb_channels,
                    eps=resnet_eps,
                    groups=resnet_groups,
                    dropout=dropout,
                    time_embedding_norm=resnet_time_scale_shift,
                    non_linearity=resnet_act_fn,
                    output_scale_factor=output_scale_factor,
                    pre_norm=resnet_pre_norm,
                )
            )

        self.resnets = nn.LayerList(resnets)

        if add_upsample:
            self.upsamplers = nn.LayerList([Upsample2D(out_channels, use_conv=True, out_channels=out_channels)])
        else:
            self.upsamplers = None

        self.gradient_checkpointing = False

    def forward(self, hidden_states, res_hidden_states_tuple, temb=None, upsample_size=None):
        for resnet in self.resnets:
            # pop res hidden states
            res_hidden_states = res_hidden_states_tuple[-1]
            res_hidden_states_tuple = res_hidden_states_tuple[:-1]
            hidden_states = paddle.concat([hidden_states, res_hidden_states], axis=1)

            if self.gradient_checkpointing and not hidden_states.stop_gradient:

                def create_custom_forward(module):
                    def custom_forward(*inputs):
                        return module(*inputs)

                    return custom_forward

                ckpt_kwargs = {} if recompute_use_reentrant() else {"use_reentrant": False}
                hidden_states = recompute(create_custom_forward(resnet), hidden_states, temb, **ckpt_kwargs)
            else:
                hidden_states = resnet(hidden_states, temb, scale=scale)

        if self.upsamplers is not None:
            for upsampler in self.upsamplers:
                hidden_states = upsampler(hidden_states, upsample_size, scale=scale)

        return hidden_states


class UpDecoderBlock2D(nn.Layer):
    def __init__(
        self,
        in_channels: int,
        out_channels: int,
        dropout: float = 0.0,
        num_layers: int = 1,
        resnet_eps: float = 1e-6,
        resnet_time_scale_shift: str = "default",  # default, spatial
        resnet_act_fn: str = "swish",
        resnet_groups: int = 32,
        resnet_pre_norm: bool = True,
        output_scale_factor: float = 1.0,
        add_upsample: bool = True,
<<<<<<< HEAD
        temb_channels=None,
        resnet_pre_temb_non_linearity: bool = False,
=======
        temb_channels: Optional[int] = None,
>>>>>>> d94e7103
    ):
        super().__init__()
        resnets = []

        for i in range(num_layers):
            input_channels = in_channels if i == 0 else out_channels

            resnets.append(
                ResnetBlock2D(
                    in_channels=input_channels,
                    out_channels=out_channels,
                    temb_channels=temb_channels,
                    eps=resnet_eps,
                    groups=resnet_groups,
                    dropout=dropout,
                    time_embedding_norm=resnet_time_scale_shift,
                    non_linearity=resnet_act_fn,
                    output_scale_factor=output_scale_factor,
                    pre_norm=resnet_pre_norm,
                )
            )

        self.resnets = nn.LayerList(resnets)

        if add_upsample:
            self.upsamplers = nn.LayerList([Upsample2D(out_channels, use_conv=True, out_channels=out_channels)])
        else:
            self.upsamplers = None

    def forward(self, hidden_states, temb=None):
        for resnet in self.resnets:
            hidden_states = resnet(hidden_states, temb=temb)

        if self.upsamplers is not None:
            for upsampler in self.upsamplers:
                hidden_states = upsampler(hidden_states)

        return hidden_states


class AttnUpDecoderBlock2D(nn.Layer):
    def __init__(
        self,
        in_channels: int,
        out_channels: int,
        dropout: float = 0.0,
        num_layers: int = 1,
        resnet_eps: float = 1e-6,
        resnet_time_scale_shift: str = "default",
        resnet_act_fn: str = "swish",
        resnet_groups: int = 32,
        resnet_pre_norm: bool = True,
        attention_head_dim: int = 1,
        output_scale_factor: float = 1.0,
        add_upsample: bool = True,
<<<<<<< HEAD
        temb_channels=None,
        resnet_pre_temb_non_linearity: bool = False,
=======
        temb_channels: Optional[int] = None,
>>>>>>> d94e7103
    ):
        super().__init__()
        resnets = []
        attentions = []

        if attention_head_dim is None:
            logger.warn(
                f"It is not recommend to pass `attention_head_dim=None`. Defaulting `attention_head_dim` to `out_channels`: {out_channels}."
            )
            attention_head_dim = out_channels

        for i in range(num_layers):
            input_channels = in_channels if i == 0 else out_channels

            resnets.append(
                ResnetBlock2D(
                    in_channels=input_channels,
                    out_channels=out_channels,
                    temb_channels=temb_channels,
                    eps=resnet_eps,
                    groups=resnet_groups,
                    dropout=dropout,
                    time_embedding_norm=resnet_time_scale_shift,
                    non_linearity=resnet_act_fn,
                    output_scale_factor=output_scale_factor,
                    pre_norm=resnet_pre_norm,
                )
            )
            attentions.append(
                Attention(
                    out_channels,
                    heads=out_channels // attention_head_dim,
                    dim_head=attention_head_dim,
                    rescale_output_factor=output_scale_factor,
                    eps=resnet_eps,
                    norm_num_groups=resnet_groups if resnet_time_scale_shift != "spatial" else None,
                    spatial_norm_dim=temb_channels if resnet_time_scale_shift == "spatial" else None,
                    residual_connection=True,
                    bias=True,
                    upcast_softmax=True,
                    _from_deprecated_attn_block=True,
                )
            )

        self.attentions = nn.LayerList(attentions)
        self.resnets = nn.LayerList(resnets)

        if add_upsample:
            self.upsamplers = nn.LayerList([Upsample2D(out_channels, use_conv=True, out_channels=out_channels)])
        else:
            self.upsamplers = None

    def forward(self, hidden_states, temb=None):
        for resnet, attn in zip(self.resnets, self.attentions):
            hidden_states = resnet(hidden_states, temb=temb)
            hidden_states = attn(hidden_states, temb=temb)

        if self.upsamplers is not None:
            for upsampler in self.upsamplers:
                hidden_states = upsampler(hidden_states)

        return hidden_states


class AttnSkipUpBlock2D(nn.Layer):
    def __init__(
        self,
        in_channels: int,
        prev_output_channel: int,
        out_channels: int,
        temb_channels: int,
        dropout: float = 0.0,
        num_layers: int = 1,
        resnet_eps: float = 1e-6,
        resnet_time_scale_shift: str = "default",
        resnet_act_fn: str = "swish",
        resnet_pre_norm: bool = True,
        attention_head_dim: int = 1,
        output_scale_factor: float = np.sqrt(2.0),
        add_upsample: bool = True,
    ):
        super().__init__()
        self.attentions = nn.LayerList([])
        self.resnets = nn.LayerList([])

        for i in range(num_layers):
            res_skip_channels = in_channels if (i == num_layers - 1) else out_channels
            resnet_in_channels = prev_output_channel if i == 0 else out_channels

            self.resnets.append(
                ResnetBlock2D(
                    in_channels=resnet_in_channels + res_skip_channels,
                    out_channels=out_channels,
                    temb_channels=temb_channels,
                    eps=resnet_eps,
                    groups=min(resnet_in_channels + res_skip_channels // 4, 32),
                    groups_out=min(out_channels // 4, 32),
                    dropout=dropout,
                    time_embedding_norm=resnet_time_scale_shift,
                    non_linearity=resnet_act_fn,
                    output_scale_factor=output_scale_factor,
                    pre_norm=resnet_pre_norm,
                )
            )

        if attention_head_dim is None:
            logger.warn(
                f"It is not recommend to pass `attention_head_dim=None`. Defaulting `attention_head_dim` to `out_channels`: {out_channels}."
            )
            attention_head_dim = out_channels

        self.attentions.append(
            Attention(
                out_channels,
                heads=out_channels // attention_head_dim,
                dim_head=attention_head_dim,
                rescale_output_factor=output_scale_factor,
                eps=resnet_eps,
                norm_num_groups=32,
                residual_connection=True,
                bias=True,
                upcast_softmax=True,
                _from_deprecated_attn_block=True,
            )
        )

        self.upsampler = FirUpsample2D(in_channels, out_channels=out_channels)
        if add_upsample:
            self.resnet_up = ResnetBlock2D(
                in_channels=out_channels,
                out_channels=out_channels,
                temb_channels=temb_channels,
                eps=resnet_eps,
                groups=min(out_channels // 4, 32),
                groups_out=min(out_channels // 4, 32),
                dropout=dropout,
                time_embedding_norm=resnet_time_scale_shift,
                non_linearity=resnet_act_fn,
                output_scale_factor=output_scale_factor,
                pre_norm=resnet_pre_norm,
                use_in_shortcut=True,
                up=True,
                kernel="fir",
            )
            self.skip_conv = nn.Conv2D(out_channels, 3, kernel_size=(3, 3), stride=(1, 1), padding=(1, 1))
            self.skip_norm = nn.GroupNorm(
                num_groups=min(out_channels // 4, 32), num_channels=out_channels, epsilon=resnet_eps
            )
            self.act = nn.Silu()
        else:
            self.resnet_up = None
            self.skip_conv = None
            self.skip_norm = None
            self.act = None

    def forward(self, hidden_states, res_hidden_states_tuple, temb=None, skip_sample=None):
        for resnet in self.resnets:
            # pop res hidden states
            res_hidden_states = res_hidden_states_tuple[-1]
            res_hidden_states_tuple = res_hidden_states_tuple[:-1]
            hidden_states = paddle.concat([hidden_states, res_hidden_states], axis=1)

            hidden_states = resnet(hidden_states, temb)

        hidden_states = self.attentions[0](hidden_states)

        if skip_sample is not None:
            skip_sample = self.upsampler(skip_sample)
        else:
            skip_sample = 0

        if self.resnet_up is not None:
            skip_sample_states = self.skip_norm(hidden_states)
            skip_sample_states = self.act(skip_sample_states)
            skip_sample_states = self.skip_conv(skip_sample_states)

            skip_sample = skip_sample + skip_sample_states

            hidden_states = self.resnet_up(hidden_states, temb)

        return hidden_states, skip_sample


class SkipUpBlock2D(nn.Layer):
    def __init__(
        self,
        in_channels: int,
        prev_output_channel: int,
        out_channels: int,
        temb_channels: int,
        dropout: float = 0.0,
        num_layers: int = 1,
        resnet_eps: float = 1e-6,
        resnet_time_scale_shift: str = "default",
        resnet_act_fn: str = "swish",
        resnet_pre_norm: bool = True,
        output_scale_factor: float = np.sqrt(2.0),
        add_upsample: bool = True,
        upsample_padding: int = 1,
    ):
        super().__init__()
        self.resnets = nn.LayerList([])

        for i in range(num_layers):
            res_skip_channels = in_channels if (i == num_layers - 1) else out_channels
            resnet_in_channels = prev_output_channel if i == 0 else out_channels

            self.resnets.append(
                ResnetBlock2D(
                    in_channels=resnet_in_channels + res_skip_channels,
                    out_channels=out_channels,
                    temb_channels=temb_channels,
                    eps=resnet_eps,
                    groups=min((resnet_in_channels + res_skip_channels) // 4, 32),
                    groups_out=min(out_channels // 4, 32),
                    dropout=dropout,
                    time_embedding_norm=resnet_time_scale_shift,
                    non_linearity=resnet_act_fn,
                    output_scale_factor=output_scale_factor,
                    pre_norm=resnet_pre_norm,
                )
            )

        self.upsampler = FirUpsample2D(in_channels, out_channels=out_channels)
        if add_upsample:
            self.resnet_up = ResnetBlock2D(
                in_channels=out_channels,
                out_channels=out_channels,
                temb_channels=temb_channels,
                eps=resnet_eps,
                groups=min(out_channels // 4, 32),
                groups_out=min(out_channels // 4, 32),
                dropout=dropout,
                time_embedding_norm=resnet_time_scale_shift,
                non_linearity=resnet_act_fn,
                output_scale_factor=output_scale_factor,
                pre_norm=resnet_pre_norm,
                use_in_shortcut=True,
                up=True,
                kernel="fir",
            )
            self.skip_conv = nn.Conv2D(out_channels, 3, kernel_size=(3, 3), stride=(1, 1), padding=(1, 1))
            self.skip_norm = nn.GroupNorm(
                num_groups=min(out_channels // 4, 32), num_channels=out_channels, epsilon=resnet_eps
            )
            self.act = nn.Silu()
        else:
            self.resnet_up = None
            self.skip_conv = None
            self.skip_norm = None
            self.act = None

    def forward(self, hidden_states, res_hidden_states_tuple, temb=None, skip_sample=None):
        for resnet in self.resnets:
            # pop res hidden states
            res_hidden_states = res_hidden_states_tuple[-1]
            res_hidden_states_tuple = res_hidden_states_tuple[:-1]
            hidden_states = paddle.concat([hidden_states, res_hidden_states], axis=1)

            hidden_states = resnet(hidden_states, temb)

        if skip_sample is not None:
            skip_sample = self.upsampler(skip_sample)
        else:
            skip_sample = 0

        if self.resnet_up is not None:
            skip_sample_states = self.skip_norm(hidden_states)
            skip_sample_states = self.act(skip_sample_states)
            skip_sample_states = self.skip_conv(skip_sample_states)

            skip_sample = skip_sample + skip_sample_states

            hidden_states = self.resnet_up(hidden_states, temb)

        return hidden_states, skip_sample


class ResnetUpsampleBlock2D(nn.Layer):
    def __init__(
        self,
        in_channels: int,
        prev_output_channel: int,
        out_channels: int,
        temb_channels: int,
        dropout: float = 0.0,
        num_layers: int = 1,
        resnet_eps: float = 1e-6,
        resnet_time_scale_shift: str = "default",
        resnet_act_fn: str = "swish",
        resnet_groups: int = 32,
        resnet_pre_norm: bool = True,
        output_scale_factor: float = 1.0,
        add_upsample: bool = True,
<<<<<<< HEAD
        skip_time_act=False,
        resnet_pre_temb_non_linearity: bool = False,
=======
        skip_time_act: bool = False,
>>>>>>> d94e7103
    ):
        super().__init__()
        resnets = []

        for i in range(num_layers):
            res_skip_channels = in_channels if (i == num_layers - 1) else out_channels
            resnet_in_channels = prev_output_channel if i == 0 else out_channels

            resnets.append(
                ResnetBlock2D(
                    in_channels=resnet_in_channels + res_skip_channels,
                    out_channels=out_channels,
                    temb_channels=temb_channels,
                    eps=resnet_eps,
                    groups=resnet_groups,
                    dropout=dropout,
                    time_embedding_norm=resnet_time_scale_shift,
                    non_linearity=resnet_act_fn,
                    output_scale_factor=output_scale_factor,
                    pre_norm=resnet_pre_norm,
                    skip_time_act=skip_time_act,
                )
            )

        self.resnets = nn.LayerList(resnets)

        if add_upsample:
            self.upsamplers = nn.LayerList(
                [
                    ResnetBlock2D(
                        in_channels=out_channels,
                        out_channels=out_channels,
                        temb_channels=temb_channels,
                        eps=resnet_eps,
                        groups=resnet_groups,
                        dropout=dropout,
                        time_embedding_norm=resnet_time_scale_shift,
                        non_linearity=resnet_act_fn,
                        output_scale_factor=output_scale_factor,
                        pre_norm=resnet_pre_norm,
                        skip_time_act=skip_time_act,
                        up=True,
                    )
                ]
            )
        else:
            self.upsamplers = None

        self.gradient_checkpointing = False

    def forward(self, hidden_states, res_hidden_states_tuple, temb=None, upsample_size=None):
        for resnet in self.resnets:
            # pop res hidden states
            res_hidden_states = res_hidden_states_tuple[-1]
            res_hidden_states_tuple = res_hidden_states_tuple[:-1]
            hidden_states = paddle.concat([hidden_states, res_hidden_states], axis=1)

            if self.gradient_checkpointing and not hidden_states.stop_gradient:

                def create_custom_forward(module):
                    def custom_forward(*inputs):
                        return module(*inputs)

                    return custom_forward

                ckpt_kwargs = {} if recompute_use_reentrant() else {"use_reentrant": False}
                hidden_states = recompute(create_custom_forward(resnet), hidden_states, temb, **ckpt_kwargs)
            else:
                hidden_states = resnet(hidden_states, temb)

        if self.upsamplers is not None:
            for upsampler in self.upsamplers:
                hidden_states = upsampler(hidden_states, temb)

        return hidden_states


class SimpleCrossAttnUpBlock2D(nn.Layer):
    def __init__(
        self,
        in_channels: int,
        out_channels: int,
        prev_output_channel: int,
        temb_channels: int,
        dropout: float = 0.0,
        num_layers: int = 1,
        resnet_eps: float = 1e-6,
        resnet_time_scale_shift: str = "default",
        resnet_act_fn: str = "swish",
        resnet_groups: int = 32,
        resnet_pre_norm: bool = True,
        attention_head_dim: int = 1,
        cross_attention_dim: int = 1280,
        output_scale_factor: float = 1.0,
        add_upsample: bool = True,
<<<<<<< HEAD
        skip_time_act=False,
        only_cross_attention=False,
        cross_attention_norm=None,
        resnet_pre_temb_non_linearity: bool = False,
=======
        skip_time_act: bool = False,
        only_cross_attention: bool = False,
        cross_attention_norm: Optional[str] = None,
>>>>>>> d94e7103
    ):
        super().__init__()
        resnets = []
        attentions = []

        self.has_cross_attention = True
        self.attention_head_dim = attention_head_dim

        self.num_heads = out_channels // self.attention_head_dim

        for i in range(num_layers):
            res_skip_channels = in_channels if (i == num_layers - 1) else out_channels
            resnet_in_channels = prev_output_channel if i == 0 else out_channels

            resnets.append(
                ResnetBlock2D(
                    in_channels=resnet_in_channels + res_skip_channels,
                    out_channels=out_channels,
                    temb_channels=temb_channels,
                    eps=resnet_eps,
                    groups=resnet_groups,
                    dropout=dropout,
                    time_embedding_norm=resnet_time_scale_shift,
                    non_linearity=resnet_act_fn,
                    output_scale_factor=output_scale_factor,
                    pre_norm=resnet_pre_norm,
                    skip_time_act=skip_time_act,
                )
            )

            processor = AttnAddedKVProcessor2_5() if is_ppxformers_available() else AttnAddedKVProcessor()

            attentions.append(
                Attention(
                    query_dim=out_channels,
                    cross_attention_dim=out_channels,
                    heads=self.num_heads,
                    dim_head=self.attention_head_dim,
                    added_kv_proj_dim=cross_attention_dim,
                    norm_num_groups=resnet_groups,
                    bias=True,
                    upcast_softmax=True,
                    only_cross_attention=only_cross_attention,
                    cross_attention_norm=cross_attention_norm,
                    processor=processor,
                )
            )
        self.attentions = nn.LayerList(attentions)
        self.resnets = nn.LayerList(resnets)

        if add_upsample:
            self.upsamplers = nn.LayerList(
                [
                    ResnetBlock2D(
                        in_channels=out_channels,
                        out_channels=out_channels,
                        temb_channels=temb_channels,
                        eps=resnet_eps,
                        groups=resnet_groups,
                        dropout=dropout,
                        time_embedding_norm=resnet_time_scale_shift,
                        non_linearity=resnet_act_fn,
                        output_scale_factor=output_scale_factor,
                        pre_norm=resnet_pre_norm,
                        skip_time_act=skip_time_act,
                        up=True,
                    )
                ]
            )
        else:
            self.upsamplers = None

        self.gradient_checkpointing = False

    def forward(
        self,
        hidden_states: paddle.Tensor,
        res_hidden_states_tuple: Tuple[paddle.Tensor, ...],
        temb: Optional[paddle.Tensor] = None,
        encoder_hidden_states: Optional[paddle.Tensor] = None,
        upsample_size: Optional[int] = None,
        attention_mask: Optional[paddle.Tensor] = None,
        cross_attention_kwargs: Optional[Dict[str, Any]] = None,
        encoder_attention_mask: Optional[paddle.Tensor] = None,
    ):
        cross_attention_kwargs = cross_attention_kwargs if cross_attention_kwargs is not None else {}

        if attention_mask is None:
            # if encoder_hidden_states is defined: we are doing cross-attn, so we should use cross-attn mask.
            mask = None if encoder_hidden_states is None else encoder_attention_mask
        else:
            # when attention_mask is defined: we don't even check for encoder_attention_mask.
            # this is to maintain compatibility with UnCLIP, which uses 'attention_mask' param for cross-attn masks.
            # TODO: UnCLIP should express cross-attn mask via encoder_attention_mask param instead of via attention_mask.
            #       then we can simplify this whole if/else block to:
            #         mask = attention_mask if encoder_hidden_states is None else encoder_attention_mask
            mask = attention_mask

        for resnet, attn in zip(self.resnets, self.attentions):
            # resnet
            # pop res hidden states
            res_hidden_states = res_hidden_states_tuple[-1]
            res_hidden_states_tuple = res_hidden_states_tuple[:-1]
            hidden_states = paddle.concat([hidden_states, res_hidden_states], axis=1)

            if self.gradient_checkpointing and not hidden_states.stop_gradient:

                def create_custom_forward(module, return_dict=None):
                    def custom_forward(*inputs):
                        if return_dict is not None:
                            return module(*inputs, return_dict=return_dict)
                        else:
                            return module(*inputs)

                    return custom_forward

                ckpt_kwargs = {} if recompute_use_reentrant() else {"use_reentrant": False}
                hidden_states = recompute(create_custom_forward(resnet), hidden_states, temb, **ckpt_kwargs)
                hidden_states = attn(
                    hidden_states,
                    encoder_hidden_states=encoder_hidden_states,
                    attention_mask=mask,
                    **cross_attention_kwargs,
                )
            else:
                hidden_states = resnet(hidden_states, temb)

                hidden_states = attn(
                    hidden_states,
                    encoder_hidden_states=encoder_hidden_states,
                    attention_mask=mask,
                    **cross_attention_kwargs,
                )

        if self.upsamplers is not None:
            for upsampler in self.upsamplers:
                hidden_states = upsampler(hidden_states, temb)

        return hidden_states


class KUpBlock2D(nn.Layer):
    def __init__(
        self,
        in_channels: int,
        out_channels: int,
        temb_channels: int,
        dropout: float = 0.0,
        num_layers: int = 5,
        resnet_eps: float = 1e-5,
        resnet_act_fn: str = "gelu",
        resnet_group_size: Optional[int] = 32,
        add_upsample: bool = True,
    ):
        super().__init__()
        resnets = []
        k_in_channels = 2 * out_channels
        k_out_channels = in_channels
        num_layers = num_layers - 1

        for i in range(num_layers):
            in_channels = k_in_channels if i == 0 else out_channels
            groups = in_channels // resnet_group_size
            groups_out = out_channels // resnet_group_size

            resnets.append(
                ResnetBlock2D(
                    in_channels=in_channels,
                    out_channels=k_out_channels if (i == num_layers - 1) else out_channels,
                    temb_channels=temb_channels,
                    eps=resnet_eps,
                    groups=groups,
                    groups_out=groups_out,
                    dropout=dropout,
                    non_linearity=resnet_act_fn,
                    time_embedding_norm="ada_group",
                    conv_shortcut_bias=False,
                )
            )

        self.resnets = nn.LayerList(resnets)

        if add_upsample:
            self.upsamplers = nn.LayerList([KUpsample2D()])
        else:
            self.upsamplers = None

        self.gradient_checkpointing = False

    def forward(self, hidden_states, res_hidden_states_tuple, temb=None, upsample_size=None):
        res_hidden_states_tuple = res_hidden_states_tuple[-1]
        if res_hidden_states_tuple is not None:
            hidden_states = paddle.concat([hidden_states, res_hidden_states_tuple], axis=1)

        for resnet in self.resnets:
            if self.gradient_checkpointing and not hidden_states.stop_gradient:

                def create_custom_forward(module):
                    def custom_forward(*inputs):
                        return module(*inputs)

                    return custom_forward

                ckpt_kwargs = {} if recompute_use_reentrant() else {"use_reentrant": False}
                hidden_states = recompute(create_custom_forward(resnet), hidden_states, temb, **ckpt_kwargs)
            else:
                hidden_states = resnet(hidden_states, temb, scale=scale)

        if self.upsamplers is not None:
            for upsampler in self.upsamplers:
                hidden_states = upsampler(hidden_states)

        return hidden_states


class KCrossAttnUpBlock2D(nn.Layer):
    def __init__(
        self,
        in_channels: int,
        out_channels: int,
        temb_channels: int,
        dropout: float = 0.0,
        num_layers: int = 4,
        resnet_eps: float = 1e-5,
        resnet_act_fn: str = "gelu",
        resnet_group_size: int = 32,
        attention_head_dim=1,  # attention dim_head
        cross_attention_dim: int = 768,
        add_upsample: bool = True,
        upcast_attention: bool = False,
    ):
        super().__init__()
        resnets = []
        attentions = []

        is_first_block = in_channels == out_channels == temb_channels
        is_middle_block = in_channels != out_channels
        add_self_attention = True if is_first_block else False

        self.has_cross_attention = True
        self.attention_head_dim = attention_head_dim

        # in_channels, and out_channels for the block (k-unet)
        k_in_channels = out_channels if is_first_block else 2 * out_channels
        k_out_channels = in_channels

        num_layers = num_layers - 1

        for i in range(num_layers):
            in_channels = k_in_channels if i == 0 else out_channels
            groups = in_channels // resnet_group_size
            groups_out = out_channels // resnet_group_size

            if is_middle_block and (i == num_layers - 1):
                conv_2d_out_channels = k_out_channels
            else:
                conv_2d_out_channels = None

            resnets.append(
                ResnetBlock2D(
                    in_channels=in_channels,
                    out_channels=out_channels,
                    conv_2d_out_channels=conv_2d_out_channels,
                    temb_channels=temb_channels,
                    eps=resnet_eps,
                    groups=groups,
                    groups_out=groups_out,
                    dropout=dropout,
                    non_linearity=resnet_act_fn,
                    time_embedding_norm="ada_group",
                    conv_shortcut_bias=False,
                )
            )
            attentions.append(
                KAttentionBlock(
                    k_out_channels if (i == num_layers - 1) else out_channels,
                    k_out_channels // attention_head_dim
                    if (i == num_layers - 1)
                    else out_channels // attention_head_dim,
                    attention_head_dim,
                    cross_attention_dim=cross_attention_dim,
                    temb_channels=temb_channels,
                    attention_bias=True,
                    add_self_attention=add_self_attention,
                    cross_attention_norm="layer_norm",
                    upcast_attention=upcast_attention,
                )
            )

        self.resnets = nn.LayerList(resnets)
        self.attentions = nn.LayerList(attentions)

        if add_upsample:
            self.upsamplers = nn.LayerList([KUpsample2D()])
        else:
            self.upsamplers = None

        self.gradient_checkpointing = False
        self.resolution_idx = resolution_idx

    def forward(
        self,
        hidden_states: paddle.Tensor,
        res_hidden_states_tuple: Tuple[paddle.Tensor, ...],
        temb: Optional[paddle.Tensor] = None,
        encoder_hidden_states: Optional[paddle.Tensor] = None,
        cross_attention_kwargs: Optional[Dict[str, Any]] = None,
        upsample_size: Optional[int] = None,
        attention_mask: Optional[paddle.Tensor] = None,
        encoder_attention_mask: Optional[paddle.Tensor] = None,
    ) -> paddle.Tensor:
        res_hidden_states_tuple = res_hidden_states_tuple[-1]
        if res_hidden_states_tuple is not None:
            hidden_states = paddle.concat([hidden_states, res_hidden_states_tuple], axis=1)

        for resnet, attn in zip(self.resnets, self.attentions):
            if self.gradient_checkpointing and not hidden_states.stop_gradient:

                def create_custom_forward(module, return_dict=None):
                    def custom_forward(*inputs):
                        if return_dict is not None:
                            return module(*inputs, return_dict=return_dict)
                        else:
                            return module(*inputs)

                    return custom_forward

                ckpt_kwargs = {} if recompute_use_reentrant() else {"use_reentrant": False}
                hidden_states = recompute(
                    create_custom_forward(resnet),
                    hidden_states,
                    temb,
                    **ckpt_kwargs,
                )
                hidden_states = attn(
                    hidden_states,
                    encoder_hidden_states=encoder_hidden_states,
                    emb=temb,
                    attention_mask=attention_mask,
                    cross_attention_kwargs=cross_attention_kwargs,
                    encoder_attention_mask=encoder_attention_mask,
                )
            else:
                hidden_states = resnet(hidden_states, temb)
                hidden_states = attn(
                    hidden_states,
                    encoder_hidden_states=encoder_hidden_states,
                    emb=temb,
                    attention_mask=attention_mask,
                    cross_attention_kwargs=cross_attention_kwargs,
                    encoder_attention_mask=encoder_attention_mask,
                )

        if self.upsamplers is not None:
            for upsampler in self.upsamplers:
                hidden_states = upsampler(hidden_states)

        return hidden_states


# can potentially later be renamed to `No-feed-forward` attention
class KAttentionBlock(nn.Layer):
    r"""
    A basic Transformer block.

    Parameters:
        dim (`int`): The number of channels in the input and output.
        num_attention_heads (`int`): The number of heads to use for multi-head attention.
        attention_head_dim (`int`): The number of channels in each head.
        dropout (`float`, *optional*, defaults to 0.0): The dropout probability to use.
        cross_attention_dim (`int`, *optional*): The size of the encoder_hidden_states vector for cross attention.
        activation_fn (`str`, *optional*, defaults to `"geglu"`): Activation function to be used in feed-forward.
        num_embeds_ada_norm (:
            obj: `int`, *optional*): The number of diffusion steps used during training. See `Transformer2DModel`.
        attention_bias (:
            obj: `bool`, *optional*, defaults to `False`): Configure if the attentions should contain a bias parameter.
    """

    def __init__(
        self,
        dim: int,
        num_attention_heads: int,
        attention_head_dim: int,
        dropout: float = 0.0,
        cross_attention_dim: Optional[int] = None,
        attention_bias: bool = False,
        upcast_attention: bool = False,
        temb_channels: int = 768,  # for ada_group_norm
        add_self_attention: bool = False,
        cross_attention_norm: Optional[str] = None,
        group_size: int = 32,
    ):
        super().__init__()
        self.add_self_attention = add_self_attention

        # 1. Self-Attn
        if add_self_attention:
            self.norm1 = AdaGroupNorm(temb_channels, dim, max(1, dim // group_size))
            self.attn1 = Attention(
                query_dim=dim,
                heads=num_attention_heads,
                dim_head=attention_head_dim,
                dropout=dropout,
                bias=attention_bias,
                cross_attention_dim=None,
                cross_attention_norm=None,
            )

        # 2. Cross-Attn
        self.norm2 = AdaGroupNorm(temb_channels, dim, max(1, dim // group_size))
        self.attn2 = Attention(
            query_dim=dim,
            cross_attention_dim=cross_attention_dim,
            heads=num_attention_heads,
            dim_head=attention_head_dim,
            dropout=dropout,
            bias=attention_bias,
            upcast_attention=upcast_attention,
            cross_attention_norm=cross_attention_norm,
        )

    def _to_3d(self, hidden_states: paddle.Tensor, height: int, weight: int) -> paddle.Tensor:
        return hidden_states.transpose([0, 2, 3, 1]).reshape([hidden_states.shape[0], height * weight, -1])

    def _to_4d(self, hidden_states: paddle.Tensor, height: int, weight: int) -> paddle.Tensor:
        return hidden_states.transpose([0, 2, 1]).reshape([hidden_states.shape[0], -1, height, weight])

    def forward(
        self,
        hidden_states: paddle.Tensor,
        encoder_hidden_states: Optional[paddle.Tensor] = None,
        # TODO: mark emb as non-optional (self.norm2 requires it).
        #       requires assessing impact of change to positional param interface.
        emb: Optional[paddle.Tensor] = None,
        attention_mask: Optional[paddle.Tensor] = None,
        cross_attention_kwargs: Optional[Dict[str, Any]] = None,
        encoder_attention_mask: Optional[paddle.Tensor] = None,
    ) -> paddle.Tensor:
        cross_attention_kwargs = cross_attention_kwargs if cross_attention_kwargs is not None else {}

        # 1. Self-Attention
        if self.add_self_attention:
            norm_hidden_states = self.norm1(hidden_states, emb)

            height, weight = norm_hidden_states.shape[2:]
            norm_hidden_states = self._to_3d(norm_hidden_states, height, weight)

            attn_output = self.attn1(
                norm_hidden_states,
                encoder_hidden_states=None,
                attention_mask=attention_mask,
                **cross_attention_kwargs,
            )
            attn_output = self._to_4d(attn_output, height, weight)

            hidden_states = attn_output + hidden_states

        # 2. Cross-Attention/None
        norm_hidden_states = self.norm2(hidden_states, emb)

        height, weight = norm_hidden_states.shape[2:]
        norm_hidden_states = self._to_3d(norm_hidden_states, height, weight)
        attn_output = self.attn2(
            norm_hidden_states,
            encoder_hidden_states=encoder_hidden_states,
            attention_mask=attention_mask if encoder_hidden_states is None else encoder_attention_mask,
            **cross_attention_kwargs,
        )
        attn_output = self._to_4d(attn_output, height, weight)

        hidden_states = attn_output + hidden_states

        return hidden_states<|MERGE_RESOLUTION|>--- conflicted
+++ resolved
@@ -18,10 +18,6 @@
 from paddle import nn
 from paddle.distributed.fleet.utils import recompute
 
-<<<<<<< HEAD
-from ..utils import is_ppxformers_available, logging
-from .attention import AdaGroupNorm
-=======
 from ..utils import (
     is_ppxformers_available,
     logging,
@@ -30,7 +26,6 @@
 )
 from ..utils.paddle_utils import apply_freeu
 from .activations import get_activation
->>>>>>> d94e7103
 from .attention_processor import (
     Attention,
     AttnAddedKVProcessor,
@@ -52,32 +47,6 @@
 
 
 def get_down_block(
-<<<<<<< HEAD
-    down_block_type,
-    num_layers,
-    in_channels,
-    out_channels,
-    temb_channels,
-    add_downsample,
-    resnet_eps,
-    resnet_act_fn,
-    transformer_layers_per_block=1,
-    num_attention_heads=None,
-    resnet_groups=None,
-    cross_attention_dim=None,
-    downsample_padding=None,
-    dual_cross_attention=False,
-    use_linear_projection=False,
-    only_cross_attention=False,
-    upcast_attention=False,
-    resnet_time_scale_shift="default",
-    resnet_skip_time_act=False,
-    resnet_out_scale_factor=1.0,
-    cross_attention_norm=None,
-    attention_head_dim=None,
-    downsample_type=None,
-    resnet_pre_temb_non_linearity=False,
-=======
     down_block_type: str,
     num_layers: int,
     in_channels: int,
@@ -103,7 +72,6 @@
     attention_head_dim: Optional[int] = None,
     downsample_type: Optional[str] = None,
     dropout: float = 0.0,
->>>>>>> d94e7103
 ):
     # If attn head dim is not defined, we default it to the number of heads
     if attention_head_dim is None:
@@ -179,11 +147,7 @@
             only_cross_attention=only_cross_attention,
             upcast_attention=upcast_attention,
             resnet_time_scale_shift=resnet_time_scale_shift,
-<<<<<<< HEAD
-            resnet_pre_temb_non_linearity=resnet_pre_temb_non_linearity,
-=======
             attention_type=attention_type,
->>>>>>> d94e7103
         )
     elif down_block_type == "SimpleCrossAttnDownBlock2D":
         if cross_attention_dim is None:
@@ -281,33 +245,6 @@
 
 
 def get_up_block(
-<<<<<<< HEAD
-    up_block_type,
-    num_layers,
-    in_channels,
-    out_channels,
-    prev_output_channel,
-    temb_channels,
-    add_upsample,
-    resnet_eps,
-    resnet_act_fn,
-    transformer_layers_per_block=1,
-    num_attention_heads=None,
-    resnet_groups=None,
-    cross_attention_dim=None,
-    dual_cross_attention=False,
-    use_linear_projection=False,
-    only_cross_attention=False,
-    upcast_attention=False,
-    resnet_time_scale_shift="default",
-    resnet_skip_time_act=False,
-    resnet_out_scale_factor=1.0,
-    cross_attention_norm=None,
-    attention_head_dim=None,
-    upsample_type=None,
-    resnet_pre_temb_non_linearity=False,
-):
-=======
     up_block_type: str,
     num_layers: int,
     in_channels: int,
@@ -335,7 +272,6 @@
     upsample_type: Optional[str] = None,
     dropout: float = 0.0,
 ) -> nn.Layer:
->>>>>>> d94e7103
     # If attn head dim is not defined, we default it to the number of heads
     if attention_head_dim is None:
         logger.warn(
@@ -393,11 +329,7 @@
             only_cross_attention=only_cross_attention,
             upcast_attention=upcast_attention,
             resnet_time_scale_shift=resnet_time_scale_shift,
-<<<<<<< HEAD
-            resnet_pre_temb_non_linearity=resnet_pre_temb_non_linearity,
-=======
             attention_type=attention_type,
->>>>>>> d94e7103
         )
     elif up_block_type == "SimpleCrossAttnUpBlock2D":
         if cross_attention_dim is None:
@@ -515,8 +447,6 @@
     raise ValueError(f"{up_block_type} does not exist.")
 
 
-<<<<<<< HEAD
-=======
 class AutoencoderTinyBlock(nn.Layer):
     """
     Tiny Autoencoder block used in [`AutoencoderTiny`]. It is a mini residual module consisting of plain conv + ReLU
@@ -554,7 +484,6 @@
         return self.fuse(self.conv(x) + self.skip(x))
 
 
->>>>>>> d94e7103
 class UNetMidBlock2D(nn.Layer):
     def __init__(
         self,
@@ -665,11 +594,7 @@
         dual_cross_attention: bool = False,
         use_linear_projection: bool = False,
         upcast_attention: bool = False,
-<<<<<<< HEAD
-        resnet_pre_temb_non_linearity: bool = False,
-=======
         attention_type: str = "default",
->>>>>>> d94e7103
     ):
         super().__init__()
 
@@ -746,19 +671,6 @@
         cross_attention_kwargs: Optional[Dict[str, Any]] = None,
         encoder_attention_mask: Optional[paddle.Tensor] = None,
     ) -> paddle.Tensor:
-<<<<<<< HEAD
-        hidden_states = self.resnets[0](hidden_states, temb)
-        for attn, resnet in zip(self.attentions, self.resnets[1:]):
-            hidden_states = attn(
-                hidden_states,
-                encoder_hidden_states=encoder_hidden_states,
-                cross_attention_kwargs=cross_attention_kwargs,
-                attention_mask=attention_mask,
-                encoder_attention_mask=encoder_attention_mask,
-                return_dict=False,
-            )[0]
-            hidden_states = resnet(hidden_states, temb)
-=======
         lora_scale = cross_attention_kwargs.get("scale", 1.0) if cross_attention_kwargs is not None else 1.0
         hidden_states = self.resnets[0](hidden_states, temb, scale=lora_scale)
         for attn, resnet in zip(self.attentions, self.resnets[1:]):
@@ -798,7 +710,6 @@
                     return_dict=False,
                 )[0]
                 hidden_states = resnet(hidden_states, temb, scale=lora_scale)
->>>>>>> d94e7103
 
         return hidden_states
 
@@ -818,16 +729,9 @@
         attention_head_dim: int = 1,
         output_scale_factor: float = 1.0,
         cross_attention_dim: int = 1280,
-<<<<<<< HEAD
-        skip_time_act=False,
-        only_cross_attention=False,
-        cross_attention_norm=None,
-        resnet_pre_temb_non_linearity: bool = False,
-=======
         skip_time_act: bool = False,
         only_cross_attention: bool = False,
         cross_attention_norm: Optional[str] = None,
->>>>>>> d94e7103
     ):
         super().__init__()
 
@@ -946,12 +850,7 @@
         attention_head_dim: int = 1,
         output_scale_factor: float = 1.0,
         downsample_padding: int = 1,
-<<<<<<< HEAD
-        downsample_type="conv",
-        resnet_pre_temb_non_linearity: bool = False,
-=======
         downsample_type: str = "conv",
->>>>>>> d94e7103
     ):
         super().__init__()
         resnets = []
@@ -1070,11 +969,7 @@
         use_linear_projection: bool = False,
         only_cross_attention: bool = False,
         upcast_attention: bool = False,
-<<<<<<< HEAD
-        resnet_pre_temb_non_linearity: bool = False,
-=======
         attention_type: str = "default",
->>>>>>> d94e7103
     ):
         super().__init__()
         resnets = []
@@ -1736,16 +1631,9 @@
         cross_attention_dim: int = 1280,
         output_scale_factor: float = 1.0,
         add_downsample: bool = True,
-<<<<<<< HEAD
-        skip_time_act=False,
-        only_cross_attention=False,
-        cross_attention_norm=None,
-        resnet_pre_temb_non_linearity: bool = False,
-=======
         skip_time_act: bool = False,
         only_cross_attention: bool = False,
         cross_attention_norm: Optional[str] = None,
->>>>>>> d94e7103
     ):
         super().__init__()
 
@@ -2097,12 +1985,7 @@
         resnet_pre_norm: bool = True,
         attention_head_dim: int = 1,
         output_scale_factor: float = 1.0,
-<<<<<<< HEAD
-        upsample_type="conv",
-        resnet_pre_temb_non_linearity: bool = False,
-=======
         upsample_type: str = "conv",
->>>>>>> d94e7103
     ):
         super().__init__()
         resnets = []
@@ -2218,11 +2101,7 @@
         use_linear_projection: bool = False,
         only_cross_attention: bool = False,
         upcast_attention: bool = False,
-<<<<<<< HEAD
-        resnet_pre_temb_non_linearity: bool = False,
-=======
         attention_type: str = "default",
->>>>>>> d94e7103
     ):
         super().__init__()
         resnets = []
@@ -2449,12 +2328,7 @@
         resnet_pre_norm: bool = True,
         output_scale_factor: float = 1.0,
         add_upsample: bool = True,
-<<<<<<< HEAD
-        temb_channels=None,
-        resnet_pre_temb_non_linearity: bool = False,
-=======
         temb_channels: Optional[int] = None,
->>>>>>> d94e7103
     ):
         super().__init__()
         resnets = []
@@ -2510,12 +2384,7 @@
         attention_head_dim: int = 1,
         output_scale_factor: float = 1.0,
         add_upsample: bool = True,
-<<<<<<< HEAD
-        temb_channels=None,
-        resnet_pre_temb_non_linearity: bool = False,
-=======
         temb_channels: Optional[int] = None,
->>>>>>> d94e7103
     ):
         super().__init__()
         resnets = []
@@ -2810,12 +2679,7 @@
         resnet_pre_norm: bool = True,
         output_scale_factor: float = 1.0,
         add_upsample: bool = True,
-<<<<<<< HEAD
-        skip_time_act=False,
-        resnet_pre_temb_non_linearity: bool = False,
-=======
         skip_time_act: bool = False,
->>>>>>> d94e7103
     ):
         super().__init__()
         resnets = []
@@ -2911,16 +2775,9 @@
         cross_attention_dim: int = 1280,
         output_scale_factor: float = 1.0,
         add_upsample: bool = True,
-<<<<<<< HEAD
-        skip_time_act=False,
-        only_cross_attention=False,
-        cross_attention_norm=None,
-        resnet_pre_temb_non_linearity: bool = False,
-=======
         skip_time_act: bool = False,
         only_cross_attention: bool = False,
         cross_attention_norm: Optional[str] = None,
->>>>>>> d94e7103
     ):
         super().__init__()
         resnets = []
