# coding=utf-8
# Copyright 2023 HuggingFace Inc.
#
# Licensed under the Apache License, Version 2.0 (the "License");
# you may not use this file except in compliance with the License.
# You may obtain a copy of the License at
#
#     http://www.apache.org/licenses/LICENSE-2.0
#
# Unless required by applicable law or agreed to in writing, software
# distributed under the License is distributed on an "AS IS" BASIS,
# WITHOUT WARRANTIES OR CONDITIONS OF ANY KIND, either express or implied.
# See the License for the specific language governing permissions and
# limitations under the License.

<<<<<<< HEAD
import paddle.nn as nn
=======
import paddle
import paddle.nn.functional as F
from paddle import nn
>>>>>>> d94e7103


def get_activation(act_fn):
    if act_fn in ["swish", "silu"]:
        return nn.Silu()
    elif act_fn == "mish":
        return nn.Mish()
    elif act_fn == "gelu":
        return nn.GELU()
    else:
<<<<<<< HEAD
        raise ValueError(f"Unsupported activation function: {act_fn}")
=======
        raise ValueError(f"Unsupported activation function: {act_fn}")


class GELU(nn.Layer):
    r"""
    GELU activation function with tanh approximation support with `approximate="tanh"`.

    Parameters:
        dim_in (`int`): The number of channels in the input.
        dim_out (`int`): The number of channels in the output.
        approximate (`str`, *optional*, defaults to `"none"`): If `"tanh"`, use tanh approximation.
    """

    def __init__(self, dim_in: int, dim_out: int, approximate: str = "none"):
        super().__init__()
        self.proj = nn.Linear(dim_in, dim_out)
        self.approximate = approximate

    def gelu(self, gate: paddle.Tensor) -> paddle.Tensor:
        return F.gelu(gate, approximate=self.approximate != "none")

    def forward(self, hidden_states):
        hidden_states = self.proj(hidden_states)
        hidden_states = self.gelu(hidden_states)
        return hidden_states


class GEGLU(nn.Layer):
    r"""
    A [variant](https://arxiv.org/abs/2002.05202) of the gated linear unit activation function.

    Parameters:
        dim_in (`int`): The number of channels in the input.
        dim_out (`int`): The number of channels in the output.
    """

    def __init__(self, dim_in: int, dim_out: int):
        super().__init__()
        linear_cls = LoRACompatibleLinear if not USE_PEFT_BACKEND else nn.Linear

        self.proj = linear_cls(dim_in, dim_out * 2)

    def gelu(self, gate: paddle.Tensor) -> paddle.Tensor:
        return F.gelu(gate)

    def forward(self, hidden_states, scale: float = 1.0):
        args = () if USE_PEFT_BACKEND else (scale,)
        hidden_states, gate = self.proj(hidden_states, *args).chunk(2, axis=-1)
        return hidden_states * self.gelu(gate)


class ApproximateGELU(nn.Layer):
    r"""
    The approximate form of the Gaussian Error Linear Unit (GELU). For more details, see section 2 of this
    [paper](https://arxiv.org/abs/1606.08415).

    Parameters:
        dim_in (`int`): The number of channels in the input.
        dim_out (`int`): The number of channels in the output.
    """

    def __init__(self, dim_in: int, dim_out: int):
        super().__init__()
        self.proj = nn.Linear(dim_in, dim_out)

    def forward(self, x: paddle.Tensor) -> paddle.Tensor:
        x = self.proj(x)
        return x * F.sigmoid(1.702 * x)
>>>>>>> d94e7103
<|MERGE_RESOLUTION|>--- conflicted
+++ resolved
@@ -13,13 +13,9 @@
 # See the License for the specific language governing permissions and
 # limitations under the License.
 
-<<<<<<< HEAD
-import paddle.nn as nn
-=======
 import paddle
 import paddle.nn.functional as F
 from paddle import nn
->>>>>>> d94e7103
 
 
 def get_activation(act_fn):
@@ -30,9 +26,6 @@
     elif act_fn == "gelu":
         return nn.GELU()
     else:
-<<<<<<< HEAD
-        raise ValueError(f"Unsupported activation function: {act_fn}")
-=======
         raise ValueError(f"Unsupported activation function: {act_fn}")
 
 
@@ -100,5 +93,4 @@
 
     def forward(self, x: paddle.Tensor) -> paddle.Tensor:
         x = self.proj(x)
-        return x * F.sigmoid(1.702 * x)
->>>>>>> d94e7103
+        return x * F.sigmoid(1.702 * x)