# Copyright 2023 The HuggingFace Team. All rights reserved.
#
# Licensed under the Apache License, Version 2.0 (the "License");
# you may not use this file except in compliance with the License.
# You may obtain a copy of the License at
#
#     http://www.apache.org/licenses/LICENSE-2.0
#
# Unless required by applicable law or agreed to in writing, software
# distributed under the License is distributed on an "AS IS" BASIS,
# WITHOUT WARRANTIES OR CONDITIONS OF ANY KIND, either express or implied.
# See the License for the specific language governing permissions and
# limitations under the License.
from dataclasses import dataclass
from typing import Optional, Tuple, Union

import paddle
import paddle.nn as nn

from ..configuration_utils import ConfigMixin, register_to_config
from ..utils import BaseOutput
from .embeddings import GaussianFourierProjection, TimestepEmbedding, Timesteps
from .modeling_utils import ModelMixin
from .unet_2d_blocks import UNetMidBlock2D, get_down_block, get_up_block


@dataclass
class UNet2DOutput(BaseOutput):
    """
    The output of [`UNet2DModel`].

    Args:
        sample (`paddle.Tensor` of shape `(batch_size, num_channels, height, width)`):
            The hidden states output from the last layer of the model.
    """

    sample: paddle.Tensor


class UNet2DModel(ModelMixin, ConfigMixin):
    r"""
    A 2D UNet model that takes a noisy sample and a timestep and returns a sample shaped output.

    This model inherits from [`ModelMixin`]. Check the superclass documentation for it's generic methods implemented
    for all models (such as downloading or saving).

    Parameters:
        sample_size (`int` or `Tuple[int, int]`, *optional*, defaults to `None`):
            Height and width of input/output sample. Dimensions must be a multiple of `2 ** (len(block_out_channels) -
            1)`.
        in_channels (`int`, *optional*, defaults to 3): Number of channels in the input sample.
        out_channels (`int`, *optional*, defaults to 3): Number of channels in the output.
        center_input_sample (`bool`, *optional*, defaults to `False`): Whether to center the input sample.
        time_embedding_type (`str`, *optional*, defaults to `"positional"`): Type of time embedding to use.
        freq_shift (`int`, *optional*, defaults to 0): Frequency shift for Fourier time embedding.
        flip_sin_to_cos (`bool`, *optional*, defaults to `True`):
            Whether to flip sin to cos for Fourier time embedding.
        down_block_types (`Tuple[str]`, *optional*, defaults to `("DownBlock2D", "AttnDownBlock2D", "AttnDownBlock2D", "AttnDownBlock2D")`):
            Tuple of downsample block types.
        mid_block_type (`str`, *optional*, defaults to `"UNetMidBlock2D"`):
            Block type for middle of UNet, it can be either `UNetMidBlock2D` or `UnCLIPUNetMidBlock2D`.
        up_block_types (`Tuple[str]`, *optional*, defaults to `("AttnUpBlock2D", "AttnUpBlock2D", "AttnUpBlock2D", "UpBlock2D")`):
            Tuple of upsample block types.
        block_out_channels (`Tuple[int]`, *optional*, defaults to `(224, 448, 672, 896)`):
            Tuple of block output channels.
        layers_per_block (`int`, *optional*, defaults to `2`): The number of layers per block.
        mid_block_scale_factor (`float`, *optional*, defaults to `1`): The scale factor for the mid block.
        downsample_padding (`int`, *optional*, defaults to `1`): The padding for the downsample convolution.
        downsample_type (`str`, *optional*, defaults to `conv`):
            The downsample type for downsampling layers. Choose between "conv" and "resnet"
        upsample_type (`str`, *optional*, defaults to `conv`):
            The upsample type for upsampling layers. Choose between "conv" and "resnet"
        act_fn (`str`, *optional*, defaults to `"silu"`): The activation function to use.
        attention_head_dim (`int`, *optional*, defaults to `8`): The attention head dimension.
        norm_num_groups (`int`, *optional*, defaults to `32`): The number of groups for normalization.
        norm_eps (`float`, *optional*, defaults to `1e-5`): The epsilon for normalization.
        resnet_time_scale_shift (`str`, *optional*, defaults to `"default"`): Time scale shift config
            for ResNet blocks (see [`~models.resnet.ResnetBlock2D`]). Choose from `default` or `scale_shift`.
        class_embed_type (`str`, *optional*, defaults to `None`):
            The type of class embedding to use which is ultimately summed with the time embeddings. Choose from `None`,
            `"timestep"`, or `"identity"`.
        num_class_embeds (`int`, *optional*, defaults to `None`):
            Input dimension of the learnable embedding matrix to be projected to `time_embed_dim` when performing class
            conditioning with `class_embed_type` equal to `None`.
    """

    @register_to_config
    def __init__(
        self,
        sample_size: Optional[Union[int, Tuple[int, int]]] = None,
        in_channels: int = 3,
        out_channels: int = 3,
        center_input_sample: bool = False,
        time_embedding_type: str = "positional",
        freq_shift: int = 0,
        flip_sin_to_cos: bool = True,
        down_block_types: Tuple[str] = ("DownBlock2D", "AttnDownBlock2D", "AttnDownBlock2D", "AttnDownBlock2D"),
        up_block_types: Tuple[str] = ("AttnUpBlock2D", "AttnUpBlock2D", "AttnUpBlock2D", "UpBlock2D"),
        block_out_channels: Tuple[int] = (224, 448, 672, 896),
        layers_per_block: int = 2,
        mid_block_scale_factor: float = 1,
        downsample_padding: int = 1,
        downsample_type: str = "conv",
        upsample_type: str = "conv",
        act_fn: str = "silu",
        attention_head_dim: Optional[int] = 8,
        norm_num_groups: int = 32,
        norm_eps: float = 1e-5,
        resnet_time_scale_shift: str = "default",
        add_attention: bool = True,
        class_embed_type: Optional[str] = None,
        num_class_embeds: Optional[int] = None,
<<<<<<< HEAD
        resnet_pre_temb_non_linearity: Optional[bool] = False,
=======
        num_train_timesteps: Optional[int] = None,
>>>>>>> d94e7103
    ):
        super().__init__()

        self.sample_size = sample_size
        time_embed_dim = block_out_channels[0] * 4

        # Check inputs
        if len(down_block_types) != len(up_block_types):
            raise ValueError(
                f"Must provide the same number of `down_block_types` as `up_block_types`. `down_block_types`: {down_block_types}. `up_block_types`: {up_block_types}."
            )

        if len(block_out_channels) != len(down_block_types):
            raise ValueError(
                f"Must provide the same number of `block_out_channels` as `down_block_types`. `block_out_channels`: {block_out_channels}. `down_block_types`: {down_block_types}."
            )

        # input
        self.conv_in = nn.Conv2D(in_channels, block_out_channels[0], kernel_size=3, padding=(1, 1))

        # time
        if time_embedding_type == "fourier":
            self.time_proj = GaussianFourierProjection(embedding_size=block_out_channels[0], scale=16)
            timestep_input_dim = 2 * block_out_channels[0]
        elif time_embedding_type == "positional":
            self.time_proj = Timesteps(block_out_channels[0], flip_sin_to_cos, freq_shift)
            timestep_input_dim = block_out_channels[0]

        self.time_embedding = TimestepEmbedding(timestep_input_dim, time_embed_dim)

        # class embedding
        if class_embed_type is None and num_class_embeds is not None:
            self.class_embedding = nn.Embedding(num_class_embeds, time_embed_dim)
        elif class_embed_type == "timestep":
            self.class_embedding = TimestepEmbedding(timestep_input_dim, time_embed_dim)
        elif class_embed_type == "identity":
            self.class_embedding = nn.Identity(time_embed_dim, time_embed_dim)
        else:
            self.class_embedding = None

        self.down_blocks = nn.LayerList([])
        self.mid_block = None
        self.up_blocks = nn.LayerList([])

        # down
        output_channel = block_out_channels[0]
        for i, down_block_type in enumerate(down_block_types):
            input_channel = output_channel
            output_channel = block_out_channels[i]
            is_final_block = i == len(block_out_channels) - 1

            down_block = get_down_block(
                down_block_type,
                num_layers=layers_per_block,
                in_channels=input_channel,
                out_channels=output_channel,
                temb_channels=time_embed_dim,
                add_downsample=not is_final_block,
                resnet_eps=norm_eps,
                resnet_act_fn=act_fn,
                resnet_groups=norm_num_groups,
                attention_head_dim=attention_head_dim if attention_head_dim is not None else output_channel,
                downsample_padding=downsample_padding,
                resnet_time_scale_shift=resnet_time_scale_shift,
                downsample_type=downsample_type,
<<<<<<< HEAD
                resnet_pre_temb_non_linearity=resnet_pre_temb_non_linearity,
=======
                dropout=dropout,
>>>>>>> d94e7103
            )
            self.down_blocks.append(down_block)

        # mid
        self.mid_block = UNetMidBlock2D(
            in_channels=block_out_channels[-1],
            temb_channels=time_embed_dim,
            resnet_eps=norm_eps,
            resnet_act_fn=act_fn,
            output_scale_factor=mid_block_scale_factor,
            resnet_time_scale_shift=resnet_time_scale_shift,
            attention_head_dim=attention_head_dim if attention_head_dim is not None else block_out_channels[-1],
            resnet_groups=norm_num_groups,
            add_attention=add_attention,
        )

        # up
        reversed_block_out_channels = list(reversed(block_out_channels))
        output_channel = reversed_block_out_channels[0]
        for i, up_block_type in enumerate(up_block_types):
            prev_output_channel = output_channel
            output_channel = reversed_block_out_channels[i]
            input_channel = reversed_block_out_channels[min(i + 1, len(block_out_channels) - 1)]

            is_final_block = i == len(block_out_channels) - 1

            up_block = get_up_block(
                up_block_type,
                num_layers=layers_per_block + 1,
                in_channels=input_channel,
                out_channels=output_channel,
                prev_output_channel=prev_output_channel,
                temb_channels=time_embed_dim,
                add_upsample=not is_final_block,
                resnet_eps=norm_eps,
                resnet_act_fn=act_fn,
                resnet_groups=norm_num_groups,
                attention_head_dim=attention_head_dim if attention_head_dim is not None else output_channel,
                resnet_time_scale_shift=resnet_time_scale_shift,
                upsample_type=upsample_type,
<<<<<<< HEAD
                resnet_pre_temb_non_linearity=resnet_pre_temb_non_linearity,
=======
                dropout=dropout,
>>>>>>> d94e7103
            )
            self.up_blocks.append(up_block)
            prev_output_channel = output_channel

        # out
        num_groups_out = norm_num_groups if norm_num_groups is not None else min(block_out_channels[0] // 4, 32)
        self.conv_norm_out = nn.GroupNorm(
            num_channels=block_out_channels[0], num_groups=num_groups_out, epsilon=norm_eps
        )
        self.conv_act = nn.Silu()
        self.conv_out = nn.Conv2D(block_out_channels[0], out_channels, kernel_size=3, padding=1)

    def forward(
        self,
        sample: paddle.Tensor,
        timestep: Union[paddle.Tensor, float, int],
        class_labels: Optional[paddle.Tensor] = None,
        return_dict: bool = True,
    ) -> Union[UNet2DOutput, Tuple]:
        r"""
        The [`UNet2DModel`] forward method.

        Args:
            sample (`paddle.Tensor`):
                The noisy input tensor with the following shape `(batch, channel, height, width)`.
            timestep (`paddle.Tensor` or `float` or `int`): The number of timesteps to denoise an input.
            class_labels (`paddle.Tensor`, *optional*, defaults to `None`):
                Optional class labels for conditioning. Their embeddings will be summed with the timestep embeddings.
            return_dict (`bool`, *optional*, defaults to `True`):
                Whether or not to return a [`~models.unet_2d.UNet2DOutput`] instead of a plain tuple.

        Returns:
            [`~models.unet_2d.UNet2DOutput`] or `tuple`:
                If `return_dict` is True, an [`~models.unet_2d.UNet2DOutput`] is returned, otherwise a `tuple` is
                returned where the first element is the sample tensor.
        """
        # TODO junnyu, add this to support pure fp16
        sample = sample.cast(self.dtype)

        # 0. center input if necessary
        if self.config.center_input_sample:
            sample = 2 * sample - 1.0

        # 1. time
        timesteps = timestep
        if not paddle.is_tensor(timesteps):
            timesteps = paddle.to_tensor([timesteps], dtype="int64")
        elif len(timesteps.shape) == 0:
            timesteps = timesteps[None]

        # broadcast to batch dimension in a way that's compatible with ONNX/Core ML
        timesteps = timesteps * paddle.ones(
            [
                sample.shape[0],
            ],
            dtype=timesteps.dtype,
        )

        t_emb = self.time_proj(timesteps)

        # timesteps does not contain any weights and will always return f32 tensors
        # but time_embedding might actually be running in fp16. so we need to cast here.
        # there might be better ways to encapsulate this.
        t_emb = t_emb.cast(self.dtype)
        emb = self.time_embedding(t_emb)

        if self.class_embedding is not None:
            if class_labels is None:
                raise ValueError("class_labels should be provided when doing class conditioning")

            class_labels = class_labels.cast(sample.dtype)

            if self.config.class_embed_type == "timestep":
                class_labels = self.time_proj(class_labels)

            if isinstance(self.class_embedding, nn.Embedding):
                class_labels = class_labels.cast(paddle.int64)
            class_emb = self.class_embedding(class_labels).cast(sample.dtype)
            emb = emb + class_emb

        # 2. pre-process
        skip_sample = sample
        sample = self.conv_in(sample)

        # 3. down
        down_block_res_samples = (sample,)
        for downsample_block in self.down_blocks:
            if hasattr(downsample_block, "skip_conv"):
                sample, res_samples, skip_sample = downsample_block(
                    hidden_states=sample, temb=emb, skip_sample=skip_sample
                )
            else:
                sample, res_samples = downsample_block(hidden_states=sample, temb=emb)

            down_block_res_samples += res_samples

        # 4. mid
        sample = self.mid_block(sample, emb)

        # 5. up
        skip_sample = None
        for upsample_block in self.up_blocks:
            res_samples = down_block_res_samples[-len(upsample_block.resnets) :]
            down_block_res_samples = down_block_res_samples[: -len(upsample_block.resnets)]

            if hasattr(upsample_block, "skip_conv"):
                sample, skip_sample = upsample_block(sample, res_samples, emb, skip_sample)
            else:
                sample = upsample_block(sample, res_samples, emb)

        # 6. post-process
        sample = self.conv_norm_out(sample)
        sample = self.conv_act(sample)
        sample = self.conv_out(sample)

        if skip_sample is not None:
            sample += skip_sample

        if self.config.time_embedding_type == "fourier":
            timesteps = timesteps.reshape([sample.shape[0], *([1] * len(sample.shape[1:]))])
            sample = sample / timesteps

        if not return_dict:
            return (sample,)

        return UNet2DOutput(sample=sample)<|MERGE_RESOLUTION|>--- conflicted
+++ resolved
@@ -110,11 +110,7 @@
         add_attention: bool = True,
         class_embed_type: Optional[str] = None,
         num_class_embeds: Optional[int] = None,
-<<<<<<< HEAD
-        resnet_pre_temb_non_linearity: Optional[bool] = False,
-=======
         num_train_timesteps: Optional[int] = None,
->>>>>>> d94e7103
     ):
         super().__init__()
 
@@ -180,11 +176,7 @@
                 downsample_padding=downsample_padding,
                 resnet_time_scale_shift=resnet_time_scale_shift,
                 downsample_type=downsample_type,
-<<<<<<< HEAD
-                resnet_pre_temb_non_linearity=resnet_pre_temb_non_linearity,
-=======
                 dropout=dropout,
->>>>>>> d94e7103
             )
             self.down_blocks.append(down_block)
 
@@ -225,11 +217,7 @@
                 attention_head_dim=attention_head_dim if attention_head_dim is not None else output_channel,
                 resnet_time_scale_shift=resnet_time_scale_shift,
                 upsample_type=upsample_type,
-<<<<<<< HEAD
-                resnet_pre_temb_non_linearity=resnet_pre_temb_non_linearity,
-=======
                 dropout=dropout,
->>>>>>> d94e7103
             )
             self.up_blocks.append(up_block)
             prev_output_channel = output_channel
