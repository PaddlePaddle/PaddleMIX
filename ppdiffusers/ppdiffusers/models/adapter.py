--- conflicted
+++ resolved
@@ -69,8 +69,6 @@
                     accume_state[i] += w * features[i]
         return accume_state
 
-<<<<<<< HEAD
-=======
     def save_pretrained(
         self,
         save_directory: Union[str, os.PathLike],
@@ -184,7 +182,6 @@
 
         return cls(adapters)
 
->>>>>>> d94e7103
 
 class T2IAdapter(ModelMixin, ConfigMixin):
     r"""
@@ -264,8 +261,6 @@
         self.total_downscale_factor = downscale_factor * 2 ** (len(channels) - 1)
 
     def forward(self, x: paddle.Tensor) -> List[paddle.Tensor]:
-<<<<<<< HEAD
-=======
         r"""
         This method processes the input tensor `x` through the FullAdapter model and performs operations including
         pixel unshuffling, convolution, and a stack of AdapterBlocks. It returns a list of feature tensors, each
@@ -322,7 +317,6 @@
         This method takes the tensor x as input and processes it through FullAdapterXL model. It consists of operations
         including unshuffling pixels, applying convolution layer and appending each block into list of feature tensors.
         """
->>>>>>> d94e7103
         x = self.unshuffle(x)
         x = self.conv_in(x)
 
@@ -364,9 +358,6 @@
 
 
 class AdapterResnetBlock(nn.Layer):
-<<<<<<< HEAD
-    def __init__(self, channels):
-=======
     r"""
     An `AdapterResnetBlock` is a helper model that implements a ResNet-like block.
 
@@ -376,18 +367,11 @@
     """
 
     def __init__(self, channels: int):
->>>>>>> d94e7103
         super().__init__()
         self.block1 = nn.Conv2D(channels, channels, kernel_size=3, padding=1)
         self.act = nn.ReLU()
         self.block2 = nn.Conv2D(channels, channels, kernel_size=1)
 
-<<<<<<< HEAD
-    def forward(self, x):
-        h = x
-        h = self.block1(h)
-        h = self.act(h)
-=======
     def forward(self, x: paddle.Tensor) -> paddle.Tensor:
         r"""
         This method takes input tensor x and applies a convolutional layer, ReLU activation, and another convolutional
@@ -395,7 +379,6 @@
         """
 
         h = self.act(self.block1(x))
->>>>>>> d94e7103
         h = self.block2(h)
 
         return h + x
@@ -444,9 +427,6 @@
 
 
 class LightAdapterBlock(nn.Layer):
-<<<<<<< HEAD
-    def __init__(self, in_channels, out_channels, num_res_blocks, down=False):
-=======
     r"""
     A `LightAdapterBlock` is a helper model that contains multiple `LightAdapterResnetBlocks`. It is used in the
     `LightAdapter` model.
@@ -463,7 +443,6 @@
     """
 
     def __init__(self, in_channels: int, out_channels: int, num_res_blocks: int, down: bool = False):
->>>>>>> d94e7103
         super().__init__()
         mid_channels = out_channels // 4
 
@@ -487,9 +466,6 @@
 
 
 class LightAdapterResnetBlock(nn.Layer):
-<<<<<<< HEAD
-    def __init__(self, channels):
-=======
     """
     A `LightAdapterResnetBlock` is a helper model that implements a ResNet-like block with a slightly different
     architecture than `AdapterResnetBlock`.
@@ -500,7 +476,6 @@
     """
 
     def __init__(self, channels: int):
->>>>>>> d94e7103
         super().__init__()
         self.block1 = nn.Conv2D(channels, channels, kernel_size=3, padding=1)
         self.act = nn.ReLU()
