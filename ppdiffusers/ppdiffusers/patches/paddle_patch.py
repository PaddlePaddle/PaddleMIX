# Copyright (c) 2023 PaddlePaddle Authors. All Rights Reserved.
#
# Licensed under the Apache License, Version 2.0 (the "License");
# you may not use this file except in compliance with the License.
# You may obtain a copy of the License at
#
#     http://www.apache.org/licenses/LICENSE-2.0
#
# Unless required by applicable law or agreed to in writing, software
# distributed under the License is distributed on an "AS IS" BASIS,
# WITHOUT WARRANTIES OR CONDITIONS OF ANY KIND, either express or implied.
# See the License for the specific language governing permissions and
# limitations under the License.
import builtins
import contextlib
import copy
import functools
import math
import os
from collections import OrderedDict
from collections import abc as container_abcs
from types import FunctionType, MethodType
from typing import Any, Dict, Iterable, Iterator, Mapping, Optional, Tuple, Union

import numpy as np
import paddle
import paddle.nn as nn
from paddle.distributed import fleet

try:
    from paddle.base.dygraph.base import param_guard
except ImportError:

    @contextlib.contextmanager
    def param_guard(parameters):
        yield


try:
    from paddle.base.framework import Parameter as ParameterBase
except ImportError:
    from paddle.framework import Parameter as ParameterBase


def str2bool(v):
    if isinstance(v, bool):
        return v
    if not isinstance(v, str):
        v = str(v)
    if v.lower() in ("yes", "true", "t", "y", "1"):
        return True
    elif v.lower() in ("no", "false", "f", "n", "0"):
        return False
    else:
        raise ValueError("Not supported value: {}".format(v))


if not hasattr(paddle, "masked_fill"):

    def masked_fill(x, mask, value):
        y = paddle.full(x.shape, value, x.dtype)
        return paddle.where(mask, y, x)

    paddle.masked_fill = masked_fill


if not hasattr(paddle, "finfo"):

    def finfo(dtype: paddle.dtype = None):
        if dtype is None:
            dtype = paddle.get_default_dtype()

        if dtype in [paddle.bfloat16, "bfloat16"]:
            # Numpy do not support `np.finfo(np.uint16)`, so try to construct a finfo object to fetch min value
            class BFloatFInfo:
                min = -3.3895313892515355e38

            return BFloatFInfo
        if dtype in [paddle.float32, "float32"]:
            return np.finfo(np.float32)
        if dtype in [paddle.float16, "float16"]:
            return np.finfo(np.float16)
        if dtype in [paddle.float64, "float64"]:
            return np.finfo(np.float64)

    paddle.finfo = finfo


def is_floating_point(x):
    if not isinstance(x, (paddle.Tensor, paddle.static.Variable)):
        raise TypeError("Expected Tensor, but received type of x: {}".format(type(x)))
    dtype = x.dtype
    is_fp_dtype = (
        dtype == paddle.float32 or dtype == paddle.float64 or dtype == paddle.float16 or dtype == paddle.bfloat16
    )
    return is_fp_dtype


if not hasattr(paddle, "is_floating_point"):
    paddle.is_floating_point = is_floating_point

if not hasattr(paddle.Tensor, "data_ptr"):
    paddle.Tensor.data_ptr = lambda x: x.value().get_tensor()._ptr()

if not hasattr(paddle.Tensor, "data"):
    paddle.Tensor.data = lambda x: x


def permute_pt(x, *perm: builtins.int, name=None):
    return paddle.transpose(x, perm=perm, name=name)


paddle.permute = permute_pt
paddle.Tensor.permute = permute_pt
paddle.Tensor.softmax = nn.functional.softmax

########################################################
if not hasattr(paddle.nn.Layer, "requires_grad_"):

    def requires_grad_(self, value=True):
        for v in self.parameters():
            v.stop_gradient = not value

        return self

    paddle.nn.Layer.requires_grad_ = requires_grad_

if not hasattr(paddle.Tensor, "requires_grad_"):

    def requires_grad_(self, value=True):
        self.stop_gradient = not value
        return self

    paddle.Tensor.requires_grad_ = requires_grad_

if not hasattr(paddle.Tensor, "requires_grad"):

    @property
    def requires_grad_getter(self):
        return not self.stop_gradient

    @requires_grad_getter.setter
    def requires_grad_setter(self, value=True):
        self.stop_gradient = not value
        return self

    paddle.Tensor.requires_grad = requires_grad_getter
    paddle.Tensor.requires_grad = requires_grad_setter
########################################################

# patch repeat_interleave
raw_repeat_interleave = paddle.repeat_interleave


@paddle.jit.not_to_static
def repeat_interleave(x, repeats, axis=None, name=None):
    fp16 = False
    if x.dtype == paddle.float16:
        x = x.cast(paddle.float32)
        fp16 = True

    out = raw_repeat_interleave(x, repeats=repeats, axis=axis, name=name)

    if fp16:
        out = out.cast(paddle.float16)
    return out


paddle.repeat_interleave = repeat_interleave
paddle.Tensor.repeat_interleave = repeat_interleave

# patch max
raw_max = paddle.max


@paddle.jit.not_to_static
def max(x, axis=None, keepdim=False, name=None):
    fp16 = False
    if x.dtype == paddle.float16:
        x = x.cast(paddle.float32)
        fp16 = True

    out = raw_max(x, axis=axis, keepdim=keepdim, name=name)

    if fp16:
        out = out.cast(paddle.float16)
    return out


paddle.max = max
paddle.Tensor.max = max

# patch gather_nd support bfloat16
raw_gather_nd = paddle.gather_nd


@paddle.jit.not_to_static
def gather_nd(x, index, name=None):
    out = raw_gather_nd(x, index=index, name=name)
    return out


paddle.gather_nd = gather_nd
paddle.Tensor.gather_nd = gather_nd
if not hasattr(paddle.Tensor, "contiguous"):
    paddle.Tensor.contiguous = lambda x: x


def eval(self):
    # Layer-level setting
    self.training = False
    for layer in self.sublayers():
        layer.training = False
    return self


nn.Layer.eval = eval


def in_features(self):
    return self.weight.shape[0]


def out_features(self):
    return self.weight.shape[1]


nn.Linear.in_features = property(in_features)
nn.Linear.out_features = property(out_features)


def Parameter(data: paddle.Tensor, requires_grad=True):
    tensor = paddle.create_parameter(data.shape, dtype=data.dtype, default_initializer=nn.initializer.Assign(data))
    if not requires_grad:
        tensor.stop_gradient = True
    return tensor


nn.Parameter = Parameter

if not hasattr(nn, "TorchLinear"):

    class TorchLinear(nn.Layer):
        """
        Same as paddle.layer.Linear, except weight matrix is stored as [out_features, in_features] (same as torch),
        instead of [in_features, out_features]
        """

        def __init__(
            self,
            in_features,
            out_features,
            weight_attr=None,
            bias_attr=None,
            name=None,
            bias=None,
        ):
            super().__init__()
            self._dtype = self._helper.get_default_dtype()
            self._weight_attr = weight_attr
            if bias is not None:
                bias_attr = bias
            self._bias_attr = bias_attr
            self.in_features = self._in_features = in_features
            self.out_features = self.out_features = out_features
            self.weight = self.create_parameter(
                shape=[out_features, in_features],  # regular linear has shape [in_features, out_features]
                attr=self._weight_attr,
                dtype=self._dtype,
                is_bias=False,
            )
            self.bias = self.create_parameter(
                shape=[out_features],
                attr=self._bias_attr,
                dtype=self._dtype,
                is_bias=True,
            )
            self.name = name

        def forward(self, input):
            out = paddle.nn.functional.linear(x=input, weight=self.weight.T, bias=self.bias, name=self.name)
            return out

        def extra_repr(self):
            name_str = ", name={}".format(self.name) if self.name else ""
            return "in_features={}, out_features={}, dtype={}{}".format(
                self.weight.shape[1], self.weight.shape[0], self._dtype, name_str
            )

    nn.TorchLinear = TorchLinear


@contextlib.contextmanager
def device_scope(device="cpu"):
    new_device = device.replace("cuda", "gpu")
    old_device = paddle.get_device()
    try:
        paddle.set_device(new_device)
        yield
    finally:
        paddle.set_device(old_device)


@contextlib.contextmanager
def requires_grad_and_without_random(*tensors, stop_gradient=False):
    raw_rng_state = paddle.get_cuda_rng_state()
    raw_stop_gradient = [each_tensor.stop_gradient for each_tensor in tensors]
    need_switch_stop_gradient = len(set(raw_stop_gradient)) > 1
    if need_switch_stop_gradient:
        for each_tensor in tensors:
            each_tensor.stop_gradient = stop_gradient
    yield
    if need_switch_stop_gradient:
        for index, each_tensor in enumerate(tensors):
            each_tensor.stop_gradient = raw_stop_gradient[index]
    paddle.set_cuda_rng_state(raw_rng_state)


paddle.device_scope = device_scope

if not hasattr(nn.Layer, "get_sublayer"):

    def get_sublayer(self, target: str):
        if target == "":
            return self

        atoms = target.split(".")
        mod: nn.Layer = self

        for item in atoms:
            if not hasattr(mod, item):
                raise AttributeError(mod.__class__.__name__ + " has no " "attribute `" + item + "`")

            mod = getattr(mod, item)

            if not isinstance(mod, nn.Layer):
                raise AttributeError("`" + item + "` is not " "an nn.Layer")
        return mod

    nn.Layer.get_sublayer = get_sublayer


def to(self=None, device=None, dtype=None, blocking=None):
    return self._to_impl(
        device=device,
        dtype=dtype,
        blocking=blocking,
        include_sublayers=True,
        floating_only=True,
    )


nn.Layer.to = to

from ..utils.import_utils import is_ppxformers_available

if is_ppxformers_available():
    from paddle.incubate.nn.memory_efficient_attention import memory_efficient_attention

    try:
        from paddle.incubate.nn.functional import (
            variable_length_memory_efficient_attention,
        )
    except ImportError:
        variable_length_memory_efficient_attention = None

    is_support_flash_attention = True
    flash_attn_error = None
    try:
        _ = paddle.nn.functional.scaled_dot_product_attention(
            paddle.ones((1, 1, 2, 40), dtype=paddle.float16),
            paddle.ones((1, 1, 2, 40), dtype=paddle.float16),
            paddle.ones((1, 1, 2, 40), dtype=paddle.float16),
            attn_mask=paddle.ones((1, 2, 1, 1), dtype=paddle.float16),
        )
    except Exception as error:
        flash_attn_error = error
        is_support_flash_attention = False

    def scaled_dot_product_attention_(
        query,
        key,
        value,
        attn_mask=None,  # shape [bs, num_heads, query_len, key_len]
        dropout_p=0.0,
        is_causal=False,
        scale=None,
        training=True,
        attention_op=None,
    ):

        if attention_op in [None, "auto"]:
            attention_op = "cutlass"
            if is_support_flash_attention and query.dtype not in [paddle.float32]:
                attention_op = "flash"
        else:
            if attention_op == "flash" and flash_attn_error is not None:
                raise OSError(flash_attn_error)

        if str2bool(os.getenv("FLAGS_cudnn_deterministic", "no")):
            if attention_op == "flash":
                if paddle.nn.functional.flash_attention._select_sdp(query.shape[3]) == "mem_efficient":
                    attention_op = "math"
            else:
                attention_op = "math"

        if attention_op == "math":
            if scale is None:
                scale = 1 / math.sqrt(query.shape[-1])
            qt = paddle.transpose(query, [0, 2, 1, 3])
            kt = paddle.transpose(key, [0, 2, 1, 3])
            vt = paddle.transpose(value, [0, 2, 1, 3])
            s = paddle.matmul(qt * scale, kt, transpose_y=True)
            if is_causal:
                p = paddle.incubate.softmax_mask_fuse_upper_triangle(s)
            else:
                if attn_mask is not None:
                    s = s + attn_mask.cast(s.dtype)
                p = paddle.nn.functional.softmax(s, axis=-1)
            if dropout_p > 0.0:
                p = paddle.nn.functional.dropout(p, dropout_p, training=training, mode="upscale_in_train")
            o = paddle.matmul(p, vt)
            return paddle.transpose(o, [0, 2, 1, 3])
        elif attention_op in ["cutlass", "memory_efficient"]:
            if scale is None:
                scale = 1 / math.sqrt(query.shape[-1])
            # (1) attn_mask is not None, use cutlass v2
            # (2) FLAG_USE_CUTLASS_V2 in yes, y, true, t, 1, use cutlass v2
            use_cutlass_v2 = attn_mask is not None or str2bool(os.getenv("FLAG_USE_CUTLASS_V2", "no"))
            if not use_cutlass_v2:
                with requires_grad_and_without_random(query, key, value):
                    output = memory_efficient_attention(
                        query,
                        key,
                        value,
                        None,
                        p=dropout_p if training else 0.0,
                        scale=scale,
                        training=True,
                    )  # make sure we use training=True
<<<<<<< HEAD
=======
                if query.shape[3] > 256:
                    if paddle.distributed.get_world_size() > 1:
                        hcg = fleet.get_hybrid_communicate_group()
                        mp_group = hcg.get_model_parallel_group()
                        paddle.distributed.broadcast(output, src=mp_group.ranks[0], group=mp_group, sync_op=True)
>>>>>>> 61144dce
            else:
                assert (
                    variable_length_memory_efficient_attention is not None
                ), "Please upgrade your `paddlepaddle>=2.6.0` to support `variable_length_memory_efficient_attention`."
                batch_size, query_seq_len = query.shape[:2]
                kv_seqlen = key.shape[1]
                output = variable_length_memory_efficient_attention(
                    query.transpose([0, 2, 1, 3]),
                    key.transpose([0, 2, 1, 3]),
                    value.transpose([0, 2, 1, 3]),
                    seq_lens=paddle.to_tensor(
                        [query_seq_len] * batch_size,
                        dtype="int32",
                    ),
                    kv_seq_lens=paddle.to_tensor(
                        [kv_seqlen] * batch_size,
                        dtype="int32",
                    ),
                    mask=None if is_causal else attn_mask,
                    scale=scale,
                    causal=bool(is_causal),
                    pre_cache_length=0,
                ).transpose([0, 2, 1, 3])
        elif attention_op == "flash":
            with requires_grad_and_without_random(query, key, value):
                output = paddle.nn.functional.scaled_dot_product_attention(
                    query,
                    key,
                    value,
                    attn_mask=None if is_causal else attn_mask,
                    dropout_p=dropout_p if training else 0.0,
                    is_causal=bool(is_causal),
                    training=training,
                )
            # hidden_dimension excel 256 will use mea
<<<<<<< HEAD
=======
            if query.shape[3] > 256:
                if paddle.distributed.get_world_size() > 1:
                    hcg = fleet.get_hybrid_communicate_group()
                    mp_group = hcg.get_model_parallel_group()
                    paddle.distributed.broadcast(output, src=mp_group.ranks[0], group=mp_group, sync_op=True)
>>>>>>> 61144dce
        else:
            raise ValueError(
                "ppxformers's attention_op shoulde be in ['auto', 'math', 'cutlass', `memory_efficient`, 'flash']."
            )
        return output

    paddle.nn.functional.scaled_dot_product_attention_ = scaled_dot_product_attention_


if not hasattr(nn, "ParameterDict"):

    def typename(o):
        if isinstance(o, paddle.Tensor):
            dtype = str(o.dtype).replace("paddle.", "")
            return f"paddle.Tensor {dtype}"

        module = ""
        class_name = ""
        if (
            hasattr(o, "__module__")
            and o.__module__ != "builtins"
            and o.__module__ != "__builtin__"
            and o.__module__ is not None
        ):
            module = o.__module__ + "."

        if hasattr(o, "__qualname__"):
            class_name = o.__qualname__
        elif hasattr(o, "__name__"):
            class_name = o.__name__
        else:
            class_name = o.__class__.__name__

        return module + class_name

    class ParameterDict(nn.Layer):
        r"""Holds parameters in a dictionary.

        ParameterDict can be indexed like a regular Python dictionary, but Parameters it
        contains are properly registered, and will be visible by all Module methods.
        Other objects are treated as would be done by a regular Python dictionary

        :class:`~paddle.nn.ParameterDict` is an **ordered** dictionary.
        :meth:`~paddle.nn.ParameterDict.update` with other unordered mapping
        types (e.g., Python's plain ``dict``) does not preserve the order of the
        merged mapping. On the other hand, ``OrderedDict`` or another :class:`~paddle.nn.ParameterDict`
        will preserve their ordering.

        Note that the constructor, assigning an element of the dictionary and the
        :meth:`~paddle.nn.ParameterDict.update` method will convert any :class:`~paddle.Tensor` into
        :class:`~paddle.nn.Parameter`.

        Args:
            values (iterable, optional): a mapping (dictionary) of
                (string : Any) or an iterable of key-value pairs
                of type (string, Any)

        Example::

            class MyModule(nn.Layer):
                def __init__(self):
                    super().__init__()
                    self.params = nn.ParameterDict({
                            'left': nn.Parameter(paddle.randn([5, 10])),
                            'right': nn.Parameter(paddle.randn([5, 10]))
                    })

                def forward(self, x, choice):
                    x = self.params[choice].mm(x)
                    return x
        """

        def __init__(self, parameters: Any = None) -> None:
            super().__init__()
            self._keys: Dict[str, None] = {}
            if parameters is not None:
                self.update(parameters)

        def _key_to_attr(self, key: str) -> str:
            if not isinstance(key, str):
                raise TypeError(
                    "Index given to ParameterDict cannot be used as a key as it is "
                    f"not a string (type is '{type(key).__name__}'). Open an issue on "
                    "github if you need non-string keys."
                )
            else:
                # Use the key as-is so that `.named_parameters()` returns the right thing
                return key

        def __getitem__(self, key: str) -> Any:
            with param_guard(self._parameters):
                attr = self._key_to_attr(key)
                return getattr(self, attr)

        def __setitem__(self, key: str, value: Any) -> None:
            # Note that all other function that add an entry to the dictionary part of
            # the ParameterDict end up here. So this is the only place where we need
            # to wrap things into Parameter if needed.
            # Objects added via setattr() are not in the dictionary part and thus won't
            # call into this function.
            self._keys[key] = None
            attr = self._key_to_attr(key)
            if isinstance(value, paddle.Tensor) and not isinstance(value, ParameterBase):
                value = paddle.create_parameter(
                    value.shape, dtype=value.dtype, default_initializer=nn.initializer.Assign(value)
                )
            setattr(self, attr, value)

        def __delitem__(self, key: str) -> None:
            del self._keys[key]
            attr = self._key_to_attr(key)
            delattr(self, attr)

        def __len__(self) -> int:
            return len(self._keys)

        def __iter__(self) -> Iterator[str]:
            with param_guard(self._parameters):
                return iter(self._keys)

        def __reversed__(self) -> Iterator[str]:
            return reversed(list(self._keys))

        def copy(self) -> "ParameterDict":
            """Returns a copy of this :class:`~paddle.nn.ParameterDict` instance."""
            # We have to use an OrderedDict because the ParameterDict constructor
            # behaves differently on plain dict vs OrderedDict
            return ParameterDict(OrderedDict((k, self[k]) for k in self._keys))

        def __contains__(self, key: str) -> bool:
            return key in self._keys

        def setdefault(self, key: str, default: Optional[Any] = None) -> Any:
            """If key is in the ParameterDict, return its value.
            If not, insert `key` with a parameter `default` and return `default`.
            `default` defaults to `None`.

            Args:
                key (str): key to set default for
                default (Any): the parameter set to the key
            """

            if key not in self:
                self[key] = default
            return self[key]

        def clear(self) -> None:
            """Remove all items from the ParameterDict."""
            for k in self._keys.copy():
                del self[k]

        def pop(self, key: str) -> Any:
            r"""Remove key from the ParameterDict and return its parameter.

            Args:
                key (str): key to pop from the ParameterDict
            """
            v = self[key]
            del self[key]
            return v

        def popitem(self) -> Tuple[str, Any]:
            """Remove and return the last inserted `(key, parameter)` pair
            from the ParameterDict
            """
            k, _ = self._keys.popitem()
            # We need the key in the _keys to be able to access/del
            self._keys[k] = None
            val = self[k]
            del self[k]
            return k, val

        def get(self, key: str, default: Optional[Any] = None) -> Any:
            r"""Return the parameter associated with key if present.
            Otherwise return default if provided, None if not.

            Args:
                key (str): key to get from the ParameterDict
                default (Parameter, optional): value to return if key not present
            """
            return self[key] if key in self else default

        def fromkeys(self, keys: Iterable[str], default: Optional[Any] = None) -> "ParameterDict":
            r"""Return a new ParameterDict with the keys provided

            Args:
                keys (iterable, string): keys to make the new ParameterDict from
                default (Parameter, optional): value to set for all keys
            """
            return ParameterDict(((k, default) for k in keys))

        def keys(self) -> Iterable[str]:
            r"""Return an iterable of the ParameterDict keys."""
            return self._keys.keys()

        def items(self) -> Iterable[Tuple[str, Any]]:
            r"""Return an iterable of the ParameterDict key/value pairs."""
            return ((k, self[k]) for k in self._keys)

        def values(self) -> Iterable[Any]:
            r"""Return an iterable of the ParameterDict values."""
            return (self[k] for k in self._keys)

        def update(self, parameters: Union[Mapping[str, Any], "ParameterDict"]) -> None:
            r"""Update the :class:`~paddle.nn.ParameterDict` with the key-value pairs from a
            mapping or an iterable, overwriting existing keys.

            .. note::
                If :attr:`parameters` is an ``OrderedDict``, a :class:`~paddle.nn.ParameterDict`, or
                an iterable of key-value pairs, the order of new elements in it is preserved.

            Args:
                parameters (iterable): a mapping (dictionary) from string to
                    :class:`~paddle.nn.Parameter`, or an iterable of
                    key-value pairs of type (string, :class:`~paddle.nn.Parameter`)
            """
            if not isinstance(parameters, container_abcs.Iterable):
                raise TypeError(
                    "ParametersDict.update should be called with an "
                    "iterable of key/value pairs, but got " + type(parameters).__name__
                )

            if isinstance(parameters, (OrderedDict, ParameterDict)):
                for key, parameter in parameters.items():
                    self[key] = parameter
            elif isinstance(parameters, container_abcs.Mapping):
                for key, parameter in sorted(parameters.items()):
                    self[key] = parameter
            else:
                for j, p in enumerate(parameters):
                    if not isinstance(p, container_abcs.Iterable):
                        raise TypeError(
                            "ParameterDict update sequence element "
                            "#" + str(j) + " should be Iterable; is" + type(p).__name__
                        )
                    if not len(p) == 2:
                        raise ValueError(
                            "ParameterDict update sequence element "
                            "#" + str(j) + " has length " + str(len(p)) + "; 2 is required"
                        )
                    # parameters as length-2 list too cumbersome to type, see ModuleDict.update comment
                    self[p[0]] = p[1]  # type: ignore[assignment]

        def extra_repr(self) -> str:
            child_lines = []
            for k, p in self.items():
                if isinstance(p, paddle.Tensor):
                    size_str = "x".join(str(size) for size in p.shape)
                    if size_str == "":
                        size_str = "0"
                    device_str = "" if not p.place.is_gpu_place() else " (gpu:{})".format(p.place.gpu_device_id())
                    parastr = "{} containing: [{} of shape {}{}]".format(
                        "Parameter" if isinstance(p, ParameterBase) else "Tensor", typename(p), size_str, device_str
                    )
                    child_lines.append("(" + str(k) + "): " + parastr)
                else:
                    child_lines.append("(" + str(k) + "): Object of type: " + type(p).__name__)
            tmpstr = "\n".join(child_lines)
            return tmpstr

        def __call__(self, input):
            raise RuntimeError("ParameterDict should not be called.")

        def __or__(self, other: "ParameterDict") -> "ParameterDict":
            copy = self.copy()
            copy.update(other)
            return copy

        def __ror__(self, other: "ParameterDict") -> "ParameterDict":
            copy = other.copy()
            copy.update(self)
            return copy

        def __ior__(self, other: "ParameterDict") -> "ParameterDict":
            self.update(other)
            return self

    nn.ParameterDict = ParameterDict


def copy_func(f):
    "Copy a non-builtin function (NB `copy.copy` does not work for this)"
    if not isinstance(f, FunctionType):
        return copy.copy(f)
    fn = FunctionType(f.__code__, f.__globals__, f.__name__, f.__defaults__, f.__closure__)
    fn.__kwdefaults__ = f.__kwdefaults__
    fn.__dict__.update(f.__dict__)
    fn.__annotations__.update(f.__annotations__)
    fn.__qualname__ = f.__qualname__
    return fn


class _clsmethod:
    def __init__(self, f):
        self.f = f

    def __get__(self, _, f_cls):
        return MethodType(self.f, f_cls)


# copied from https://github.com/fastai/fastcore/blob/c9b4c088d3706569c076e7c197c724730be190ab/fastcore/basics.py#L938-L954
def patch_to(cls, as_prop=False, cls_method=False):
    "Decorator: add `f` to `cls`"
    if not isinstance(cls, (tuple, list)):
        cls = (cls,)

    def _inner(f):
        for c_ in cls:
            nf = copy_func(f)
            nm = f.__name__
            # `functools.update_wrapper` when passing patched function to `Pipeline`, so we do it manually
            for o in functools.WRAPPER_ASSIGNMENTS:
                setattr(nf, o, getattr(f, o))
            nf.__qualname__ = f"{c_.__name__}.{nm}"
            if cls_method:
                # fix https://github.com/fastai/fastcore/issues/510
                setattr(c_, nm, _clsmethod(nf))
            else:
                setattr(c_, nm, property(nf) if as_prop else nf)
        # Avoid clobbering existing functions
        return globals().get(nm, builtins.__dict__.get(nm, None))

    return _inner


# NOTE(yujun06): patches will be removed in the future.
# patches start
from ppdiffusers.utils import is_paddlenlp_version

if is_paddlenlp_version("<=", "2.7.2"):
    import inspect
    import json

    from aistudio_sdk.hub import Hub
    from paddlenlp.transformers.aistudio_utils import aistudio_download

    from ppdiffusers.utils import DIFFUSERS_CACHE, PPDIFFUSERS_CACHE

    old_hub_download = Hub.download

    def new_hub_download(self, **kwargs):
        repo_id = kwargs.pop("repo_id", None)
        filename = kwargs.pop("filename", None)
        data = repo_id.split("/")
        if len(data) > 2:
            subfolder = "/".join(data[2:])
            repo_id = "/".join(data[:2])
            filename = url_or_path_join(subfolder, filename)
        kwargs["repo_id"] = repo_id
        kwargs["filename"] = filename
        res = old_hub_download(self, **kwargs)
        return res

    Hub.download = new_hub_download

    def url_or_path_join(*path_list):
        return os.path.join(*path_list) if os.path.isdir(os.path.join(*path_list)) else "/".join(path_list)

    def patch_from_pretrained(patched_class):
        raw_from_pretrained = patched_class.from_pretrained.__func__
        num_inputs = len(inspect.signature(patched_class.from_pretrained).parameters.keys())
        if patched_class.__name__ in ["ImageProcessingMixin", "FeatureExtractionMixin"]:

            @classmethod
            def new_from_pretrained(cls, pretrained_model_name_or_path, **kwargs):
                # NOTE: NEW ADD, will be removed in the future.
                from_hf_hub = kwargs.get("from_hf_hub", False)
                from_aistudio = kwargs.get("from_aistudio", False)
                cache_dir = kwargs.get("cache_dir", None)
                if cache_dir is None:
                    if from_hf_hub:
                        cache_dir = DIFFUSERS_CACHE
                    elif from_aistudio:
                        cache_dir = None
                    else:
                        cache_dir = PPDIFFUSERS_CACHE
                    kwargs["cache_dir"] = cache_dir
                if from_hf_hub:
                    pass
                else:
                    subfolder = kwargs.pop("subfolder", None)
                    if subfolder is not None:
                        pretrained_model_name_or_path = url_or_path_join(pretrained_model_name_or_path, subfolder)

                if from_aistudio:
                    resolved_image_processor_file = aistudio_download(
                        pretrained_model_name_or_path, "preprocessor_config.json"
                    )
                    kwargs.pop("cache_dir", None)
                    kwargs.pop("from_hf_hub", False)
                    kwargs.pop("subfolder", None)
                    try:
                        # Load image_processor dict
                        with open(resolved_image_processor_file, "r", encoding="utf-8") as reader:
                            text = reader.read()
                        image_processor_dict = json.loads(text)
                    except json.JSONDecodeError:
                        raise EnvironmentError(
                            f"It looks like the config file at '{resolved_image_processor_file}' is not a valid JSON file."
                        )
                else:
                    if hasattr(cls, "get_image_processor_dict"):
                        image_processor_dict, kwargs = cls.get_image_processor_dict(
                            pretrained_model_name_or_path, **kwargs
                        )
                    else:
                        image_processor_dict, kwargs = cls.get_feature_extractor_dict(
                            pretrained_model_name_or_path, **kwargs
                        )
                return cls.from_dict(image_processor_dict, **kwargs)

        elif num_inputs == 2:

            @classmethod
            def new_from_pretrained(cls, pretrained_model_name_or_path, **kwargs):
                # NOTE: NEW ADD, will be removed in the future.
                from_hf_hub = kwargs.get("from_hf_hub", False)
                from_aistudio = kwargs.get("from_aistudio", False)
                cache_dir = kwargs.get("cache_dir", None)
                if cache_dir is None:
                    if from_hf_hub:
                        cache_dir = DIFFUSERS_CACHE
                    elif from_aistudio:
                        cache_dir = None
                    else:
                        cache_dir = PPDIFFUSERS_CACHE
                    kwargs["cache_dir"] = cache_dir
                if from_hf_hub:
                    pass
                else:
                    subfolder = kwargs.pop("subfolder", None)
                    if subfolder is not None:
                        pretrained_model_name_or_path = url_or_path_join(pretrained_model_name_or_path, subfolder)
                return raw_from_pretrained(
                    cls,
                    pretrained_model_name_or_path,
                    **kwargs,
                )

        elif num_inputs == 3:

            @classmethod
            def new_from_pretrained(cls, pretrained_model_name_or_path, *args, **kwargs):
                # NOTE: NEW ADD, will be removed in the future.
                from_hf_hub = kwargs.get("from_hf_hub", False)
                from_aistudio = kwargs.get("from_aistudio", False)
                cache_dir = kwargs.get("cache_dir", None)
                if cache_dir is None:
                    if from_hf_hub:
                        cache_dir = DIFFUSERS_CACHE
                    elif from_aistudio:
                        cache_dir = None
                    else:
                        cache_dir = PPDIFFUSERS_CACHE
                    kwargs["cache_dir"] = cache_dir
                if from_hf_hub:
                    pass
                else:
                    subfolder = kwargs.pop("subfolder", None)
                    if subfolder is not None:
                        pretrained_model_name_or_path = url_or_path_join(pretrained_model_name_or_path, subfolder)
                return raw_from_pretrained(
                    cls,
                    pretrained_model_name_or_path,
                    *args,
                    **kwargs,
                )

        elif num_inputs == 4:

            @classmethod
            def new_from_pretrained(cls, pretrained_model_name_or_path, task=None, *args, **kwargs):
                # NOTE: NEW ADD, will be removed in the future.
                from_hf_hub = kwargs.get("from_hf_hub", False)
                from_aistudio = kwargs.get("from_aistudio", False)
                cache_dir = kwargs.get("cache_dir", None)
                if cache_dir is None:
                    if from_hf_hub:
                        cache_dir = DIFFUSERS_CACHE
                    elif from_aistudio:
                        cache_dir = None
                    else:
                        cache_dir = PPDIFFUSERS_CACHE
                    kwargs["cache_dir"] = cache_dir
                if from_hf_hub:
                    pass
                else:
                    subfolder = kwargs.pop("subfolder", None)
                    if subfolder is not None:
                        pretrained_model_name_or_path = url_or_path_join(pretrained_model_name_or_path, subfolder)
                return raw_from_pretrained(
                    cls,
                    pretrained_model_name_or_path,
                    task=task,
                    *args,
                    **kwargs,
                )

        else:
            raise ValueError(f"{patched_class} Invalid number of arguments")
        return new_from_pretrained

    from paddlenlp.transformers import (
        AutoConfig,
        AutoModel,
        AutoProcessor,
        AutoTokenizer,
        FeatureExtractionMixin,
        ImageProcessingMixin,
        PretrainedConfig,
        PretrainedModel,
        PretrainedTokenizer,
    )

    for cls in [
        AutoConfig,
        AutoModel,
        AutoTokenizer,
        AutoProcessor,
        PretrainedModel,
        PretrainedConfig,
        PretrainedTokenizer,
        ImageProcessingMixin,
        FeatureExtractionMixin,
    ]:
        if not getattr(cls, "is_patch", False):
            setattr(cls, "from_pretrained", patch_from_pretrained(cls))
            setattr(cls, "is_patch", True)
    # patches end<|MERGE_RESOLUTION|>--- conflicted
+++ resolved
@@ -438,14 +438,6 @@
                         scale=scale,
                         training=True,
                     )  # make sure we use training=True
-<<<<<<< HEAD
-=======
-                if query.shape[3] > 256:
-                    if paddle.distributed.get_world_size() > 1:
-                        hcg = fleet.get_hybrid_communicate_group()
-                        mp_group = hcg.get_model_parallel_group()
-                        paddle.distributed.broadcast(output, src=mp_group.ranks[0], group=mp_group, sync_op=True)
->>>>>>> 61144dce
             else:
                 assert (
                     variable_length_memory_efficient_attention is not None
@@ -480,15 +472,6 @@
                     is_causal=bool(is_causal),
                     training=training,
                 )
-            # hidden_dimension excel 256 will use mea
-<<<<<<< HEAD
-=======
-            if query.shape[3] > 256:
-                if paddle.distributed.get_world_size() > 1:
-                    hcg = fleet.get_hybrid_communicate_group()
-                    mp_group = hcg.get_model_parallel_group()
-                    paddle.distributed.broadcast(output, src=mp_group.ranks[0], group=mp_group, sync_op=True)
->>>>>>> 61144dce
         else:
             raise ValueError(
                 "ppxformers's attention_op shoulde be in ['auto', 'math', 'cutlass', `memory_efficient`, 'flash']."
