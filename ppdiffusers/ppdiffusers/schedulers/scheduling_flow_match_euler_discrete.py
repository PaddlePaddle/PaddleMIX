# Copyright (c) 2024 PaddlePaddle Authors. All Rights Reserved.
# Copyright 2024 Stability AI, Katherine Crowson and The HuggingFace Team. All rights reserved.
#
# Licensed under the Apache License, Version 2.0 (the "License");
# you may not use this file except in compliance with the License.
# You may obtain a copy of the License at
#
#     http://www.apache.org/licenses/LICENSE-2.0
#
# Unless required by applicable law or agreed to in writing, software
# distributed under the License is distributed on an "AS IS" BASIS,
# WITHOUT WARRANTIES OR CONDITIONS OF ANY KIND, either express or implied.
# See the License for the specific language governing permissions and
# limitations under the License.

from dataclasses import dataclass
from typing import Optional, Tuple, Union

import numpy as np
import paddle

from ..configuration_utils import ConfigMixin, register_to_config
from ..utils import BaseOutput, logging
from ..utils.paddle_utils import randn_tensor
from .scheduling_utils import SchedulerMixin

logger = logging.get_logger(__name__)  # pylint: disable=invalid-name


@dataclass
class FlowMatchEulerDiscreteSchedulerOutput(BaseOutput):
    """
    Output class for the scheduler's `step` function output.

    Args:
        prev_sample (`paddle.Tensor` of shape `(batch_size, num_channels, height, width)` for images):
            Computed sample `(x_{t-1})` of previous timestep. `prev_sample` should be used as next model input in the
            denoising loop.
    """

    prev_sample: paddle.Tensor


class FlowMatchEulerDiscreteScheduler(SchedulerMixin, ConfigMixin):
    """
    Euler scheduler.

    This model inherits from [`SchedulerMixin`] and [`ConfigMixin`]. Check the superclass documentation for the generic
    methods the library implements for all schedulers such as loading and saving.

    Args:
        num_train_timesteps (`int`, defaults to 1000):
            The number of diffusion steps to train the model.
        timestep_spacing (`str`, defaults to `"linspace"`):
            The way the timesteps should be scaled. Refer to Table 2 of the [Common Diffusion Noise Schedules and
            Sample Steps are Flawed](https://huggingface.co/papers/2305.08891) for more information.
        shift (`float`, defaults to 1.0):
            The shift value for the timestep schedule.
    """

    _compatibles = []
    order = 1

    @register_to_config
    def __init__(
        self,
        num_train_timesteps: int = 1000,
        shift: float = 1.0,
    ):
        timesteps = np.linspace(1, num_train_timesteps, num_train_timesteps, dtype=np.float32)[::-1].copy()
        timesteps = paddle.to_tensor(timesteps).astype(dtype=paddle.float32)

        sigmas = timesteps / num_train_timesteps
        sigmas = shift * sigmas / (1 + (shift - 1) * sigmas)

        self.timesteps = sigmas * num_train_timesteps

        self._step_index = None
        self._begin_index = None

        self.sigmas = sigmas  # to avoid too much CPU/GPU communication
        self.sigma_min = self.sigmas[-1].item()
        self.sigma_max = self.sigmas[0].item()

    @property
    def step_index(self):
        """
        The index counter for current timestep. It will increase 1 after each scheduler step.
        """
        return self._step_index

    @property
    def begin_index(self):
        """
        The index for the first timestep. It should be set from pipeline with `set_begin_index` method.
        """
        return self._begin_index

    # Copied from diffusers.schedulers.scheduling_dpmsolver_multistep.DPMSolverMultistepScheduler.set_begin_index
    def set_begin_index(self, begin_index: int = 0):
        """
        Sets the begin index for the scheduler. This function should be run from pipeline before the inference.

        Args:
            begin_index (`int`):
                The begin index for the scheduler.
        """
        self._begin_index = begin_index

    def scale_noise(
        self,
        sample: paddle.Tensor,
        timestep: Union[float, paddle.Tensor],
        noise: Optional[paddle.Tensor] = None,
    ) -> paddle.Tensor:
        """
        Foward process in flow-matching

        Args:
            sample (`paddle.Tensor`):
                The input sample.
            timestep (`int`, *optional*):
                The current timestep in the diffusion chain.

        Returns:
            `paddle.Tensor`:
                A scaled input sample.
        """
        if self.step_index is None:
            self._init_step_index(timestep)

        sigma = self.sigmas[self.step_index]
        sample = sigma * noise + (1.0 - sigma) * sample

        return sample

    def _sigma_to_t(self, sigma):
        return sigma * self.config.num_train_timesteps

    def set_timesteps(self, num_inference_steps: int):
        """
        Sets the discrete timesteps used for the diffusion chain (to be run before inference).

        Args:
            num_inference_steps (`int`):
                The number of diffusion steps used when generating samples with a pre-trained model.
        """
        self.num_inference_steps = num_inference_steps

        timesteps = np.linspace(
            self._sigma_to_t(self.sigma_max), self._sigma_to_t(self.sigma_min), num_inference_steps
        )

        sigmas = timesteps / self.config.num_train_timesteps
        sigmas = self.config.shift * sigmas / (1 + (self.config.shift - 1) * sigmas)
        sigmas = paddle.to_tensor(sigmas).astype(dtype=paddle.float32)

        timesteps = sigmas * self.config.num_train_timesteps
        self.timesteps = timesteps
        self.sigmas = paddle.concat([sigmas, paddle.zeros(shape=[1])])

        self._step_index = None
        self._begin_index = None

    def index_for_timestep(self, timestep, schedule_timesteps=None):
        if schedule_timesteps is None:
            schedule_timesteps = self.timesteps

        indices = (schedule_timesteps == timestep).nonzero()

        # The sigma index that is taken for the **very** first `step`
        # is always the second index (or the last index if there is only 1)
        # This way we can ensure we don't accidentally skip a sigma in
        # case we start in the middle of the denoising schedule (e.g. for image-to-image)
        pos = 1 if len(indices) > 1 else 0

        return indices[pos].item()

    def _init_step_index(self, timestep):
        if self.begin_index is None:
            if isinstance(timestep, paddle.Tensor):
                timestep = timestep
            self._step_index = self.index_for_timestep(timestep)
        else:
            self._step_index = self._begin_index

    def step(
        self,
        model_output: paddle.Tensor,
        timestep: Union[float, paddle.Tensor],
        sample: paddle.Tensor,
        s_churn: float = 0.0,
        s_tmin: float = 0.0,
        s_tmax: float = float("inf"),
        s_noise: float = 1.0,
        generator: Optional[paddle.Generator] = None,
        return_dict: bool = True,
    ) -> Union[FlowMatchEulerDiscreteSchedulerOutput, Tuple]:
        """
        Predict the sample from the previous timestep by reversing the SDE. This function propagates the diffusion
        process from the learned model outputs (most often the predicted noise).

        Args:
            model_output (`paddle.Tensor`):
                The direct output from learned diffusion model.
            timestep (`float`):
                The current discrete timestep in the diffusion chain.
            sample (`paddle.Tensor`):
                A current instance of a sample created by the diffusion process.
            s_churn (`float`):
            s_tmin  (`float`):
            s_tmax  (`float`):
            s_noise (`float`, defaults to 1.0):
                Scaling factor for noise added to the sample.
            generator (`paddle.Generator`, *optional*):
                A random number generator.
            return_dict (`bool`):
                Whether or not to return a [`~schedulers.scheduling_euler_discrete.EulerDiscreteSchedulerOutput`] or
                tuple.

        Returns:
            [`~schedulers.scheduling_euler_discrete.EulerDiscreteSchedulerOutput`] or `tuple`:
                If return_dict is `True`, [`~schedulers.scheduling_euler_discrete.EulerDiscreteSchedulerOutput`] is
                returned, otherwise a tuple is returned where the first element is the sample tensor.
        """

        if (
            isinstance(timestep, int)
            # or isinstance(timestep, paddle.Tensor)
            # or isinstance(timestep, paddle.Tensor)
        ):
            raise ValueError(
                (
                    "Passing integer indices (e.g. from `enumerate(timesteps)`) as timesteps to"
                    " `EulerDiscreteScheduler.step()` is not supported. Make sure to pass"
                    " one of the `scheduler.timesteps` as a timestep."
                ),
            )

        if self.step_index is None:
            self._init_step_index(timestep)

        # Upcast to avoid precision issues when computing prev_sample
        sample = sample.cast(paddle.float32)

        sigma = self.sigmas[self.step_index]
<<<<<<< HEAD
        # NOTE:(changwenbin & zhoukangkang) when s_churn == 0.0,not need to compute gamma, Can reduce cuda synchronization
=======
        # NOTE:(changwenbin & zhoukangkang) when s_churn == 0.0,not need to compute gamma, Can avoid cuda synchronization
>>>>>>> ad316005
        if s_churn == 0.0:
            gamma = 0.0
        else:
            gamma = min(s_churn / (len(self.sigmas) - 1), 2**0.5 - 1) if s_tmin <= sigma <= s_tmax else 0.0

        noise = randn_tensor(model_output.shape, dtype=model_output.dtype, generator=generator)

        eps = noise * s_noise
        sigma_hat = sigma * (gamma + 1)

        if gamma > 0:
            sample = sample + eps * (sigma_hat**2 - sigma**2) ** 0.5

        # 1. compute predicted original sample (x_0) from sigma-scaled predicted noise
        # NOTE: "original_sample" should not be an expected prediction_type but is left in for
        # backwards compatibility

        # if self.config.prediction_type == "vector_field":

        denoised = sample - model_output * sigma
        # 2. Convert to an ODE derivative
        derivative = (sample - denoised) / sigma_hat

        dt = self.sigmas[self.step_index + 1] - sigma_hat

        prev_sample = sample + derivative * dt
        # Cast sample back to model compatible dtype
        prev_sample = prev_sample.cast(model_output.dtype)

        # upon completion increase step index by one
        self._step_index += 1

        if not return_dict:
            return (prev_sample,)

        return FlowMatchEulerDiscreteSchedulerOutput(prev_sample=prev_sample)

    def __len__(self):
        return self.config.num_train_timesteps<|MERGE_RESOLUTION|>--- conflicted
+++ resolved
@@ -244,11 +244,7 @@
         sample = sample.cast(paddle.float32)
 
         sigma = self.sigmas[self.step_index]
-<<<<<<< HEAD
-        # NOTE:(changwenbin & zhoukangkang) when s_churn == 0.0,not need to compute gamma, Can reduce cuda synchronization
-=======
         # NOTE:(changwenbin & zhoukangkang) when s_churn == 0.0,not need to compute gamma, Can avoid cuda synchronization
->>>>>>> ad316005
         if s_churn == 0.0:
             gamma = 0.0
         else:
