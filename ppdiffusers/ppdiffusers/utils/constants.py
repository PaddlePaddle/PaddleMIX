--- conflicted
+++ resolved
@@ -29,12 +29,9 @@
     else:
         raise ValueError("Not supported value: {}".format(v))
 
-<<<<<<< HEAD
-=======
 
 MIN_PEFT_VERSION = "0.6.0"
 
->>>>>>> d94e7103
 # make sure we have abs path
 ppnlp_cache_home = os.path.abspath(os.path.expanduser(
     os.getenv("PPNLP_HOME", os.path.join(os.getenv("XDG_CACHE_HOME", "~/.cache"), "paddlenlp"))
@@ -127,8 +124,5 @@
         pprint(a)
         pprint(b)
         return numpy_raw_all_close(a, b, rtol=rtol, atol=atol, equal_nan=equal_nan)
-<<<<<<< HEAD
-=======
 
->>>>>>> d94e7103
     numpy.allclose = allclose_np