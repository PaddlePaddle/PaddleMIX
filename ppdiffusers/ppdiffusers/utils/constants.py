# Copyright (c) 2023 PaddlePaddle Authors. All Rights Reserved.
# Copyright 2023 The HuggingFace Team. All rights reserved.
#
# Licensed under the Apache License, Version 2.0 (the "License");
# you may not use this file except in compliance with the License.
# You may obtain a copy of the License at
#
#     http://www.apache.org/licenses/LICENSE-2.0
#
# Unless required by applicable law or agreed to in writing, software
# distributed under the License is distributed on an "AS IS" BASIS,
# WITHOUT WARRANTIES OR CONDITIONS OF ANY KIND, either express or implied.
# See the License for the specific language governing permissions and
# limitations under the License.
import os

from huggingface_hub.constants import HUGGINGFACE_HUB_CACHE, hf_cache_home


def str2bool(v):
    if isinstance(v, bool):
        return v
    if not isinstance(v, str):
        v = str(v)
    if v.lower() in ("yes", "true", "t", "y", "1"):
        return True
    elif v.lower() in ("no", "false", "f", "n", "0"):
        return False
    else:
        raise ValueError("Not supported value: {}".format(v))

# make sure we have abs path
ppnlp_cache_home = os.path.abspath(os.path.expanduser(
    os.getenv("PPNLP_HOME", os.path.join(os.getenv("XDG_CACHE_HOME", "~/.cache"), "paddlenlp"))
))
ppdiffusers_default_cache_path = os.path.abspath(os.path.join(ppnlp_cache_home, "ppdiffusers"))
diffusers_default_cache_path = os.path.abspath(HUGGINGFACE_HUB_CACHE)

CONFIG_NAME = "config.json"
TORCH_WEIGHTS_NAME = "diffusion_pytorch_model.bin"
TORCH_SAFETENSORS_WEIGHTS_NAME = "diffusion_pytorch_model.safetensors"
FLAX_WEIGHTS_NAME = "diffusion_flax_model.msgpack"
ONNX_WEIGHTS_NAME = "model.onnx"
ONNX_EXTERNAL_WEIGHTS_NAME = "weights.pb"

HUGGINGFACE_CO_RESOLVE_ENDPOINT = "https://huggingface.co"
PPDIFFUSERS_CACHE = ppdiffusers_default_cache_path
DIFFUSERS_CACHE = diffusers_default_cache_path
DIFFUSERS_DYNAMIC_MODULE_NAME = "diffusers_modules"
PPDIFFUSERS_DYNAMIC_MODULE_NAME = "ppdiffusers_modules"
# make sure we have abs path
HF_MODULES_CACHE = os.path.abspath(os.getenv("HF_MODULES_CACHE", os.path.join(hf_cache_home, "modules")))
PPDIFFUSERS_MODULES_CACHE = os.path.abspath(os.getenv("PPDIFFUSERS_MODULES_CACHE", os.path.join(ppnlp_cache_home, "modules")))

PADDLE_WEIGHTS_NAME = "model_state.pdparams"
FASTDEPLOY_WEIGHTS_NAME = "inference.pdiparams"
FASTDEPLOY_MODEL_NAME = "inference.pdmodel"
WEIGHTS_NAME = PADDLE_WEIGHTS_NAME

TEST_DOWNLOAD_SERVER = "https://paddlenlp.bj.bcebos.com/models/community/ppdiffusers/tests"
DOWNLOAD_SERVER = "https://bj.bcebos.com/paddlenlp/models/community"
PPNLP_BOS_RESOLVE_ENDPOINT = os.getenv("PPNLP_ENDPOINT", "https://bj.bcebos.com/paddlenlp")
DEPRECATED_REVISION_ARGS = ["fp16", "non-ema"]
TEXT_ENCODER_ATTN_MODULE = ".self_attn"
LOW_CPU_MEM_USAGE_DEFAULT = str2bool(os.getenv("LOW_CPU_MEM_USAGE_DEFAULT", False))

NEG_INF = -1e4

get_map_location_default = lambda *args, **kwargs: os.getenv("MAP_LOCATION_DEFAULT", "cpu")
FROM_HF_HUB = str2bool(os.getenv("FROM_HF_HUB", False))
FROM_DIFFUSERS = str2bool(os.getenv("FROM_DIFFUSERS", False))
TO_DIFFUSERS = str2bool(os.getenv("TO_DIFFUSERS", False))

# FOR tests
if bool(os.getenv("PATCH_ALLCLOSE", False)):
    import paddle
    import numpy
    from pprint import pprint
    numpy.set_printoptions(precision=4)

    paddle_raw_all_close = paddle.allclose
    
    def allclose_pd(x, y, rtol=1e-05, atol=1e-08, equal_nan=False, name=None):
        pprint(x.numpy())
        pprint(y.numpy())
        return paddle_raw_all_close(x, y, rtol=rtol, atol=atol, equal_nan=equal_nan, name=name)
    paddle.allclose = allclose_pd

<<<<<<< HEAD
    def allclose(x, y, rtol=1e-05, atol=1e-08, equal_nan=False, name=None):
        print(x.tolist())
        print(y.tolist())
        return raw_all_close(x, y, rtol=rtol, atol=atol, equal_nan=equal_nan, name=name)


USE_PEFT_BACKEND = False
=======
    numpy_raw_all_close = numpy.allclose
    def allclose_np(a, b, rtol=1e-05, atol=1e-08, equal_nan=False, ):
        pprint(a)
        pprint(b)
        return numpy_raw_all_close(a, b, rtol=rtol, atol=atol, equal_nan=equal_nan)
    numpy.allclose = allclose_np
>>>>>>> 4f1be79d
<|MERGE_RESOLUTION|>--- conflicted
+++ resolved
@@ -29,10 +29,11 @@
     else:
         raise ValueError("Not supported value: {}".format(v))
 
+
 # make sure we have abs path
-ppnlp_cache_home = os.path.abspath(os.path.expanduser(
-    os.getenv("PPNLP_HOME", os.path.join(os.getenv("XDG_CACHE_HOME", "~/.cache"), "paddlenlp"))
-))
+ppnlp_cache_home = os.path.abspath(
+    os.path.expanduser(os.getenv("PPNLP_HOME", os.path.join(os.getenv("XDG_CACHE_HOME", "~/.cache"), "paddlenlp")))
+)
 ppdiffusers_default_cache_path = os.path.abspath(os.path.join(ppnlp_cache_home, "ppdiffusers"))
 diffusers_default_cache_path = os.path.abspath(HUGGINGFACE_HUB_CACHE)
 
@@ -50,7 +51,9 @@
 PPDIFFUSERS_DYNAMIC_MODULE_NAME = "ppdiffusers_modules"
 # make sure we have abs path
 HF_MODULES_CACHE = os.path.abspath(os.getenv("HF_MODULES_CACHE", os.path.join(hf_cache_home, "modules")))
-PPDIFFUSERS_MODULES_CACHE = os.path.abspath(os.getenv("PPDIFFUSERS_MODULES_CACHE", os.path.join(ppnlp_cache_home, "modules")))
+PPDIFFUSERS_MODULES_CACHE = os.path.abspath(
+    os.getenv("PPDIFFUSERS_MODULES_CACHE", os.path.join(ppnlp_cache_home, "modules"))
+)
 
 PADDLE_WEIGHTS_NAME = "model_state.pdparams"
 FASTDEPLOY_WEIGHTS_NAME = "inference.pdiparams"
@@ -73,32 +76,35 @@
 
 # FOR tests
 if bool(os.getenv("PATCH_ALLCLOSE", False)):
+    from pprint import pprint
+
+    import numpy
     import paddle
-    import numpy
-    from pprint import pprint
+
     numpy.set_printoptions(precision=4)
 
     paddle_raw_all_close = paddle.allclose
-    
+
     def allclose_pd(x, y, rtol=1e-05, atol=1e-08, equal_nan=False, name=None):
         pprint(x.numpy())
         pprint(y.numpy())
         return paddle_raw_all_close(x, y, rtol=rtol, atol=atol, equal_nan=equal_nan, name=name)
+
     paddle.allclose = allclose_pd
 
-<<<<<<< HEAD
-    def allclose(x, y, rtol=1e-05, atol=1e-08, equal_nan=False, name=None):
-        print(x.tolist())
-        print(y.tolist())
-        return raw_all_close(x, y, rtol=rtol, atol=atol, equal_nan=equal_nan, name=name)
+    numpy_raw_all_close = numpy.allclose
 
-
-USE_PEFT_BACKEND = False
-=======
-    numpy_raw_all_close = numpy.allclose
-    def allclose_np(a, b, rtol=1e-05, atol=1e-08, equal_nan=False, ):
+    def allclose_np(
+        a,
+        b,
+        rtol=1e-05,
+        atol=1e-08,
+        equal_nan=False,
+    ):
         pprint(a)
         pprint(b)
         return numpy_raw_all_close(a, b, rtol=rtol, atol=atol, equal_nan=equal_nan)
+
     numpy.allclose = allclose_np
->>>>>>> 4f1be79d
+
+USE_PEFT_BACKEND = False