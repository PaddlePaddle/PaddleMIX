--- conflicted
+++ resolved
@@ -250,9 +250,6 @@
         try:
             yield
         finally:
-<<<<<<< HEAD
-            _init_weights = old_init_weights
-=======
             _init_weights = old_init_weights
 
     def is_compiled_module(module) -> bool:
@@ -315,5 +312,4 @@
             hidden_states[:, :num_half_channels] = hidden_states[:, :num_half_channels] * freeu_kwargs["b2"]
             res_hidden_states = fourier_filter(res_hidden_states, threshold=1, scale=freeu_kwargs["s2"])
 
-        return hidden_states, res_hidden_states
->>>>>>> d94e7103
+        return hidden_states, res_hidden_states