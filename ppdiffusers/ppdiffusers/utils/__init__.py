# Copyright 2023 The HuggingFace Inc. team. All rights reserved.
#
# Licensed under the Apache License, Version 2.0 (the "License");
# you may not use this file except in compliance with the License.
# You may obtain a copy of the License at
#
#     http://www.apache.org/licenses/LICENSE-2.0
#
# Unless required by applicable law or agreed to in writing, software
# distributed under the License is distributed on an "AS IS" BASIS,
# WITHOUT WARRANTIES OR CONDITIONS OF ANY KIND, either express or implied.
# See the License for the specific language governing permissions and
# limitations under the License.


import os

from packaging import version

from ..version import VERSION as __version__
from . import initializer_utils
from .accelerate_utils import apply_forward_hook
from .constants import TEXT_ENCODER_ATTN_MODULE  # deprecate
from .constants import (  # fastdeploy; NEW; DIFFUSERS; PPDIFFUSERS; TRANSFORMERS; PADDLENLP
    CONFIG_NAME,
    DEPRECATED_REVISION_ARGS,
    DIFFUSERS_CACHE,
    DIFFUSERS_DYNAMIC_MODULE_NAME,
    DOWNLOAD_SERVER,
    FASTDEPLOY_MODEL_NAME,
    FASTDEPLOY_WEIGHTS_NAME,
    FROM_AISTUDIO,
    FROM_DIFFUSERS,
    FROM_HF_HUB,
    HF_MODULES_CACHE,
    HUGGINGFACE_CO_RESOLVE_ENDPOINT,
    LOW_CPU_MEM_USAGE_DEFAULT,
    MIN_PEFT_VERSION,
    NEG_INF,
    ONNX_EXTERNAL_WEIGHTS_NAME,
    ONNX_WEIGHTS_NAME,
    PADDLE_INFER_MODEL_NAME,
    PADDLE_INFER_WEIGHTS_NAME,
    PADDLE_SAFETENSORS_WEIGHTS_NAME,
    PADDLE_SAFETENSORS_WEIGHTS_NAME_INDEX_NAME,
    PADDLE_WEIGHTS_NAME,
    PADDLE_WEIGHTS_NAME_INDEX_NAME,
    PPDIFFUSERS_CACHE,
    PPDIFFUSERS_DYNAMIC_MODULE_NAME,
    PPDIFFUSERS_MODULES_CACHE,
    PPNLP_BOS_RESOLVE_ENDPOINT,
    PPNLP_PADDLE_WEIGHTS_INDEX_NAME,
    PPNLP_PADDLE_WEIGHTS_NAME,
    PPNLP_SAFE_WEIGHTS_INDEX_NAME,
    PPNLP_SAFE_WEIGHTS_NAME,
    TEST_DOWNLOAD_SERVER,
    TO_DIFFUSERS,
    TORCH_SAFETENSORS_WEIGHTS_NAME,
    TORCH_SAFETENSORS_WEIGHTS_NAME_INDEX_NAME,
    TORCH_WEIGHTS_NAME,
<<<<<<< HEAD
    WEIGHTS_NAME,
=======
    TORCH_WEIGHTS_NAME_INDEX_NAME,
    TRANSFORMERS_SAFE_WEIGHTS_INDEX_NAME,
    TRANSFORMERS_SAFE_WEIGHTS_NAME,
    TRANSFORMERS_TORCH_WEIGHTS_INDEX_NAME,
    TRANSFORMERS_TORCH_WEIGHTS_NAME,
    USE_PEFT_BACKEND,
>>>>>>> d94e7103
    get_map_location_default,
    str2bool,
)
from .deprecation_utils import deprecate
from .doc_utils import replace_example_docstring
from .download_utils import (
    SaveToAistudioMixin,
    _add_variant,
    _get_model_file,
    aistudio_download,
    bos_aistudio_hf_download,
    get_checkpoint_shard_files,
    ppdiffusers_url_download,
)
from .dynamic_modules_utils import get_class_from_dynamic_module
from .export_utils import export_to_gif, export_to_obj, export_to_ply, export_to_video, export_to_video_2
from .hub_utils import (
    HF_HUB_OFFLINE,
    PushToHubMixin,
    extract_commit_hash,
    http_user_agent,
)
from .import_utils import (
    BACKENDS_MAPPING,
    ENV_VARS_TRUE_AND_AUTO_VALUES,
    ENV_VARS_TRUE_VALUES,
    PPDIFFUSERS_SLOW_IMPORT,
    DummyObject,
    OptionalDependencyNotAvailable,
    _LazyModule,
    get_objects_from_module,
    is_accelerate_available,
    is_accelerate_version,
    is_bs4_available,
    is_einops_available,
    is_fastdeploy_available,
    is_ftfy_available,
    is_inflect_available,
    is_k_diffusion_available,
    is_k_diffusion_version,
    is_librosa_available,
    is_note_seq_available,
    is_omegaconf_available,
    is_onnx_available,
    is_paddle_available,
    is_paddle_version,
    is_paddlenlp_available,
    is_paddlenlp_version,
    is_paddlesde_available,
    is_peft_available,
    is_pp_invisible_watermark_available,
    is_ppxformers_available,
    is_safetensors_available,
    is_scipy_available,
    is_tensorboard_available,
    is_torch_available,
    is_torch_version,
    is_transformers_available,
    is_transformers_version,
    is_unidecode_available,
    is_visualdl_available,
    is_wandb_available,
    recompute_use_reentrant,
    requires_backends,
    use_old_recompute,
)

# custom load_utils
from .load_utils import is_torch_file, safetensors_load, smart_load, torch_load
from .loading_utils import load_image
from .logging import get_logger
from .outputs import BaseOutput
from .paddle_utils import (
    apply_freeu,
    fourier_filter,
    get_rng_state_tracker,
    maybe_allow_in_graph,
    rand_tensor,
    randint_tensor,
    randn_tensor,
)
from .peft_utils import (
    check_peft_version,
    delete_adapter_layers,
    get_adapter_name,
    get_peft_kwargs,
    recurse_remove_peft_layers,
    scale_lora_layers,
    set_adapter_layers,
    set_weights_and_activate_adapters,
    unscale_lora_layers,
)
from .pil_utils import (
    PIL_INTERPOLATION,
    make_image_grid,
    numpy_to_pil,
    pd_to_pil,
    pt_to_pil,
)

image_grid = make_image_grid

from .state_dict_utils import (
    convert_state_dict_to_peft,
    convert_state_dict_to_ppdiffusers,
    convert_unet_state_dict_to_peft,
)
from .testing_utils import (  # load_image,
    floats_tensor,
    get_examples_pipeline,
    image_grid,
    load_hf_numpy,
    load_numpy,
    load_pd,
    load_ppnlp_numpy,
    nightly,
    paddle_all_close,
    paddle_device,
    parse_flag_from_env,
    print_tensor_test,
    require_paddle_gpu,
    slow,
)

logger = get_logger(__name__)


def check_min_version(min_version):
    if __version__ == "0.0.0":
        return
    if version.parse(__version__) < version.parse(min_version):
        if "dev" in min_version:
            error_message = "This example requires a source install from PaddleMIX ppdiffusers"
        else:
            error_message = f"This example requires a minimum version of {min_version},"
        error_message += f" but the version found is {__version__}.\n"
        raise ImportError(error_message)<|MERGE_RESOLUTION|>--- conflicted
+++ resolved
@@ -58,16 +58,12 @@
     TORCH_SAFETENSORS_WEIGHTS_NAME,
     TORCH_SAFETENSORS_WEIGHTS_NAME_INDEX_NAME,
     TORCH_WEIGHTS_NAME,
-<<<<<<< HEAD
-    WEIGHTS_NAME,
-=======
     TORCH_WEIGHTS_NAME_INDEX_NAME,
     TRANSFORMERS_SAFE_WEIGHTS_INDEX_NAME,
     TRANSFORMERS_SAFE_WEIGHTS_NAME,
     TRANSFORMERS_TORCH_WEIGHTS_INDEX_NAME,
     TRANSFORMERS_TORCH_WEIGHTS_NAME,
     USE_PEFT_BACKEND,
->>>>>>> d94e7103
     get_map_location_default,
     str2bool,
 )
