# Copyright (c) 2023 PaddlePaddle Authors. All Rights Reserved.
# Copyright 2023 The HuggingFace Team. All rights reserved.
#
# Licensed under the Apache License, Version 2.0 (the "License");
# you may not use this file except in compliance with the License.
# You may obtain a copy of the License at
#
#     http://www.apache.org/licenses/LICENSE-2.0
#
# Unless required by applicable law or agreed to in writing, software
# distributed under the License is distributed on an "AS IS" BASIS,
# WITHOUT WARRANTIES OR CONDITIONS OF ANY KIND, either express or implied.
# See the License for the specific language governing permissions and
# limitations under the License.

import inspect
from typing import Callable, List, Optional, Union

import paddle
from paddle import nn
from paddle.nn import functional as F
from paddle.vision import transforms
from paddlenlp.transformers import (
    CLIPFeatureExtractor,
    CLIPModel,
    CLIPTextModel,
    CLIPTokenizer,
)

from ppdiffusers import (
    AutoencoderKL,
    DDIMScheduler,
    DiffusionPipeline,
    LMSDiscreteScheduler,
    PNDMScheduler,
    UNet2DConditionModel,
)
from ppdiffusers.pipelines.stable_diffusion import StableDiffusionPipelineOutput
from ppdiffusers.utils import logging

logger = logging.get_logger(__name__)  # pylint: disable=invalid-name


class MakeCutouts(nn.Layer):
    def __init__(self, cut_size, cut_power=1.0):
        super().__init__()

        self.cut_size = cut_size
        self.cut_power = cut_power

    def forward(self, pixel_values, num_cutouts):
        sideY, sideX = pixel_values.shape[2:4]
        max_size = min(sideX, sideY)
        min_size = min(sideX, sideY, self.cut_size)
        cutouts = []
        for _ in range(num_cutouts):
            size = int(paddle.rand((1,)) ** self.cut_power * (max_size - min_size) + min_size)
            offsetx = int(paddle.randint(0, sideX - size + 1, (1,)))
            offsety = int(paddle.randint(0, sideY - size + 1, (1,)))
            cutout = pixel_values[:, :, offsety : offsety + size, offsetx : offsetx + size]
            cutouts.append(F.adaptive_avg_pool2d(cutout, self.cut_size))
        return paddle.concat(cutouts)


def spherical_dist_loss(x, y):
    x = F.normalize(x, axis=-1)
    y = F.normalize(y, axis=-1)
    return ((x - y).norm(axis=-1) / 2).asin().pow(2) * 2


def set_stop_gradient(model, value):
    for param in model.parameters():
        param.stop_gradient = value


class CLIPGuidedStableDiffusion(DiffusionPipeline):
    """CLIP guided stable diffusion based on the amazing repo by @crowsonkb and @Jack000
    - https://github.com/Jack000/glid-3-xl
    - https://github.com/crowsonkb/k-diffusion
    """

    def __init__(
        self,
        vae: AutoencoderKL,
        text_encoder: CLIPTextModel,
        clip_model: CLIPModel,
        tokenizer: CLIPTokenizer,
        unet: UNet2DConditionModel,
        scheduler: Union[PNDMScheduler, LMSDiscreteScheduler, DDIMScheduler],
        feature_extractor: CLIPFeatureExtractor,
    ):
        super().__init__()
        self.register_modules(
            vae=vae,
            text_encoder=text_encoder,
            clip_model=clip_model,
            tokenizer=tokenizer,
            unet=unet,
            scheduler=scheduler,
            feature_extractor=feature_extractor,
        )

        self.normalize = transforms.Normalize(mean=feature_extractor.image_mean, std=feature_extractor.image_std)
        self.cut_out_size = (
            feature_extractor.size
            if isinstance(feature_extractor.size, int)
            else feature_extractor.size["shortest_edge"]
        )
        self.make_cutouts = MakeCutouts(self.cut_out_size)

        set_stop_gradient(self.text_encoder, True)
        set_stop_gradient(self.clip_model, True)

    def enable_attention_slicing(self, slice_size: Optional[Union[str, int]] = "auto"):
        if slice_size == "auto":
            # half the attention head size is usually a good trade-off between
            # speed and memory
            slice_size = self.unet.config.attention_head_dim // 2
        self.unet.set_attention_slice(slice_size)

    def disable_attention_slicing(self):
        self.enable_attention_slicing(None)

    def freeze_vae(self):
        set_stop_gradient(self.vae, True)

    def unfreeze_vae(self):
        set_stop_gradient(self.vae, False)

    def freeze_unet(self):
        set_stop_gradient(self.unet, True)

    def unfreeze_unet(self):
        set_stop_gradient(self.unet, False)

    def cond_fn(
        self,
        latents,
        timestep,
        index,
        text_embeddings,
        noise_pred_original,
        text_embeddings_clip,
        clip_guidance_scale,
        num_cutouts,
        use_cutouts=True,
    ):
        # https://github.com/PaddlePaddle/Paddle/issues/54306  in 2.5rc paddle.set_grad_enabled has bug
        with paddle.set_grad_enabled(True):
            latents = latents.detach()
            latents.stop_gradient = False

            if isinstance(self.scheduler, LMSDiscreteScheduler):
                sigma = self.scheduler.sigmas[index]
                # the model input needs to be scaled to match the continuous ODE formulation in K-LMS
                latent_model_input = latents / ((sigma**2 + 1) ** 0.5)
            else:
                latent_model_input = latents

            # predict the noise residual
            noise_pred = self.unet(latent_model_input, timestep, encoder_hidden_states=text_embeddings).sample

            if isinstance(self.scheduler, (PNDMScheduler, DDIMScheduler)):
                alpha_prod_t = self.scheduler.alphas_cumprod[timestep]
                beta_prod_t = 1 - alpha_prod_t
                # compute predicted original sample from predicted noise also called
                # "predicted x_0" of formula (12) from https://arxiv.org/pdf/2010.02502.pdf
                pred_original_sample = (latents - beta_prod_t ** (0.5) * noise_pred) / alpha_prod_t ** (0.5)

                fac = paddle.sqrt(beta_prod_t)
                sample = pred_original_sample * (fac) + latents * (1 - fac)
            elif isinstance(self.scheduler, LMSDiscreteScheduler):
                sigma = self.scheduler.sigmas[index]
                sample = latents - sigma * noise_pred
            else:
                raise ValueError(f"scheduler type {type(self.scheduler)} not supported")

            sample = 1 / 0.18215 * sample
            image = self.vae.decode(sample).sample
            image = (image / 2 + 0.5).clip(0, 1)

            if use_cutouts:
                image = self.make_cutouts(image, num_cutouts)
            else:
                resize_transform = transforms.Resize(self.cut_out_size)
                image = paddle.stack([resize_transform(img) for img in image], axis=0)
            image = self.normalize(image).astype(latents.dtype)

            image_embeddings_clip = self.clip_model.get_image_features(image)
            image_embeddings_clip = image_embeddings_clip / image_embeddings_clip.norm(p=2, axis=-1, keepdim=True)

            if use_cutouts:
                dists = spherical_dist_loss(image_embeddings_clip, text_embeddings_clip)
                dists = dists.reshape([num_cutouts, sample.shape[0], -1])
                loss = dists.sum(2).mean(0).sum() * clip_guidance_scale
            else:
                loss = spherical_dist_loss(image_embeddings_clip, text_embeddings_clip).mean() * clip_guidance_scale

            grads = -paddle.autograd.grad(loss, latents)[0]

            if isinstance(self.scheduler, LMSDiscreteScheduler):
                latents = latents.detach() + grads * (sigma**2)
                noise_pred = noise_pred_original
            else:
                noise_pred = noise_pred_original - paddle.sqrt(beta_prod_t) * grads
            return noise_pred, latents

    @paddle.no_grad()
    def __call__(
        self,
        prompt: Union[str, List[str]],
        height: Optional[int] = 512,
        width: Optional[int] = 512,
        num_inference_steps: Optional[int] = 50,
        guidance_scale: Optional[float] = 7.5,
        negative_prompt: Optional[Union[str, List[str]]] = None,
        num_images_per_prompt: Optional[int] = 1,
        eta: float = 0.0,
        clip_guidance_scale: Optional[float] = 100,
        clip_prompt: Optional[Union[str, List[str]]] = None,
        num_cutouts: Optional[int] = 4,
        use_cutouts: Optional[bool] = True,
        generator: Optional[paddle.Generator] = None,
        latents: Optional[paddle.Tensor] = None,
        output_type: Optional[str] = "pil",
        return_dict: bool = True,
        callback: Optional[Callable[[int, int, paddle.Tensor], None]] = None,
        callback_steps: Optional[int] = 1,
        **kwargs,
    ):
        if isinstance(prompt, str):
            batch_size = 1
        elif isinstance(prompt, list):
            batch_size = len(prompt)
        else:
            raise ValueError(f"`prompt` has to be of type `str` or `list` but is {type(prompt)}")

        if height % 8 != 0 or width % 8 != 0:
            raise ValueError(f"`height` and `width` have to be divisible by 8 but are {height} and {width}.")

        if (callback_steps is None) or (
            callback_steps is not None and (not isinstance(callback_steps, int) or callback_steps <= 0)
        ):
            raise ValueError(
                f"`callback_steps` has to be a positive integer but is {callback_steps} of type"
                f" {type(callback_steps)}."
            )

        # get prompt text embeddings
        text_inputs = self.tokenizer(
            prompt,
            padding="max_length",
            max_length=self.tokenizer.model_max_length,
            truncation=True,
            return_tensors="pd",
        )
        text_input_ids = text_inputs.input_ids

        if text_input_ids.shape[-1] > self.tokenizer.model_max_length:
            removed_text = self.tokenizer.batch_decode(text_input_ids[:, self.tokenizer.model_max_length :])
            logger.warning(
                "The following part of your input was truncated because CLIP can only handle sequences up to"
                f" {self.tokenizer.model_max_length} tokens: {removed_text}"
            )
            text_input_ids = text_input_ids[:, : self.tokenizer.model_max_length]

        attention_mask = paddle.ones_like(text_input_ids)
        text_embeddings = self.text_encoder(text_input_ids, attention_mask=attention_mask)[0]

        # duplicate text embeddings for each generation per prompt
        bs_embed, seq_len, _ = text_embeddings.shape
        text_embeddings = text_embeddings.tile([1, num_images_per_prompt, 1])
        text_embeddings = text_embeddings.reshape([bs_embed * num_images_per_prompt, seq_len, -1])

        if clip_guidance_scale > 0:
            if clip_prompt is not None:
                clip_text_input_ids = self.tokenizer(
                    clip_prompt,
                    padding="max_length",
                    max_length=self.tokenizer.model_max_length,
                    truncation=True,
                    return_tensors="pd",
                ).input_ids
            else:
                clip_text_input_ids = text_inputs.input_ids
            text_embeddings_clip = self.clip_model.get_text_features(clip_text_input_ids)
            text_embeddings_clip = text_embeddings_clip / text_embeddings_clip.norm(p=2, axis=-1, keepdim=True)
            # duplicate text embeddings clip for each generation per prompt
            bs_embed, _ = text_embeddings_clip.shape
            text_embeddings_clip = text_embeddings_clip.tile([1, num_images_per_prompt])
            text_embeddings_clip = text_embeddings_clip.reshape([bs_embed * num_images_per_prompt, -1])

        # here `guidance_scale` is defined analog to the guidance weight `w` of equation (2)
        # of the Imagen paper: https://arxiv.org/pdf/2205.11487.pdf . `guidance_scale = 1`
        # corresponds to doing no classifier free guidance.
        do_classifier_free_guidance = guidance_scale > 1.0
        # get unconditional embeddings for classifier free guidance
        if do_classifier_free_guidance:
            uncond_tokens: List[str]
            if negative_prompt is None:
                uncond_tokens = [""]
            elif type(prompt) is not type(negative_prompt):
                raise TypeError(
                    f"`negative_prompt` should be the same type to `prompt`, but got {type(negative_prompt)} !="
                    f" {type(prompt)}."
                )
            elif isinstance(negative_prompt, str):
                uncond_tokens = [negative_prompt]
            elif batch_size != len(negative_prompt):
                raise ValueError(
                    f"`negative_prompt`: {negative_prompt} has batch size {len(negative_prompt)}, but `prompt`:"
                    f" {prompt} has batch size {batch_size}. Please make sure that passed `negative_prompt` matches"
                    " the batch size of `prompt`."
                )
            else:
                uncond_tokens = negative_prompt

            max_length = text_input_ids.shape[-1]
            uncond_input = self.tokenizer(
                uncond_tokens,
                padding="max_length",
                max_length=max_length,
                truncation=True,
                return_tensors="pd",
            )
            attention_mask = paddle.ones_like(uncond_input.input_ids)
            uncond_embeddings = self.text_encoder(uncond_input.input_ids, attention_mask=attention_mask)[0]

            # duplicate unconditional embeddings for each generation per prompt
            seq_len = uncond_embeddings.shape[1]
            uncond_embeddings = uncond_embeddings.tile([batch_size, num_images_per_prompt, 1])
            uncond_embeddings = uncond_embeddings.reshape([batch_size * num_images_per_prompt, seq_len, -1])

            # For classifier free guidance, we need to do two forward passes.
            # Here we concatenate the unconditional and text embeddings into a single batch
            # to avoid doing two forward passes
            text_embeddings = paddle.concat([uncond_embeddings, text_embeddings])

        # get the initial random noise unless the user supplied it

        # Unlike in other pipelines, latents need to be generated in the target device
        # for 1-to-1 results reproducibility with the CompVis implementation.
        # However this currently doesn't work in `mps`.
<<<<<<< HEAD
        latents_shape = [batch_size * num_images_per_prompt, self.unet.in_channels, height // 8, width // 8]
=======
        latents_shape = [
            batch_size * num_images_per_prompt,
            self.unet.in_channels,
            height // 8,
            width // 8,
        ]
>>>>>>> df4fbe3f
        if latents is None:
            latents = paddle.randn(latents_shape, generator=generator, dtype=text_embeddings.dtype)
        else:
            if latents.shape != latents_shape:
                raise ValueError(f"Unexpected latents shape, got {latents.shape}, expected {latents_shape}")

        # set timesteps
        self.scheduler.set_timesteps(num_inference_steps)

        # Some schedulers like PNDM have timesteps as arrays
        # It's more optimized to move all timesteps to correct device beforehand
        timesteps_tensor = self.scheduler.timesteps

        # scale the initial noise by the standard deviation required by the scheduler
        latents = latents * self.scheduler.init_noise_sigma

        # prepare extra kwargs for the scheduler step, since not all schedulers have the same signature
        # eta (η) is only used with the DDIMScheduler, it will be ignored for other schedulers.
        # eta corresponds to η in DDIM paper: https://arxiv.org/abs/2010.02502
        # and should be between [0, 1]
        accepts_eta = "eta" in set(inspect.signature(self.scheduler.step).parameters.keys())
        extra_step_kwargs = {}
        if accepts_eta:
            extra_step_kwargs["eta"] = eta

        # check if the scheduler accepts generator
        accepts_generator = "generator" in set(inspect.signature(self.scheduler.step).parameters.keys())
        if accepts_generator:
            extra_step_kwargs["generator"] = generator

        for i, t in enumerate(self.progress_bar(timesteps_tensor)):
            # expand the latents if we are doing classifier free guidance
            latent_model_input = paddle.concat([latents] * 2) if do_classifier_free_guidance else latents
            latent_model_input = self.scheduler.scale_model_input(latent_model_input, t)

            # predict the noise residual
            noise_pred = self.unet(latent_model_input, t, encoder_hidden_states=text_embeddings).sample

            # perform classifier free guidance
            if do_classifier_free_guidance:
                noise_pred_uncond, noise_pred_text = noise_pred.chunk(2)
                noise_pred = noise_pred_uncond + guidance_scale * (noise_pred_text - noise_pred_uncond)

            # perform clip guidance
            if clip_guidance_scale > 0:
                text_embeddings_for_guidance = (
                    text_embeddings.chunk(2)[1] if do_classifier_free_guidance else text_embeddings
                )
                noise_pred, latents = self.cond_fn(
                    latents,
                    t,
                    i,
                    text_embeddings_for_guidance,
                    noise_pred,
                    text_embeddings_clip,
                    clip_guidance_scale,
                    num_cutouts,
                    use_cutouts,
                )

            # compute the previous noisy sample x_t -> x_t-1
            latents = self.scheduler.step(noise_pred, t, latents, **extra_step_kwargs).prev_sample

            # call the callback, if provided
            if callback is not None and i % callback_steps == 0:
                callback(i, t, latents)

        # scale and decode the image latents with vae
        latents = 1 / 0.18215 * latents
        image = self.vae.decode(latents).sample

        image = (image / 2 + 0.5).clip(0, 1)
        image = image.transpose([0, 2, 3, 1]).astype("float32").numpy()

        if output_type == "pil":
            image = self.numpy_to_pil(image)

        if not return_dict:
            return (image, None)

        return StableDiffusionPipelineOutput(images=image, nsfw_content_detected=None)<|MERGE_RESOLUTION|>--- conflicted
+++ resolved
@@ -341,16 +341,12 @@
         # Unlike in other pipelines, latents need to be generated in the target device
         # for 1-to-1 results reproducibility with the CompVis implementation.
         # However this currently doesn't work in `mps`.
-<<<<<<< HEAD
-        latents_shape = [batch_size * num_images_per_prompt, self.unet.in_channels, height // 8, width // 8]
-=======
         latents_shape = [
             batch_size * num_images_per_prompt,
             self.unet.in_channels,
             height // 8,
             width // 8,
         ]
->>>>>>> df4fbe3f
         if latents is None:
             latents = paddle.randn(latents_shape, generator=generator, dtype=text_embeddings.dtype)
         else:
