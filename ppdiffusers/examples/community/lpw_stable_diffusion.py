--- conflicted
+++ resolved
@@ -20,13 +20,8 @@
 import paddle
 import PIL
 from paddlenlp.transformers import CLIPFeatureExtractor, CLIPTextModel, CLIPTokenizer
-<<<<<<< HEAD
-from paddlenlp.utils.tools import compare_version
-
-=======
 
 from paddlemix.utils.tools import compare_version
->>>>>>> df4fbe3f
 from ppdiffusers.models import AutoencoderKL, UNet2DConditionModel
 from ppdiffusers.pipelines.stable_diffusion import (
     StableDiffusionPipeline,
@@ -456,15 +451,11 @@
 
     def __init__additional__(self):
         if not hasattr(self, "vae_scale_factor"):
-<<<<<<< HEAD
-            setattr(self, "vae_scale_factor", 2 ** (len(self.vae.config.block_out_channels) - 1))
-=======
             setattr(
                 self,
                 "vae_scale_factor",
                 2 ** (len(self.vae.config.block_out_channels) - 1),
             )
->>>>>>> df4fbe3f
 
     def enable_attention_slicing(self, slice_size: Optional[Union[str, int]] = "auto"):
         r"""
