--- conflicted
+++ resolved
@@ -112,16 +112,12 @@
         clip_model: CLIPModel,
         tokenizer: CLIPTokenizer,
         unet: UNet2DConditionModel,
-<<<<<<< HEAD
-        scheduler: Union[PNDMScheduler, LMSDiscreteScheduler, DDIMScheduler, DPMSolverMultistepScheduler],
-=======
         scheduler: Union[
             PNDMScheduler,
             LMSDiscreteScheduler,
             DDIMScheduler,
             DPMSolverMultistepScheduler,
         ],
->>>>>>> df4fbe3f
         feature_extractor: CLIPFeatureExtractor,
         safety_checker: StableDiffusionSafetyChecker,
         blip_model=None,
@@ -217,7 +213,6 @@
             ]
             init_latents = paddle.concat(x=init_latents, axis=0)
         else:
-            breakpoint()
             init_latents = self.vae.encode(image).latent_dist.sample(generator)
         init_latents = 0.18215 * init_latents
         init_latents = init_latents.repeat_interleave(repeats=batch_size, axis=0)
@@ -290,11 +285,7 @@
         # image = paddle.vision.transforms.Resize(self.feature_extractor_size)(image)
         c_size = image.shape[0]
         image = rearrange(image, "c t h w -> (c t) h w")
-<<<<<<< HEAD
-        image = paddle.vision.transforms.Resize((self.feature_extractor_size, self.feature_extractor_size))(image)
-=======
         image = paddle.vision.transforms.Resize(self.feature_extractor_size)(image)
->>>>>>> df4fbe3f
         image = rearrange(image, "(c t) h w -> c t h w", c=c_size)
 
         image = self.normalize(image)
@@ -381,13 +372,6 @@
         # Preprocess image
         preprocessed_content_image = preprocess(content_image, width, height)
         content_latents = self.prepare_latents(
-<<<<<<< HEAD
-            preprocessed_content_image, latent_timestep, batch_size, text_embeddings.dtype, generator
-        )
-        preprocessed_style_image = preprocess(style_image, width, height)
-        style_latents = self.prepare_latents(
-            preprocessed_style_image, latent_timestep, batch_size, text_embeddings.dtype, generator
-=======
             preprocessed_content_image,
             latent_timestep,
             batch_size,
@@ -401,20 +385,15 @@
             batch_size,
             text_embeddings.dtype,
             generator,
->>>>>>> df4fbe3f
         )
         latents = slerp(slerp_latent_style_strength, content_latents, style_latents)
         if clip_guidance_scale > 0:
             content_clip_image_embedding = self.get_clip_image_embeddings(content_image, batch_size)
             style_clip_image_embedding = self.get_clip_image_embeddings(style_image, batch_size)
             clip_image_embeddings = slerp(
-<<<<<<< HEAD
-                slerp_clip_image_style_strength, content_clip_image_embedding, style_clip_image_embedding
-=======
                 slerp_clip_image_style_strength,
                 content_clip_image_embedding,
                 style_clip_image_embedding,
->>>>>>> df4fbe3f
             )
 
         # here `guidance_scale` is defined analog to the guidance weight `w` of equation (2)
@@ -429,14 +408,10 @@
             else:
                 uncond_tokens = [negative_prompt]
             uncond_input = self.tokenizer(
-<<<<<<< HEAD
-                uncond_tokens, padding="max_length", max_length=max_length, return_tensors="pd"
-=======
                 uncond_tokens,
                 padding="max_length",
                 max_length=max_length,
                 return_tensors="pd",
->>>>>>> df4fbe3f
             )
             uncond_embeddings = self.text_encoder(uncond_input.input_ids)[0]
             # duplicate unconditional embeddings for each generation per prompt
@@ -452,16 +427,12 @@
         # Unlike in other pipelines, latents need to be generated in the target device
         # for 1-to-1 results reproducibility with the CompVis implementation.
         # However this currently doesn't work in `mps`.
-<<<<<<< HEAD
-        latents_shape = [batch_size, self.unet.config.in_channels, height // 8, width // 8]
-=======
         latents_shape = [
             batch_size,
             self.unet.config.in_channels,
             height // 8,
             width // 8,
         ]
->>>>>>> df4fbe3f
         latents_dtype = text_embeddings.dtype
         if latents is None:
             latents = paddle.randn(shape=latents_shape, generator=generator, dtype=latents_dtype)
