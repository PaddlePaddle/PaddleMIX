# Copyright (c) 2023 PaddlePaddle Authors. All Rights Reserved.
# Copyright 2023 The HuggingFace Team. All rights reserved.
#
# Licensed under the Apache License, Version 2.0 (the "License");
# you may not use this file except in compliance with the License.
# You may obtain a copy of the License at
#
#     http://www.apache.org/licenses/LICENSE-2.0
#
# Unless required by applicable law or agreed to in writing, software
# distributed under the License is distributed on an "AS IS" BASIS,
# WITHOUT WARRANTIES OR CONDITIONS OF ANY KIND, either express or implied.
# See the License for the specific language governing permissions and
# limitations under the License.
#
# modified from https://github.com/AUTOMATIC1111/stable-diffusion-webui
# Here is the AGPL-3.0 license https://github.com/AUTOMATIC1111/stable-diffusion-webui/blob/master/LICENSE.txt

import inspect
import shutil
from pathlib import Path
from typing import Any, Callable, Dict, List, Optional, Tuple, Union

import paddle
import paddle.nn as nn
import PIL
import PIL.Image
from paddlenlp.transformers import CLIPFeatureExtractor, CLIPTextModel, CLIPTokenizer

from ppdiffusers.models import AutoencoderKL, ControlNetModel, UNet2DConditionModel
from ppdiffusers.models.controlnet import ControlNetOutput
from ppdiffusers.models.modeling_utils import ModelMixin
from ppdiffusers.pipelines.pipeline_utils import DiffusionPipeline
from ppdiffusers.pipelines.stable_diffusion import StableDiffusionPipelineOutput
from ppdiffusers.pipelines.stable_diffusion.safety_checker import (
    StableDiffusionSafetyChecker,
)
from ppdiffusers.schedulers import KarrasDiffusionSchedulers
from ppdiffusers.utils import (
    PIL_INTERPOLATION,
    PPDIFFUSERS_CACHE,
    logging,
    ppdiffusers_url_download,
    randn_tensor,
    safetensors_load,
    smart_load,
    torch_load,
)

logger = logging.get_logger(__name__)  # pylint: disable=invalid-name

import copy
import os
import os.path

from huggingface_hub.file_download import _request_wrapper, hf_raise_for_status

# lark omegaconf


def resize_image(resize_mode, im, width, height, upscaler_name=None):
    """
    Resizes an image with the specified resize_mode, width, and height.

    Args:
        resize_mode: The mode to use when resizing the image.
           -1: do nothing.
            0: Resize the image to the specified width and height.
            1: Resize the image to fill the specified width and height, maintaining the aspect ratio, and then center the image within the dimensions, cropping the excess.
            2: Resize the image to fit within the specified width and height, maintaining the aspect ratio, and then center the image within the dimensions, filling empty with data from image.
        im: The image to resize.
        width: The width to resize the image to.
        height: The height to resize the image to.
        upscaler_name: The name of the upscaler to use. If not provided, defaults to opts.upscaler_for_img2img.
    """

    # ["Just resize", "Crop and resize", "Resize and fill", "Do nothing"]
    #         0              1                   2               -1
    def resize(im, w, h):
        if upscaler_name is None or upscaler_name == "None" or im.mode == "L":
            return im.resize((w, h), resample=PIL_INTERPOLATION["lanczos"])

    if resize_mode == -1:
        return im
    elif resize_mode == 0:
        res = resize(im, width, height)

    elif resize_mode == 1:
        ratio = width / height
        src_ratio = im.width / im.height

        src_w = width if ratio > src_ratio else im.width * height // im.height
        src_h = height if ratio <= src_ratio else im.height * width // im.width

        resized = resize(im, src_w, src_h)
        res = Image.new("RGB", (width, height))
        res.paste(resized, box=(width // 2 - src_w // 2, height // 2 - src_h // 2))

    else:
        ratio = width / height
        src_ratio = im.width / im.height

        src_w = width if ratio < src_ratio else im.width * height // im.height
        src_h = height if ratio >= src_ratio else im.height * width // im.width

        resized = resize(im, src_w, src_h)
        res = Image.new("RGB", (width, height))
        res.paste(resized, box=(width // 2 - src_w // 2, height // 2 - src_h // 2))

        if ratio < src_ratio:
            fill_height = height // 2 - src_h // 2
            res.paste(resized.resize((width, fill_height), box=(0, 0, width, 0)), box=(0, 0))
            res.paste(
                resized.resize((width, fill_height), box=(0, resized.height, width, resized.height)),
                box=(0, fill_height + src_h),
            )
        elif ratio > src_ratio:
            fill_width = width // 2 - src_w // 2
            res.paste(resized.resize((fill_width, height), box=(0, 0, 0, height)), box=(0, 0))
            res.paste(
                resized.resize((fill_width, height), box=(resized.width, 0, resized.width, height)),
                box=(fill_width + src_w, 0),
            )

    return res


def get_civitai_download_url(display_url, url_prefix="https://civitai.com"):
    if "api/download" in display_url:
        return display_url
    import bs4
    import requests

    headers = {
        "User-Agent": "Mozilla/5.0 (Windows NT 6.1; WOW64) AppleWebKit/537.36 (KHTML, like Gecko) Chrome/63.0.3239.132 Safari/537.36 QIHU 360SE"
    }
    r = requests.get(display_url, headers=headers)
    soup = bs4.BeautifulSoup(r.text, "lxml")
    download_url = None
    for a in soup.find_all("a", href=True):
        if "Download" in str(a):
            download_url = url_prefix + a["href"].split("?")[0]
            break
    return download_url


def http_file_name(
    url: str,
    *,
    proxies=None,
    headers: Optional[Dict[str, str]] = None,
    timeout=10.0,
    max_retries=0,
):
    """
    Get a remote file name.
    """
    headers = copy.deepcopy(headers) or {}
    r = _request_wrapper(
        method="GET",
        url=url,
        stream=True,
        proxies=proxies,
        headers=headers,
        timeout=timeout,
        max_retries=max_retries,
    )
    hf_raise_for_status(r)
    displayed_name = url.split("/")[-1]
    content_disposition = r.headers.get("Content-Disposition")
    if content_disposition is not None and "filename=" in content_disposition:
        # Means file is on CDN
        displayed_name = content_disposition.split("filename=")[-1]
    return displayed_name


@paddle.no_grad()
def load_lora(
    pipeline,
    state_dict: dict,
    LORA_PREFIX_UNET: str = "lora_unet",
    LORA_PREFIX_TEXT_ENCODER: str = "lora_te",
    ratio: float = 1.0,
):
    ratio = float(ratio)
    visited = []
    for key in state_dict:
        if ".alpha" in key or ".lora_up" in key or key in visited:
            continue

        if "text" in key:
            tmp_layer_infos = key.split(".")[0].split(LORA_PREFIX_TEXT_ENCODER + "_")[-1].split("_")
            hf_to_ppnlp = {
                "encoder": "transformer",
                "fc1": "linear1",
                "fc2": "linear2",
            }
            layer_infos = []
            for layer_info in tmp_layer_infos:
                if layer_info == "mlp":
                    continue
                layer_infos.append(hf_to_ppnlp.get(layer_info, layer_info))
            curr_layer: paddle.nn.Linear = pipeline.text_encoder
        else:
            layer_infos = key.split(".")[0].split(LORA_PREFIX_UNET + "_")[-1].split("_")
            curr_layer: paddle.nn.Linear = pipeline.unet

        temp_name = layer_infos.pop(0)
        while len(layer_infos) > -1:
            try:
                if temp_name == "to":
                    raise ValueError()
                curr_layer = curr_layer.__getattr__(temp_name)
                if len(layer_infos) > 0:
                    temp_name = layer_infos.pop(0)
                elif len(layer_infos) == 0:
                    break
            except Exception:
                if len(temp_name) > 0:
                    temp_name += "_" + layer_infos.pop(0)
                else:
                    temp_name = layer_infos.pop(0)

<<<<<<< HEAD
        triplet_keys = [key, key.replace("lora_down", "lora_up"), key.replace("lora_down.weight", "alpha")]
=======
        triplet_keys = [
            key,
            key.replace("lora_down", "lora_up"),
            key.replace("lora_down.weight", "alpha"),
        ]
>>>>>>> df4fbe3f
        dtype: paddle.dtype = curr_layer.weight.dtype
        weight_down: paddle.Tensor = state_dict[triplet_keys[0]].cast(dtype)
        weight_up: paddle.Tensor = state_dict[triplet_keys[1]].cast(dtype)
        rank: float = float(weight_down.shape[0])
        if triplet_keys[2] in state_dict:
            alpha: float = state_dict[triplet_keys[2]].cast(dtype).item()
            scale: float = alpha / rank
        else:
            scale = 1.0

        if not hasattr(curr_layer, "backup_weights"):
            curr_layer.backup_weights = curr_layer.weight.clone()

        if len(weight_down.shape) == 4:
            if weight_down.shape[2:4] == [1, 1]:
                # conv2d 1x1
                curr_layer.weight.copy_(
                    curr_layer.weight
                    + ratio
                    * paddle.matmul(weight_up.squeeze([-1, -2]), weight_down.squeeze([-1, -2])).unsqueeze([-1, -2])
                    * scale,
                    True,
                )
            else:
                # conv2d 3x3
                curr_layer.weight.copy_(
                    curr_layer.weight
                    + ratio
                    * paddle.nn.functional.conv2d(weight_down.transpose([1, 0, 2, 3]), weight_up).transpose(
                        [1, 0, 2, 3]
                    )
                    * scale,
                    True,
                )
        else:
            # linear
<<<<<<< HEAD
            curr_layer.weight.copy_(curr_layer.weight + ratio * paddle.matmul(weight_up, weight_down).T * scale, True)
=======
            curr_layer.weight.copy_(
                curr_layer.weight + ratio * paddle.matmul(weight_up, weight_down).T * scale,
                True,
            )
>>>>>>> df4fbe3f

        # update visited list
        visited.extend(triplet_keys)
    return pipeline


class MultiControlNetModel(ModelMixin):
    r"""
    Multiple `ControlNetModel` wrapper class for Multi-ControlNet

    This module is a wrapper for multiple instances of the `ControlNetModel`. The `forward()` API is designed to be
    compatible with `ControlNetModel`.

    Args:
        controlnets (`List[ControlNetModel]`):
            Provides additional conditioning to the unet during the denoising process. You must set multiple
            `ControlNetModel` as a list.
    """

    def __init__(self, controlnets: Union[List[ControlNetModel], Tuple[ControlNetModel]]):
        super().__init__()
        self.nets = nn.LayerList(controlnets)

    def forward(
        self,
        sample: paddle.Tensor,
        timestep: Union[paddle.Tensor, float, int],
        encoder_hidden_states: paddle.Tensor,
        controlnet_cond: List[paddle.Tensor],
        conditioning_scale: List[float],
        class_labels: Optional[paddle.Tensor] = None,
        timestep_cond: Optional[paddle.Tensor] = None,
        attention_mask: Optional[paddle.Tensor] = None,
        cross_attention_kwargs: Optional[Dict[str, Any]] = None,
        guess_mode: bool = False,
        return_dict: bool = True,
    ) -> Union[ControlNetOutput, Tuple]:
        for i, (image, scale, controlnet) in enumerate(zip(controlnet_cond, conditioning_scale, self.nets)):
            down_samples, mid_sample = controlnet(
                sample,
                timestep,
                encoder_hidden_states,
                image,
                scale,
                class_labels,
                timestep_cond,
                attention_mask,
                cross_attention_kwargs,
                guess_mode,
                return_dict,
            )

            # merge samples
            if i == 0:
                down_block_res_samples, mid_block_res_sample = down_samples, mid_sample
            else:
                down_block_res_samples = [
                    samples_prev + samples_curr
                    for samples_prev, samples_curr in zip(down_block_res_samples, down_samples)
                ]
                mid_block_res_sample += mid_sample

        return down_block_res_samples, mid_block_res_sample


class WebUIStableDiffusionPipeline(DiffusionPipeline):
    r"""
    Pipeline for text-to-image generation using Stable Diffusion.

    This model inherits from [`DiffusionPipeline`]. Check the superclass documentation for the generic methods the
    library implements for all the pipelines (such as downloading or saving, running on a particular device, etc.)

    Args:
        vae ([`AutoencoderKL`]):
            Variational Auto-Encoder (VAE) Model to encode and decode images to and from latent representations.
        text_encoder ([`CLIPTextModel`]):
            Frozen text-encoder. Stable Diffusion uses the text portion of
            [CLIP](https://huggingface.co/docs/transformers/model_doc/clip#transformers.CLIPTextModel), specifically
            the [clip-vit-large-patch14](https://huggingface.co/openai/clip-vit-large-patch14) variant.
        tokenizer (`CLIPTokenizer`):
            Tokenizer of class
            [CLIPTokenizer](https://huggingface.co/docs/transformers/v4.21.0/en/model_doc/clip#transformers.CLIPTokenizer).
        unet ([`UNet2DConditionModel`]): Conditional U-Net architecture to denoise the encoded image latents.
        controlnet ([`ControlNetModel`] or `List[ControlNetModel]`):
            Provides additional conditioning to the unet during the denoising process. If you set multiple ControlNets
            as a list, the outputs from each ControlNet are added together to create one combined additional
            conditioning.
        scheduler ([`SchedulerMixin`]):
            A scheduler to be used in combination with `unet` to denoise the encoded image latents. Can be one of
            [`DDIMScheduler`], [`LMSDiscreteScheduler`], [`PNDMScheduler`], [`EulerDiscreteScheduler`], [`EulerAncestralDiscreteScheduler`]
            or [`DPMSolverMultistepScheduler`].
        safety_checker ([`StableDiffusionSafetyChecker`]):
            Classification module that estimates whether generated images could be considered offensive or harmful.
            Please, refer to the [model card](https://huggingface.co/runwayml/stable-diffusion-v1-5) for details.
        feature_extractor ([`CLIPFeatureExtractor`]):
            Model that extracts features from generated images to be used as inputs for the `safety_checker`.
    """
    _optional_components = ["safety_checker", "feature_extractor", "controlnet"]
    enable_emphasis = True
    comma_padding_backtrack = 20
    LORA_DIR = os.path.join(PPDIFFUSERS_CACHE, "lora")
    TI_DIR = os.path.join(PPDIFFUSERS_CACHE, "textual_inversion")

    def __init__(
        self,
        vae: AutoencoderKL,
        text_encoder: CLIPTextModel,
        tokenizer: CLIPTokenizer,
        unet: UNet2DConditionModel,
        scheduler: KarrasDiffusionSchedulers,
        safety_checker: StableDiffusionSafetyChecker,
        feature_extractor: CLIPFeatureExtractor,
<<<<<<< HEAD
        controlnet: Union[ControlNetModel, List[ControlNetModel], Tuple[ControlNetModel], MultiControlNetModel] = None,
=======
        controlnet: Union[
            ControlNetModel,
            List[ControlNetModel],
            Tuple[ControlNetModel],
            MultiControlNetModel,
        ] = None,
>>>>>>> df4fbe3f
        requires_safety_checker: bool = True,
    ):
        super().__init__()

        if safety_checker is None and requires_safety_checker:
            logger.warning(
                f"You have disabled the safety checker for {self.__class__} by passing `safety_checker=None`. Ensure"
                " that you abide to the conditions of the Stable Diffusion license and do not expose unfiltered"
                " results in services or applications open to the public. PaddleNLP team, diffusers team and Hugging Face"
                " strongly recommend to keep the safety filter enabled in all public facing circumstances, disabling"
                " it only for use-cases that involve analyzing network behavior or auditing its results. For more"
                " information, please have a look at https://github.com/huggingface/diffusers/pull/254 ."
            )

        if safety_checker is not None and feature_extractor is None:
            raise ValueError(
                f"Make sure to define a feature extractor when loading {self.__class__} if you want to use the safety"
                " checker. If you do not want to use the safety checker, you can pass `'safety_checker=None'` instead."
            )

        if isinstance(controlnet, (list, tuple)):
            controlnet = MultiControlNetModel(controlnet)

        self.register_modules(
            vae=vae,
            text_encoder=text_encoder,
            tokenizer=tokenizer,
            unet=unet,
            controlnet=controlnet,
            scheduler=scheduler,
            safety_checker=safety_checker,
            feature_extractor=feature_extractor,
        )
        self.vae_scale_factor = 2 ** (len(self.vae.config.block_out_channels) - 1)
        self.register_to_config(requires_safety_checker=requires_safety_checker)

        # custom data
        clip_model = FrozenCLIPEmbedder(text_encoder, tokenizer)
        self.sj = StableDiffusionModelHijack(clip_model)
        self.orginal_scheduler_config = self.scheduler.config
        self.supported_scheduler = [
            "pndm",
            "lms",
            "euler",
            "euler-ancestral",
            "dpm-multi",
            "dpm-single",
            "unipc-multi",
            "ddim",
            "ddpm",
            "deis-multi",
            "heun",
            "kdpm2-ancestral",
            "kdpm2",
        ]
        self.weights_has_changed = False

        # register_state_dict_hook to fix text_encoder, when we save_pretrained text model.
        def map_to(state_dict, *args, **kwargs):
            if "text_model.token_embedding.wrapped.weight" in state_dict:
                state_dict["text_model.token_embedding.weight"] = state_dict.pop(
                    "text_model.token_embedding.wrapped.weight"
                )
            return state_dict

        self.text_encoder.register_state_dict_hook(map_to)

    def add_ti_embedding_dir(self, embeddings_dir=None):
        self.sj.embedding_db.add_embedding_dir(embeddings_dir)
        self.sj.embedding_db.load_textual_inversion_embeddings()

    def clear_ti_embedding(self):
        self.sj.embedding_db.clear_embedding_dirs()
        self.sj.embedding_db.load_textual_inversion_embeddings(True)

    def download_civitai_lora_file(self, url):
        if os.path.isfile(url):
            dst = os.path.join(self.LORA_DIR, os.path.basename(url))
            shutil.copyfile(url, dst)
            return dst

        download_url = get_civitai_download_url(url) or url
        file_path = ppdiffusers_url_download(
<<<<<<< HEAD
            download_url, cache_dir=self.LORA_DIR, filename=http_file_name(download_url).strip('"')
=======
            download_url,
            cache_dir=self.LORA_DIR,
            filename=http_file_name(download_url).strip('"'),
>>>>>>> df4fbe3f
        )
        return file_path

    def download_civitai_ti_file(self, url):
        if os.path.isfile(url):
            dst = os.path.join(self.TI_DIR, os.path.basename(url))
            shutil.copyfile(url, dst)
            return dst

        download_url = get_civitai_download_url(url) or url
        file_path = ppdiffusers_url_download(
<<<<<<< HEAD
            download_url, cache_dir=self.TI_DIR, filename=http_file_name(download_url).strip('"')
=======
            download_url,
            cache_dir=self.TI_DIR,
            filename=http_file_name(download_url).strip('"'),
>>>>>>> df4fbe3f
        )
        return file_path

    def change_scheduler(self, scheduler_type="ddim"):
        self.switch_scheduler(scheduler_type)

    def switch_scheduler(self, scheduler_type="ddim"):
        scheduler_type = scheduler_type.lower()
        from ppdiffusers import (
            DDIMScheduler,
            DDPMScheduler,
            DEISMultistepScheduler,
            DPMSolverMultistepScheduler,
            DPMSolverSinglestepScheduler,
            EulerAncestralDiscreteScheduler,
            EulerDiscreteScheduler,
            HeunDiscreteScheduler,
            KDPM2AncestralDiscreteScheduler,
            KDPM2DiscreteScheduler,
            LMSDiscreteScheduler,
            PNDMScheduler,
            UniPCMultistepScheduler,
        )

        if scheduler_type == "pndm":
            scheduler = PNDMScheduler.from_config(self.orginal_scheduler_config, skip_prk_steps=True)
        elif scheduler_type == "lms":
            scheduler = LMSDiscreteScheduler.from_config(self.orginal_scheduler_config)
        elif scheduler_type == "heun":
            scheduler = HeunDiscreteScheduler.from_config(self.orginal_scheduler_config)
        elif scheduler_type == "euler":
            scheduler = EulerDiscreteScheduler.from_config(self.orginal_scheduler_config)
        elif scheduler_type == "euler-ancestral":
            scheduler = EulerAncestralDiscreteScheduler.from_config(self.orginal_scheduler_config)
        elif scheduler_type == "dpm-multi":
            scheduler = DPMSolverMultistepScheduler.from_config(self.orginal_scheduler_config)
        elif scheduler_type == "dpm-single":
            scheduler = DPMSolverSinglestepScheduler.from_config(self.orginal_scheduler_config)
        elif scheduler_type == "kdpm2-ancestral":
            scheduler = KDPM2AncestralDiscreteScheduler.from_config(self.orginal_scheduler_config)
        elif scheduler_type == "kdpm2":
            scheduler = KDPM2DiscreteScheduler.from_config(self.orginal_scheduler_config)
        elif scheduler_type == "unipc-multi":
            scheduler = UniPCMultistepScheduler.from_config(self.orginal_scheduler_config)
        elif scheduler_type == "ddim":
            scheduler = DDIMScheduler.from_config(
                self.orginal_scheduler_config,
                steps_offset=1,
                clip_sample=False,
                set_alpha_to_one=False,
            )
        elif scheduler_type == "ddpm":
            scheduler = DDPMScheduler.from_config(
                self.orginal_scheduler_config,
            )
        elif scheduler_type == "deis-multi":
            scheduler = DEISMultistepScheduler.from_config(
                self.orginal_scheduler_config,
            )
        else:
            raise ValueError(
                f"Scheduler of type {scheduler_type} doesn't exist! Please choose in {self.supported_scheduler}!"
            )
        self.scheduler = scheduler

    @paddle.no_grad()
    def _encode_prompt(
        self,
        prompt: str,
        do_classifier_free_guidance: float = 7.5,
        negative_prompt: str = None,
        num_inference_steps: int = 50,
    ):
        if do_classifier_free_guidance:
            assert isinstance(negative_prompt, str)
            negative_prompt = [negative_prompt]
            uc = get_learned_conditioning(self.sj.clip, negative_prompt, num_inference_steps)
        else:
            uc = None

        c = get_multicond_learned_conditioning(self.sj.clip, prompt, num_inference_steps)
        return c, uc

    def run_safety_checker(self, image, dtype):
        if self.safety_checker is not None:
            safety_checker_input = self.feature_extractor(self.numpy_to_pil(image), return_tensors="pd")
            image, has_nsfw_concept = self.safety_checker(
                images=image, clip_input=safety_checker_input.pixel_values.cast(dtype)
            )
        else:
            has_nsfw_concept = None
        return image, has_nsfw_concept

    def decode_latents(self, latents):
        latents = 1 / self.vae.config.scaling_factor * latents
        image = self.vae.decode(latents).sample
        image = (image / 2 + 0.5).clip(0, 1)
        # we always cast to float32 as this does not cause significant overhead and is compatible with bfloat16
        image = image.transpose([0, 2, 3, 1]).cast("float32").numpy()
        return image

    def prepare_extra_step_kwargs(self, generator, eta):
        # prepare extra kwargs for the scheduler step, since not all schedulers have the same signature
        # eta (η) is only used with the DDIMScheduler, it will be ignored for other schedulers.
        # eta corresponds to η in DDIM paper: https://arxiv.org/abs/2010.02502
        # and should be between [0, 1]

        accepts_eta = "eta" in set(inspect.signature(self.scheduler.step).parameters.keys())
        extra_step_kwargs = {}
        if accepts_eta:
            extra_step_kwargs["eta"] = eta

        # check if the scheduler accepts generator
        accepts_generator = "generator" in set(inspect.signature(self.scheduler.step).parameters.keys())
        if accepts_generator:
            extra_step_kwargs["generator"] = generator
        return extra_step_kwargs

    def check_inputs(
        self,
        prompt,
        image,
        height,
        width,
        callback_steps,
        negative_prompt=None,
        controlnet_conditioning_scale=1.0,
    ):
        if height % 8 != 0 or width % 8 != 0:
            raise ValueError(f"`height` and `width` have to be divisible by 8 but are {height} and {width}.")

        if (callback_steps is None) or (
            callback_steps is not None and (not isinstance(callback_steps, int) or callback_steps <= 0)
        ):
            raise ValueError(
                f"`callback_steps` has to be a positive integer but is {callback_steps} of type"
                f" {type(callback_steps)}."
            )

        if prompt is not None and not isinstance(prompt, str):
            raise ValueError(f"`prompt` has to be of type `str` but is {type(prompt)}")

        if negative_prompt is not None and not isinstance(negative_prompt, str):
            raise ValueError(f"`negative_prompt` has to be of type `str` but is {type(negative_prompt)}")

        # `prompt` needs more sophisticated handling when there are multiple
        # conditionings.
        if isinstance(self.controlnet, MultiControlNetModel):
            if isinstance(prompt, list):
                logger.warning(
                    f"You have {len(self.controlnet.nets)} ControlNets and you have passed {len(prompt)}"
                    " prompts. The conditionings will be fixed across the prompts."
                )

        # Check `image`
        if image is not None and self.controlnet is not None:
            if isinstance(self.controlnet, ControlNetModel):
                self.check_image(image, prompt)
            elif isinstance(self.controlnet, MultiControlNetModel):
                if not isinstance(image, list):
                    raise TypeError("For multiple controlnets: `image` must be type `list`")

                # When `image` is a nested list:
                # (e.g. [[canny_image_1, pose_image_1], [canny_image_2, pose_image_2]])
                elif any(isinstance(i, list) for i in image):
                    raise ValueError("A single batch of multiple conditionings are supported at the moment.")
                elif len(image) != len(self.controlnet.nets):
                    raise ValueError(
                        "For multiple controlnets: `image` must have the same length as the number of controlnets."
                    )

                for image_ in image:
                    self.check_image(image_, prompt)
            else:
                assert False

            # Check `controlnet_conditioning_scale`
            if isinstance(self.controlnet, ControlNetModel):
                if not isinstance(controlnet_conditioning_scale, (float, list, tuple)):
                    raise TypeError(
                        "For single controlnet: `controlnet_conditioning_scale` must be type `float, list(float) or tuple(float)`."
                    )
            elif isinstance(self.controlnet, MultiControlNetModel):
                if isinstance(controlnet_conditioning_scale, list):
                    if any(isinstance(i, list) for i in controlnet_conditioning_scale):
                        raise ValueError("A single batch of multiple conditionings are supported at the moment.")
                elif isinstance(controlnet_conditioning_scale, list) and len(controlnet_conditioning_scale) != len(
                    self.controlnet.nets
                ):
                    raise ValueError(
                        "For multiple controlnets: When `controlnet_conditioning_scale` is specified as `list`, it must have"
                        " the same length as the number of controlnets"
                    )
            else:
                assert False

    def check_image(self, image, prompt):
        image_is_pil = isinstance(image, PIL.Image.Image)
        image_is_tensor = isinstance(image, paddle.Tensor)
        image_is_pil_list = isinstance(image, list) and isinstance(image[0], PIL.Image.Image)
        image_is_tensor_list = isinstance(image, list) and isinstance(image[0], paddle.Tensor)

        if not image_is_pil and not image_is_tensor and not image_is_pil_list and not image_is_tensor_list:
            raise TypeError(
                "image must be one of PIL image, paddle tensor, list of PIL images, or list of paddle tensors"
            )

        if image_is_pil:
            image_batch_size = 1
        elif image_is_tensor:
            image_batch_size = image.shape[0]
        elif image_is_pil_list:
            image_batch_size = len(image)
        elif image_is_tensor_list:
            image_batch_size = len(image)

        if prompt is not None and isinstance(prompt, str):
            prompt_batch_size = 1
        elif prompt is not None and isinstance(prompt, list):
            prompt_batch_size = len(prompt)

        if image_batch_size != 1 and image_batch_size != prompt_batch_size:
            raise ValueError(
                f"If image batch size is not 1, image batch size must be same as prompt batch size. image batch size: {image_batch_size}, prompt batch size: {prompt_batch_size}"
            )

    def prepare_image(self, image, width, height, dtype, resize_mode=-1):
        if not isinstance(image, paddle.Tensor):
            if isinstance(image, PIL.Image.Image):
                image = resize_image(resize_mode=resize_mode, im=image, width=width, height=height)
                image = [image]

            if isinstance(image[0], PIL.Image.Image):
                image = [resize_image(resize_mode=resize_mode, im=im, width=width, height=height) for im in image]

                images = []
                for image_ in image:
                    image_ = image_.convert("RGB")
                    image_ = image_.resize((width, height), resample=PIL_INTERPOLATION["lanczos"])
                    image_ = np.array(image_)
                    image_ = image_[None, :]
                    images.append(image_)

                image = np.concatenate(images, axis=0)
                image = np.array(image).astype(np.float32) / 255.0
                image = image.transpose(0, 3, 1, 2)
                image = paddle.to_tensor(image)
            elif isinstance(image[0], paddle.Tensor):
                image = paddle.concat(image, axis=0)

        image = image.cast(dtype)
        return image

<<<<<<< HEAD
    def prepare_latents(self, batch_size, num_channels_latents, height, width, dtype, generator, latents=None):
        shape = [batch_size, num_channels_latents, height // self.vae_scale_factor, width // self.vae_scale_factor]
=======
    def prepare_latents(
        self,
        batch_size,
        num_channels_latents,
        height,
        width,
        dtype,
        generator,
        latents=None,
    ):
        shape = [
            batch_size,
            num_channels_latents,
            height // self.vae_scale_factor,
            width // self.vae_scale_factor,
        ]
>>>>>>> df4fbe3f
        if isinstance(generator, list) and len(generator) != batch_size:
            raise ValueError(
                f"You have passed a list of generators of length {len(generator)}, but requested an effective batch"
                f" size of {batch_size}. Make sure the batch size matches the length of the generators."
            )

        if latents is None:
            latents = randn_tensor(shape, generator=generator, dtype=dtype)

        # scale the initial noise by the standard deviation required by the scheduler
        latents = latents * self.scheduler.init_noise_sigma
        return latents

    def _default_height_width(self, height, width, image):
        while isinstance(image, list):
            image = image[0]

        if height is None:
            if isinstance(image, PIL.Image.Image):
                height = image.height
            elif isinstance(image, paddle.Tensor):
                height = image.shape[3]

            height = (height // 8) * 8  # round down to nearest multiple of 8

        if width is None:
            if isinstance(image, PIL.Image.Image):
                width = image.width
            elif isinstance(image, paddle.Tensor):
                width = image.shape[2]

            width = (width // 8) * 8  # round down to nearest multiple of 8

        return height, width

    @paddle.no_grad()
    def __call__(
        self,
        prompt: str = None,
        image: PIL.Image.Image = None,
        height: Optional[int] = None,
        width: Optional[int] = None,
        num_inference_steps: int = 50,
        guidance_scale: float = 7.5,
        negative_prompt: str = None,
        eta: float = 0.0,
        generator: Optional[Union[paddle.Generator, List[paddle.Generator]]] = None,
        latents: Optional[paddle.Tensor] = None,
        output_type: Optional[str] = "pil",
        return_dict: bool = True,
        callback: Optional[Callable[[int, int, paddle.Tensor], None]] = None,
        callback_steps: Optional[int] = 1,
        cross_attention_kwargs: Optional[Dict[str, Any]] = None,
        clip_skip: int = 1,
        controlnet_conditioning_scale: Union[float, List[float]] = 1.0,
        enable_lora: bool = True,
        resize_mode: int = 0,
        # ["Just resize", "Crop and resize", "Resize and fill", "Do nothing"]
        #         0              1                   2               -1
        starting_control_step: float = 0.0,
        ending_control_step: float = 1.0,
    ):
        r"""
        Function invoked when calling the pipeline for generation.

        Args:
            prompt (`str`, *optional*):
                The prompt or prompts to guide the image generation. If not defined, one has to pass `prompt_embeds`.
                instead.
            image (`paddle.Tensor`, `PIL.Image.Image`):
                The ControlNet input condition. ControlNet uses this input condition to generate guidance to Unet. If
                the type is specified as `paddle.Tensor`, it is passed to ControlNet as is. `PIL.Image.Image` can
                also be accepted as an image. The dimensions of the output image defaults to `image`'s dimensions. If
                height and/or width are passed, `image` is resized according to them. If multiple ControlNets are
                specified in init, images must be passed as a list such that each element of the list can be correctly
                batched for input to a single controlnet.
            height (`int`, *optional*, defaults to self.unet.config.sample_size * self.vae_scale_factor):
                The height in pixels of the generated image.
            width (`int`, *optional*, defaults to self.unet.config.sample_size * self.vae_scale_factor):
                The width in pixels of the generated image.
            num_inference_steps (`int`, *optional*, defaults to 50):
                The number of denoising steps. More denoising steps usually lead to a higher quality image at the
                expense of slower inference.
            guidance_scale (`float`, *optional*, defaults to 7.5):
                Guidance scale as defined in [Classifier-Free Diffusion Guidance](https://arxiv.org/abs/2207.12598).
                `guidance_scale` is defined as `w` of equation 2. of [Imagen
                Paper](https://arxiv.org/pdf/2205.11487.pdf). Guidance scale is enabled by setting `guidance_scale >
                1`. Higher guidance scale encourages to generate images that are closely linked to the text `prompt`,
                usually at the expense of lower image quality.
            negative_prompt (`str`, *optional*):
                The prompt or prompts not to guide the image generation. If not defined, one has to pass
                `negative_prompt_embeds`. instead. If not defined, one has to pass `negative_prompt_embeds`. instead.
                Ignored when not using guidance (i.e., ignored if `guidance_scale` is less than `1`).
            eta (`float`, *optional*, defaults to 0.0):
                Corresponds to parameter eta (η) in the DDIM paper: https://arxiv.org/abs/2010.02502. Only applies to
                [`schedulers.DDIMScheduler`], will be ignored for others.
            generator (`paddle.Generator` or `List[paddle.Generator]`, *optional*):
                One or a list of paddle generator(s) to make generation deterministic.
            latents (`paddle.Tensor`, *optional*):
                Pre-generated noisy latents, sampled from a Gaussian distribution, to be used as inputs for image
                generation. Can be used to tweak the same generation with different prompts. If not provided, a latents
                tensor will ge generated by sampling using the supplied random `generator`.
            output_type (`str`, *optional*, defaults to `"pil"`):
                The output format of the generate image. Choose between
                [PIL](https://pillow.readthedocs.io/en/stable/): `PIL.Image.Image` or `np.array`.
            return_dict (`bool`, *optional*, defaults to `True`):
                Whether or not to return a [`~pipelines.stable_diffusion.StableDiffusionPipelineOutput`] instead of a
                plain tuple.
            callback (`Callable`, *optional*):
                A function that will be called every `callback_steps` steps during inference. The function will be
                called with the following arguments: `callback(step: int, timestep: int, latents: paddle.Tensor)`.
            callback_steps (`int`, *optional*, defaults to 1):
                The frequency at which the `callback` function will be called. If not specified, the callback will be
                called at every step.
            cross_attention_kwargs (`dict`, *optional*):
                A kwargs dictionary that if specified is passed along to the `AttnProcessor` as defined under
                `self.processor` in
                [ppdiffusers.cross_attention](https://github.com/PaddlePaddle/PaddleMIX/blob/develop/ppdiffusers/ppdiffusers/models/cross_attention.py).
            clip_skip (`int`, *optional*, defaults to 1):
                CLIP_stop_at_last_layers, if clip_skip <= 1, we will use the last_hidden_state from text_encoder.
            controlnet_conditioning_scale (`float` or `List[float]`, *optional*, defaults to 1.0):
                The outputs of the controlnet are multiplied by `controlnet_conditioning_scale` before they are added
                to the residual in the original unet. If multiple ControlNets are specified in init, you can set the
                corresponding scale as a list.
        Examples:

        Returns:
            [`~pipelines.stable_diffusion.StableDiffusionPipelineOutput`] or `tuple`:
            [`~pipelines.stable_diffusion.StableDiffusionPipelineOutput`] if `return_dict` is True, otherwise a `tuple.
            When returning a tuple, the first element is a list with the generated images, and the second element is a
            list of `bool`s denoting whether the corresponding generated image likely represents "not-safe-for-work"
            (nsfw) content, according to the `safety_checker`.
        """

        self.add_ti_embedding_dir(self.TI_DIR)
        enable_control = image is not None and self.controlnet is not None
        try:
            # 0. Default height and width to unet
            if enable_control:
                if isinstance(self.controlnet, ControlNetModel):
                    height, width = self._default_height_width(height, width, image)
                    image = self.prepare_image(
                        image=image,
                        width=width,
                        height=height,
                        dtype=self.controlnet.dtype,
                        resize_mode=resize_mode,
                    )
                elif isinstance(self.controlnet, MultiControlNetModel):
                    height, width = self._default_height_width(height, width, image)
                    images = []

                    for image_ in image:
                        image_ = self.prepare_image(
                            image=image_,
                            width=width,
                            height=height,
                            dtype=self.controlnet.dtype,
                            resize_mode=resize_mode,
                        )

                        images.append(image_)

                    image = images
            else:
                height = height or max(self.unet.config.sample_size * self.vae_scale_factor, 512)
                width = width or max(self.unet.config.sample_size * self.vae_scale_factor, 512)

            # 1. Check inputs. Raise error if not correct
            self.check_inputs(
                prompt,
                image,
                height,
                width,
                callback_steps,
                negative_prompt,
                controlnet_conditioning_scale,
            )

            # 2. Define call parameters
            batch_size = 1

            # here `guidance_scale` is defined analog to the guidance weight `w` of equation (2)
            # of the Imagen paper: https://arxiv.org/pdf/2205.11487.pdf . `guidance_scale = 1`
            # corresponds to doing no classifier free guidance.
            do_classifier_free_guidance = guidance_scale > 1.0

            prompts, extra_network_data = parse_prompts([prompt])

            if enable_lora and self.LORA_DIR is not None:
                if os.path.exists(self.LORA_DIR):
                    lora_mapping = {p.stem: p.absolute() for p in Path(self.LORA_DIR).glob("*.safetensors")}
                    for params in extra_network_data["lora"]:
                        assert len(params.items) > 0
                        name = params.items[0]
                        if name in lora_mapping:
                            ratio = float(params.items[1]) if len(params.items) > 1 else 1.0
                            lora_state_dict = smart_load(lora_mapping[name], map_location=paddle.get_device())
                            self.weights_has_changed = True
                            load_lora(self, state_dict=lora_state_dict, ratio=ratio)
                            del lora_state_dict
                        else:
                            print(f"We can't find lora weight: {name}! Please make sure that exists!")
                else:
                    if len(extra_network_data["lora"]) > 0:
                        print(f"{self.LORA_DIR} not exists, so we cant load loras!")

            self.sj.clip.CLIP_stop_at_last_layers = clip_skip

            if isinstance(self.controlnet, MultiControlNetModel) and isinstance(controlnet_conditioning_scale, float):
                controlnet_conditioning_scale = [controlnet_conditioning_scale] * len(self.controlnet.nets)

            # 3. Encode input prompt
            prompt_embeds, negative_prompt_embeds = self._encode_prompt(
                prompts,
                do_classifier_free_guidance,
                negative_prompt,
                num_inference_steps=num_inference_steps,
            )

            # 4. Prepare timesteps
            self.scheduler.set_timesteps(num_inference_steps)
            timesteps = self.scheduler.timesteps

            # 5. Prepare latent variables
            num_channels_latents = self.unet.in_channels
            latents = self.prepare_latents(
                batch_size,
                num_channels_latents,
                height,
                width,
                self.unet.dtype,
                generator,
                latents,
            )

            # 6. Prepare extra step kwargs. TODO: Logic should ideally just be moved out of the pipeline
            extra_step_kwargs = self.prepare_extra_step_kwargs(generator, eta)

            # 7. Denoising loop
            num_warmup_steps = len(timesteps) - num_inference_steps * self.scheduler.order
            with self.progress_bar(total=num_inference_steps) as progress_bar:
                for i, t in enumerate(timesteps):
                    current_control_step = i / len(timesteps)
                    step = i // self.scheduler.order
                    do_batch = False
                    conds_list, cond_tensor = reconstruct_multicond_batch(prompt_embeds, step)
                    try:
                        weight = conds_list[0][0][1]
                    except Exception:
                        weight = 1.0
                    if do_classifier_free_guidance:
                        uncond_tensor = reconstruct_cond_batch(negative_prompt_embeds, step)
<<<<<<< HEAD
                        do_batch = cond_tensor.shape[1] == uncond_tensor.shape[1]
=======
                        do_batch = cond_tensor.shape[1] == uncond_tensor.shape[1] and not isinstance(
                            self.controlnet, MultiControlNetModel
                        )
>>>>>>> df4fbe3f

                    # expand the latents if we are doing classifier free guidance
                    latent_model_input = paddle.concat([latents] * 2) if do_batch else latents
                    latent_model_input = self.scheduler.scale_model_input(latent_model_input, t)

                    if do_batch:
<<<<<<< HEAD

                        encoder_hidden_states = paddle.concat([uncond_tensor, cond_tensor])
                        control_kwargs = {}
                        if enable_control and starting_control_step < current_control_step < ending_control_step:

                            down_block_res_samples, mid_block_res_sample = self.controlnet(
=======
                        encoder_hidden_states = paddle.concat([uncond_tensor, cond_tensor])
                        control_kwargs = {}
                        if enable_control and starting_control_step < current_control_step < ending_control_step:
                            (down_block_res_samples, mid_block_res_sample,) = self.controlnet(
>>>>>>> df4fbe3f
                                latent_model_input,
                                t,
                                encoder_hidden_states=encoder_hidden_states,
                                controlnet_cond=[paddle.concat([im, im]) for im in image]
                                if isinstance(image, (list, tuple))
                                else paddle.concat([image, image]),
                                conditioning_scale=controlnet_conditioning_scale,
                                return_dict=False,
                            )
<<<<<<< HEAD

                            control_kwargs["down_block_additional_residuals"] = down_block_res_samples
                            control_kwargs["mid_block_additional_residual"] = mid_block_res_sample

=======
                            control_kwargs["down_block_additional_residuals"] = down_block_res_samples
                            control_kwargs["mid_block_additional_residual"] = mid_block_res_sample
>>>>>>> df4fbe3f
                        noise_pred = self.unet(
                            latent_model_input,
                            t,
                            encoder_hidden_states=encoder_hidden_states,
                            cross_attention_kwargs=cross_attention_kwargs,
                            **control_kwargs,
                        ).sample
                        noise_pred_uncond, noise_pred_text = noise_pred.chunk(2)
                        noise_pred = noise_pred_uncond + weight * guidance_scale * (
                            noise_pred_text - noise_pred_uncond
                        )
                    else:
                        control_kwargs = {}
                        if enable_control and starting_control_step < current_control_step < ending_control_step:
<<<<<<< HEAD

                            down_block_res_samples, mid_block_res_sample = self.controlnet(
=======
                            (down_block_res_samples, mid_block_res_sample,) = self.controlnet(
>>>>>>> df4fbe3f
                                latent_model_input,
                                t,
                                encoder_hidden_states=cond_tensor,
                                controlnet_cond=image,
                                conditioning_scale=controlnet_conditioning_scale,
                                return_dict=False,
                            )
<<<<<<< HEAD

                            control_kwargs["down_block_additional_residuals"] = down_block_res_samples
                            control_kwargs["mid_block_additional_residual"] = mid_block_res_sample

=======
                            control_kwargs["down_block_additional_residuals"] = down_block_res_samples
                            control_kwargs["mid_block_additional_residual"] = mid_block_res_sample
>>>>>>> df4fbe3f
                        noise_pred = self.unet(
                            latent_model_input,
                            t,
                            encoder_hidden_states=cond_tensor,
                            cross_attention_kwargs=cross_attention_kwargs,
                            **control_kwargs,
                        ).sample

                        if do_classifier_free_guidance:
                            control_kwargs = {}
                            if enable_control and starting_control_step < current_control_step < ending_control_step:
<<<<<<< HEAD

                                down_block_res_samples, mid_block_res_sample = self.controlnet(
=======
                                (down_block_res_samples, mid_block_res_sample,) = self.controlnet(
>>>>>>> df4fbe3f
                                    latent_model_input,
                                    t,
                                    encoder_hidden_states=uncond_tensor,
                                    controlnet_cond=image,
                                    conditioning_scale=controlnet_conditioning_scale,
                                    return_dict=False,
                                )
<<<<<<< HEAD

                                control_kwargs["down_block_additional_residuals"] = down_block_res_samples
                                control_kwargs["mid_block_additional_residual"] = mid_block_res_sample

=======
                                control_kwargs["down_block_additional_residuals"] = down_block_res_samples
                                control_kwargs["mid_block_additional_residual"] = mid_block_res_sample
>>>>>>> df4fbe3f
                            noise_pred_uncond = self.unet(
                                latent_model_input,
                                t,
                                encoder_hidden_states=uncond_tensor,
                                cross_attention_kwargs=cross_attention_kwargs,
                                **control_kwargs,
                            ).sample
<<<<<<< HEAD

=======
>>>>>>> df4fbe3f
                            noise_pred = noise_pred_uncond + weight * guidance_scale * (noise_pred - noise_pred_uncond)

                    # compute the previous noisy sample x_t -> x_t-1
                    latents = self.scheduler.step(noise_pred, t, latents, **extra_step_kwargs).prev_sample

                    # call the callback, if provided
                    if i == len(timesteps) - 1 or ((i + 1) > num_warmup_steps and (i + 1) % self.scheduler.order == 0):
                        progress_bar.update()
                        if callback is not None and i % callback_steps == 0:
                            callback(i, t, latents)

            if output_type == "latent":
                image = latents
                has_nsfw_concept = None
            elif output_type == "pil":
                # 8. Post-processing

                image = self.decode_latents(latents)

                # 9. Run safety checker
                image, has_nsfw_concept = self.run_safety_checker(image, self.unet.dtype)

                # 10. Convert to PIL
                image = self.numpy_to_pil(image)
            else:
                # 8. Post-processing
                image = self.decode_latents(latents)

                # 9. Run safety checker
                image, has_nsfw_concept = self.run_safety_checker(image, self.unet.dtype)

            if not return_dict:
                return (image, has_nsfw_concept)

            return StableDiffusionPipelineOutput(images=image, nsfw_content_detected=has_nsfw_concept)
        except Exception as e:
            raise ValueError(e)
        finally:
            if enable_lora and self.weights_has_changed:
                for sub_layer in self.text_encoder.sublayers(include_self=True):
                    if hasattr(sub_layer, "backup_weights"):
                        sub_layer.weight.copy_(sub_layer.backup_weights, True)
                for sub_layer in self.unet.sublayers(include_self=True):
                    if hasattr(sub_layer, "backup_weights"):
                        sub_layer.weight.copy_(sub_layer.backup_weights, True)
                self.weights_has_changed = False


# clip.py
import math
from collections import namedtuple


class PromptChunk:
    """
    This object contains token ids, weight (multipliers:1.4) and textual inversion embedding info for a chunk of prompt.
    If a prompt is short, it is represented by one PromptChunk, otherwise, multiple are necessary.
    Each PromptChunk contains an exact amount of tokens - 77, which includes one for start and end token,
    so just 75 tokens from prompt.
    """

    def __init__(self):
        self.tokens = []
        self.multipliers = []
        self.fixes = []


PromptChunkFix = namedtuple("PromptChunkFix", ["offset", "embedding"])
"""An object of this type is a marker showing that textual inversion embedding's vectors have to placed at offset in the prompt
chunk. Thos objects are found in PromptChunk.fixes and, are placed into FrozenCLIPEmbedderWithCustomWordsBase.hijack.fixes, and finally
are applied by sd_hijack.EmbeddingsWithFixes's forward function."""


class FrozenCLIPEmbedder(nn.Layer):
    """Uses the CLIP transformer encoder for text (from huggingface)"""

    LAYERS = ["last", "pooled", "hidden"]

    def __init__(self, text_encoder, tokenizer, freeze=True, layer="last", layer_idx=None):
        super().__init__()
        assert layer in self.LAYERS
        self.tokenizer = tokenizer
        self.text_encoder = text_encoder
        if freeze:
            self.freeze()
        self.layer = layer
        self.layer_idx = layer_idx
        if layer == "hidden":
            assert layer_idx is not None
            assert 0 <= abs(layer_idx) <= 12

    def freeze(self):
        self.text_encoder.eval()
        for param in self.parameters():
            param.stop_gradient = False

    def forward(self, text):
        batch_encoding = self.tokenizer(
            text,
            truncation=True,
            max_length=self.tokenizer.model_max_length,
            padding="max_length",
            return_tensors="pd",
        )
        tokens = batch_encoding["input_ids"]
<<<<<<< HEAD
        outputs = self.text_encoder(input_ids=tokens, output_hidden_states=self.layer == "hidden", return_dict=True)
=======
        outputs = self.text_encoder(
            input_ids=tokens,
            output_hidden_states=self.layer == "hidden",
            return_dict=True,
        )
>>>>>>> df4fbe3f
        if self.layer == "last":
            z = outputs.last_hidden_state
        elif self.layer == "pooled":
            z = outputs.pooler_output[:, None, :]
        else:
            z = outputs.hidden_states[self.layer_idx]
        return z

    def encode(self, text):
        return self(text)


class FrozenCLIPEmbedderWithCustomWordsBase(nn.Layer):
    """A pytorch module that is a wrapper for FrozenCLIPEmbedder module. it enhances FrozenCLIPEmbedder, making it possible to
    have unlimited prompt length and assign weights to tokens in prompt.
    """

    def __init__(self, wrapped, hijack):
        super().__init__()

        self.wrapped = wrapped
        """Original FrozenCLIPEmbedder module; can also be FrozenOpenCLIPEmbedder or xlmr.BertSeriesModelWithTransformation,
        depending on model."""

        self.hijack = hijack
        self.chunk_length = 75

    def empty_chunk(self):
        """creates an empty PromptChunk and returns it"""

        chunk = PromptChunk()
        chunk.tokens = [self.id_start] + [self.id_end] * (self.chunk_length + 1)
        chunk.multipliers = [1.0] * (self.chunk_length + 2)
        return chunk

    def get_target_prompt_token_count(self, token_count):
        """returns the maximum number of tokens a prompt of a known length can have before it requires one more PromptChunk to be represented"""

        return math.ceil(max(token_count, 1) / self.chunk_length) * self.chunk_length

    def tokenize(self, texts):
        """Converts a batch of texts into a batch of token ids"""

        raise NotImplementedError

    def encode_with_text_encoder(self, tokens):
        """
        converts a batch of token ids (in python lists) into a single tensor with numeric respresentation of those tokens;
        All python lists with tokens are assumed to have same length, usually 77.
        if input is a list with B elements and each element has T tokens, expected output shape is (B, T, C), where C depends on
        model - can be 768 and 1024.
        Among other things, this call will read self.hijack.fixes, apply it to its inputs, and clear it (setting it to None).
        """

        raise NotImplementedError

    def encode_embedding_init_text(self, init_text, nvpt):
        """Converts text into a tensor with this text's tokens' embeddings. Note that those are embeddings before they are passed through
        transformers. nvpt is used as a maximum length in tokens. If text produces less teokens than nvpt, only this many is returned."""

        raise NotImplementedError

    def tokenize_line(self, line):
        """
        this transforms a single prompt into a list of PromptChunk objects - as many as needed to
        represent the prompt.
        Returns the list and the total number of tokens in the prompt.
        """

        if WebUIStableDiffusionPipeline.enable_emphasis:
            parsed = parse_prompt_attention(line)
        else:
            parsed = [[line, 1.0]]

        tokenized = self.tokenize([text for text, _ in parsed])

        chunks = []
        chunk = PromptChunk()
        token_count = 0
        last_comma = -1

        def next_chunk(is_last=False):
            """puts current chunk into the list of results and produces the next one - empty;
            if is_last is true, tokens <end-of-text> tokens at the end won't add to token_count"""
            nonlocal token_count
            nonlocal last_comma
            nonlocal chunk

            if is_last:
                token_count += len(chunk.tokens)
            else:
                token_count += self.chunk_length

            to_add = self.chunk_length - len(chunk.tokens)
            if to_add > 0:
                chunk.tokens += [self.id_end] * to_add
                chunk.multipliers += [1.0] * to_add

            chunk.tokens = [self.id_start] + chunk.tokens + [self.id_end]
            chunk.multipliers = [1.0] + chunk.multipliers + [1.0]

            last_comma = -1
            chunks.append(chunk)
            chunk = PromptChunk()

        for tokens, (text, weight) in zip(tokenized, parsed):
            if text == "BREAK" and weight == -1:
                next_chunk()
                continue

            position = 0
            while position < len(tokens):
                token = tokens[position]

                if token == self.comma_token:
                    last_comma = len(chunk.tokens)

                # this is when we are at the end of alloted 75 tokens for the current chunk, and the current token is not a comma. opts.comma_padding_backtrack
                # is a setting that specifies that if there is a comma nearby, the text after the comma should be moved out of this chunk and into the next.
                elif (
                    WebUIStableDiffusionPipeline.comma_padding_backtrack != 0
                    and len(chunk.tokens) == self.chunk_length
                    and last_comma != -1
                    and len(chunk.tokens) - last_comma <= WebUIStableDiffusionPipeline.comma_padding_backtrack
                ):
                    break_location = last_comma + 1

                    reloc_tokens = chunk.tokens[break_location:]
                    reloc_mults = chunk.multipliers[break_location:]

                    chunk.tokens = chunk.tokens[:break_location]
                    chunk.multipliers = chunk.multipliers[:break_location]

                    next_chunk()
                    chunk.tokens = reloc_tokens
                    chunk.multipliers = reloc_mults

                if len(chunk.tokens) == self.chunk_length:
                    next_chunk()

<<<<<<< HEAD
                embedding, embedding_length_in_tokens = self.hijack.embedding_db.find_embedding_at_position(
                    tokens, position
                )
=======
                (
                    embedding,
                    embedding_length_in_tokens,
                ) = self.hijack.embedding_db.find_embedding_at_position(tokens, position)
>>>>>>> df4fbe3f
                if embedding is None:
                    chunk.tokens.append(token)
                    chunk.multipliers.append(weight)
                    position += 1
                    continue

                emb_len = int(embedding.vec.shape[0])
                if len(chunk.tokens) + emb_len > self.chunk_length:
                    next_chunk()

                chunk.fixes.append(PromptChunkFix(len(chunk.tokens), embedding))

                chunk.tokens += [0] * emb_len
                chunk.multipliers += [weight] * emb_len
                position += embedding_length_in_tokens

        if len(chunk.tokens) > 0 or len(chunks) == 0:
            next_chunk(is_last=True)

        return chunks, token_count

    def process_texts(self, texts):
        """
        Accepts a list of texts and calls tokenize_line() on each, with cache. Returns the list of results and maximum
        length, in tokens, of all texts.
        """

        token_count = 0

        cache = {}
        batch_chunks = []
        for line in texts:
            if line in cache:
                chunks = cache[line]
            else:
                chunks, current_token_count = self.tokenize_line(line)
                token_count = max(current_token_count, token_count)

                cache[line] = chunks

            batch_chunks.append(chunks)

        return batch_chunks, token_count

    def forward(self, texts):
        """
        Accepts an array of texts; Passes texts through transformers network to create a tensor with numerical representation of those texts.
        Returns a tensor with shape of (B, T, C), where B is length of the array; T is length, in tokens, of texts (including padding) - T will
        be a multiple of 77; and C is dimensionality of each token - for SD1 it's 768, and for SD2 it's 1024.
        An example shape returned by this function can be: (2, 77, 768).
        Webui usually sends just one text at a time through this function - the only time when texts is an array with more than one elemenet
        is when you do prompt editing: "a picture of a [cat:dog:0.4] eating ice cream"
        """

        batch_chunks, token_count = self.process_texts(texts)

        used_embeddings = {}
        chunk_count = max([len(x) for x in batch_chunks])

        zs = []
        for i in range(chunk_count):
            batch_chunk = [chunks[i] if i < len(chunks) else self.empty_chunk() for chunks in batch_chunks]

            tokens = [x.tokens for x in batch_chunk]
            multipliers = [x.multipliers for x in batch_chunk]
            self.hijack.fixes = [x.fixes for x in batch_chunk]

            for fixes in self.hijack.fixes:
                for position, embedding in fixes:
                    used_embeddings[embedding.name] = embedding

            z = self.process_tokens(tokens, multipliers)
            zs.append(z)

        if len(used_embeddings) > 0:
            embeddings_list = ", ".join(
                [f"{name} [{embedding.checksum()}]" for name, embedding in used_embeddings.items()]
            )
            self.hijack.comments.append(f"Used embeddings: {embeddings_list}")

        return paddle.concat(zs, axis=1)

    def process_tokens(self, remade_batch_tokens, batch_multipliers):
        """
        sends one single prompt chunk to be encoded by transformers neural network.
        remade_batch_tokens is a batch of tokens - a list, where every element is a list of tokens; usually
        there are exactly 77 tokens in the list. batch_multipliers is the same but for multipliers instead of tokens.
        Multipliers are used to give more or less weight to the outputs of transformers network. Each multiplier
        corresponds to one token.
        """
        tokens = paddle.to_tensor(remade_batch_tokens)

        # this is for SD2: SD1 uses the same token for padding and end of text, while SD2 uses different ones.
        if self.id_end != self.id_pad:
            for batch_pos in range(len(remade_batch_tokens)):
                index = remade_batch_tokens[batch_pos].index(self.id_end)
                tokens[batch_pos, index + 1 : tokens.shape[1]] = self.id_pad

        z = self.encode_with_text_encoder(tokens)

        # restoring original mean is likely not correct, but it seems to work well to prevent artifacts that happen otherwise
        batch_multipliers = paddle.to_tensor(batch_multipliers)
        original_mean = z.mean()
        z = z * batch_multipliers.reshape(
            batch_multipliers.shape
            + [
                1,
            ]
        ).expand(z.shape)
        new_mean = z.mean()
        z = z * (original_mean / new_mean)

        return z


class FrozenCLIPEmbedderWithCustomWords(FrozenCLIPEmbedderWithCustomWordsBase):
    def __init__(self, wrapped, hijack, CLIP_stop_at_last_layers=-1):
        super().__init__(wrapped, hijack)
        self.CLIP_stop_at_last_layers = CLIP_stop_at_last_layers
        self.tokenizer = wrapped.tokenizer

        vocab = self.tokenizer.get_vocab()

        self.comma_token = vocab.get(",</w>", None)

        self.token_mults = {}
        tokens_with_parens = [(k, v) for k, v in vocab.items() if "(" in k or ")" in k or "[" in k or "]" in k]
        for text, ident in tokens_with_parens:
            mult = 1.0
            for c in text:
                if c == "[":
                    mult /= 1.1
                if c == "]":
                    mult *= 1.1
                if c == "(":
                    mult *= 1.1
                if c == ")":
                    mult /= 1.1

            if mult != 1.0:
                self.token_mults[ident] = mult

        self.id_start = self.wrapped.tokenizer.bos_token_id
        self.id_end = self.wrapped.tokenizer.eos_token_id
        self.id_pad = self.id_end

    def tokenize(self, texts):
        tokenized = self.wrapped.tokenizer(texts, truncation=False, add_special_tokens=False)["input_ids"]

        return tokenized

    def encode_with_text_encoder(self, tokens):
        output_hidden_states = self.CLIP_stop_at_last_layers > 1
        outputs = self.wrapped.text_encoder(
<<<<<<< HEAD
            input_ids=tokens, output_hidden_states=output_hidden_states, return_dict=True
=======
            input_ids=tokens,
            output_hidden_states=output_hidden_states,
            return_dict=True,
>>>>>>> df4fbe3f
        )

        if output_hidden_states:
            z = outputs.hidden_states[-self.CLIP_stop_at_last_layers]
            z = self.wrapped.text_encoder.text_model.ln_final(z)
        else:
            z = outputs.last_hidden_state

        return z

    def encode_embedding_init_text(self, init_text, nvpt):
        embedding_layer = self.wrapped.text_encoder.text_model
        ids = self.wrapped.tokenizer(init_text, max_length=nvpt, return_tensors="pd", add_special_tokens=False)[
            "input_ids"
        ]
        embedded = embedding_layer.token_embedding.wrapped(ids).squeeze(0)

        return embedded


# extra_networks.py
import re
from collections import defaultdict


class ExtraNetworkParams:
    def __init__(self, items=None):
        self.items = items or []


re_extra_net = re.compile(r"<(\w+):([^>]+)>")


def parse_prompt(prompt):
    res = defaultdict(list)

    def found(m):
        name = m.group(1)
        args = m.group(2)

        res[name].append(ExtraNetworkParams(items=args.split(":")))

        return ""

    prompt = re.sub(re_extra_net, found, prompt)

    return prompt, res


def parse_prompts(prompts):
    res = []
    extra_data = None

    for prompt in prompts:
        updated_prompt, parsed_extra_data = parse_prompt(prompt)

        if extra_data is None:
            extra_data = parsed_extra_data

        res.append(updated_prompt)

    return res, extra_data


# image_embeddings.py

import base64
import json
import zlib

import numpy as np
from PIL import Image


class EmbeddingDecoder(json.JSONDecoder):
    def __init__(self, *args, **kwargs):
        json.JSONDecoder.__init__(self, object_hook=self.object_hook, *args, **kwargs)

    def object_hook(self, d):
        if "TORCHTENSOR" in d:
            return paddle.to_tensor(np.array(d["TORCHTENSOR"]))
        return d


def embedding_from_b64(data):
    d = base64.b64decode(data)
    return json.loads(d, cls=EmbeddingDecoder)


def lcg(m=2**32, a=1664525, c=1013904223, seed=0):
    while True:
        seed = (a * seed + c) % m
        yield seed % 255


def xor_block(block):
    g = lcg()
    randblock = np.array([next(g) for _ in range(np.product(block.shape))]).astype(np.uint8).reshape(block.shape)
    return np.bitwise_xor(block.astype(np.uint8), randblock & 0x0F)


def crop_black(img, tol=0):
    mask = (img > tol).all(2)
    mask0, mask1 = mask.any(0), mask.any(1)
    col_start, col_end = mask0.argmax(), mask.shape[1] - mask0[::-1].argmax()
    row_start, row_end = mask1.argmax(), mask.shape[0] - mask1[::-1].argmax()
    return img[row_start:row_end, col_start:col_end]


def extract_image_data_embed(image):
    d = 3
    outarr = (
        crop_black(np.array(image.convert("RGB").getdata()).reshape(image.size[1], image.size[0], d).astype(np.uint8))
        & 0x0F
    )
    black_cols = np.where(np.sum(outarr, axis=(0, 2)) == 0)
    if black_cols[0].shape[0] < 2:
        print("No Image data blocks found.")
        return None

    data_block_lower = outarr[:, : black_cols[0].min(), :].astype(np.uint8)
    data_block_upper = outarr[:, black_cols[0].max() + 1 :, :].astype(np.uint8)

    data_block_lower = xor_block(data_block_lower)
    data_block_upper = xor_block(data_block_upper)

    data_block = (data_block_upper << 4) | (data_block_lower)
    data_block = data_block.flatten().tobytes()

    data = zlib.decompress(data_block)
    return json.loads(data, cls=EmbeddingDecoder)


# prompt_parser.py
import re
from collections import namedtuple
from typing import List

import lark

# a prompt like this: "fantasy landscape with a [mountain:lake:0.25] and [an oak:a christmas tree:0.75][ in foreground::0.6][ in background:0.25] [shoddy:masterful:0.5]"
# will be represented with prompt_schedule like this (assuming steps=100):
# [25, 'fantasy landscape with a mountain and an oak in foreground shoddy']
# [50, 'fantasy landscape with a lake and an oak in foreground in background shoddy']
# [60, 'fantasy landscape with a lake and an oak in foreground in background masterful']
# [75, 'fantasy landscape with a lake and an oak in background masterful']
# [100, 'fantasy landscape with a lake and a christmas tree in background masterful']

schedule_parser = lark.Lark(
    r"""
!start: (prompt | /[][():]/+)*
prompt: (emphasized | scheduled | alternate | plain | WHITESPACE)*
!emphasized: "(" prompt ")"
        | "(" prompt ":" prompt ")"
        | "[" prompt "]"
scheduled: "[" [prompt ":"] prompt ":" [WHITESPACE] NUMBER "]"
alternate: "[" prompt ("|" prompt)+ "]"
WHITESPACE: /\s+/
plain: /([^\\\[\]():|]|\\.)+/
%import common.SIGNED_NUMBER -> NUMBER
"""
)


def get_learned_conditioning_prompt_schedules(prompts, steps):
    """
    >>> g = lambda p: get_learned_conditioning_prompt_schedules([p], 10)[0]
    >>> g("test")
    [[10, 'test']]
    >>> g("a [b:3]")
    [[3, 'a '], [10, 'a b']]
    >>> g("a [b: 3]")
    [[3, 'a '], [10, 'a b']]
    >>> g("a [[[b]]:2]")
    [[2, 'a '], [10, 'a [[b]]']]
    >>> g("[(a:2):3]")
    [[3, ''], [10, '(a:2)']]
    >>> g("a [b : c : 1] d")
    [[1, 'a b  d'], [10, 'a  c  d']]
    >>> g("a[b:[c:d:2]:1]e")
    [[1, 'abe'], [2, 'ace'], [10, 'ade']]
    >>> g("a [unbalanced")
    [[10, 'a [unbalanced']]
    >>> g("a [b:.5] c")
    [[5, 'a  c'], [10, 'a b c']]
    >>> g("a [{b|d{:.5] c")  # not handling this right now
    [[5, 'a  c'], [10, 'a {b|d{ c']]
    >>> g("((a][:b:c [d:3]")
    [[3, '((a][:b:c '], [10, '((a][:b:c d']]
    >>> g("[a|(b:1.1)]")
    [[1, 'a'], [2, '(b:1.1)'], [3, 'a'], [4, '(b:1.1)'], [5, 'a'], [6, '(b:1.1)'], [7, 'a'], [8, '(b:1.1)'], [9, 'a'], [10, '(b:1.1)']]
    """

    def collect_steps(steps, tree):
        l = [steps]

        class CollectSteps(lark.Visitor):
            def scheduled(self, tree):
                tree.children[-1] = float(tree.children[-1])
                if tree.children[-1] < 1:
                    tree.children[-1] *= steps
                tree.children[-1] = min(steps, int(tree.children[-1]))
                l.append(tree.children[-1])

            def alternate(self, tree):
                l.extend(range(1, steps + 1))

        CollectSteps().visit(tree)
        return sorted(set(l))

    def at_step(step, tree):
        class AtStep(lark.Transformer):
            def scheduled(self, args):
                before, after, _, when = args
                yield before or () if step <= when else after

            def alternate(self, args):
                yield next(args[(step - 1) % len(args)])

            def start(self, args):
                def flatten(x):
                    if type(x) == str:
                        yield x
                    else:
                        for gen in x:
                            yield from flatten(gen)

                return "".join(flatten(args))

            def plain(self, args):
                yield args[0].value

            def __default__(self, data, children, meta):
                for child in children:
                    yield child

        return AtStep().transform(tree)

    def get_schedule(prompt):
        try:
            tree = schedule_parser.parse(prompt)
        except lark.exceptions.LarkError:
            if 0:
                import traceback

                traceback.print_exc()
            return [[steps, prompt]]
        return [[t, at_step(t, tree)] for t in collect_steps(steps, tree)]

    promptdict = {prompt: get_schedule(prompt) for prompt in set(prompts)}
    return [promptdict[prompt] for prompt in prompts]


ScheduledPromptConditioning = namedtuple("ScheduledPromptConditioning", ["end_at_step", "cond"])


def get_learned_conditioning(model, prompts, steps):
    """converts a list of prompts into a list of prompt schedules - each schedule is a list of ScheduledPromptConditioning, specifying the comdition (cond),
    and the sampling step at which this condition is to be replaced by the next one.

    Input:
    (model, ['a red crown', 'a [blue:green:5] jeweled crown'], 20)

    Output:
    [
        [
            ScheduledPromptConditioning(end_at_step=20, cond=tensor([[-0.3886,  0.0229, -0.0523,  ..., -0.4901, -0.3066,  0.0674], ..., [ 0.3317, -0.5102, -0.4066,  ...,  0.4119, -0.7647, -1.0160]], device='cuda:0'))
        ],
        [
            ScheduledPromptConditioning(end_at_step=5, cond=tensor([[-0.3886,  0.0229, -0.0522,  ..., -0.4901, -0.3067,  0.0673], ..., [-0.0192,  0.3867, -0.4644,  ...,  0.1135, -0.3696, -0.4625]], device='cuda:0')),
            ScheduledPromptConditioning(end_at_step=20, cond=tensor([[-0.3886,  0.0229, -0.0522,  ..., -0.4901, -0.3067,  0.0673], ..., [-0.7352, -0.4356, -0.7888,  ...,  0.6994, -0.4312, -1.2593]], device='cuda:0'))
        ]
    ]
    """
    res = []

    prompt_schedules = get_learned_conditioning_prompt_schedules(prompts, steps)
    cache = {}

    for prompt, prompt_schedule in zip(prompts, prompt_schedules):

        cached = cache.get(prompt, None)
        if cached is not None:
            res.append(cached)
            continue

        texts = [x[1] for x in prompt_schedule]
        conds = model(texts)

        cond_schedule = []
        for i, (end_at_step, text) in enumerate(prompt_schedule):
            cond_schedule.append(ScheduledPromptConditioning(end_at_step, conds[i]))

        cache[prompt] = cond_schedule
        res.append(cond_schedule)

    return res


re_AND = re.compile(r"\bAND\b")
re_weight = re.compile(r"^(.*?)(?:\s*:\s*([-+]?(?:\d+\.?|\d*\.\d+)))?\s*$")


def get_multicond_prompt_list(prompts):
    res_indexes = []

    prompt_flat_list = []
    prompt_indexes = {}

    for prompt in prompts:
        subprompts = re_AND.split(prompt)

        indexes = []
        for subprompt in subprompts:
            match = re_weight.search(subprompt)

            text, weight = match.groups() if match is not None else (subprompt, 1.0)

            weight = float(weight) if weight is not None else 1.0

            index = prompt_indexes.get(text, None)
            if index is None:
                index = len(prompt_flat_list)
                prompt_flat_list.append(text)
                prompt_indexes[text] = index

            indexes.append((index, weight))

        res_indexes.append(indexes)

    return res_indexes, prompt_flat_list, prompt_indexes


class ComposableScheduledPromptConditioning:
    def __init__(self, schedules, weight=1.0):
        self.schedules: List[ScheduledPromptConditioning] = schedules
        self.weight: float = weight


class MulticondLearnedConditioning:
    def __init__(self, shape, batch):
        self.shape: tuple = shape  # the shape field is needed to send this object to DDIM/PLMS
        self.batch: List[List[ComposableScheduledPromptConditioning]] = batch


def get_multicond_learned_conditioning(model, prompts, steps) -> MulticondLearnedConditioning:
    """same as get_learned_conditioning, but returns a list of ScheduledPromptConditioning along with the weight objects for each prompt.
    For each prompt, the list is obtained by splitting the prompt using the AND separator.

    https://energy-based-model.github.io/Compositional-Visual-Generation-with-Composable-Diffusion-Models/
    """

    res_indexes, prompt_flat_list, prompt_indexes = get_multicond_prompt_list(prompts)

    learned_conditioning = get_learned_conditioning(model, prompt_flat_list, steps)

    res = []
    for indexes in res_indexes:
        res.append([ComposableScheduledPromptConditioning(learned_conditioning[i], weight) for i, weight in indexes])

    return MulticondLearnedConditioning(shape=(len(prompts),), batch=res)


def reconstruct_cond_batch(c: List[List[ScheduledPromptConditioning]], current_step):
    param = c[0][0].cond
    res = paddle.zeros(
        [
            len(c),
        ]
        + param.shape,
        dtype=param.dtype,
    )
    for i, cond_schedule in enumerate(c):
        target_index = 0
        for current, (end_at, cond) in enumerate(cond_schedule):
            if current_step <= end_at:
                target_index = current
                break
        res[i] = cond_schedule[target_index].cond

    return res


def reconstruct_multicond_batch(c: MulticondLearnedConditioning, current_step):
    param = c.batch[0][0].schedules[0].cond

    tensors = []
    conds_list = []

    for batch_no, composable_prompts in enumerate(c.batch):
        conds_for_batch = []

        for cond_index, composable_prompt in enumerate(composable_prompts):
            target_index = 0
            for current, (end_at, cond) in enumerate(composable_prompt.schedules):
                if current_step <= end_at:
                    target_index = current
                    break

            conds_for_batch.append((len(tensors), composable_prompt.weight))
            tensors.append(composable_prompt.schedules[target_index].cond)

        conds_list.append(conds_for_batch)

    # if prompts have wildly different lengths above the limit we'll get tensors fo different shapes
    # and won't be able to torch.stack them. So this fixes that.
    token_count = max([x.shape[0] for x in tensors])
    for i in range(len(tensors)):
        if tensors[i].shape[0] != token_count:
            last_vector = tensors[i][-1:]
            last_vector_repeated = last_vector.tile([token_count - tensors[i].shape[0], 1])
            tensors[i] = paddle.concat([tensors[i], last_vector_repeated], axis=0)

    return conds_list, paddle.stack(tensors).cast(dtype=param.dtype)


re_attention = re.compile(
    r"""
\\\(|
\\\)|
\\\[|
\\]|
\\\\|
\\|
\(|
\[|
:([+-]?[.\d]+)\)|
\)|
]|
[^\\()\[\]:]+|
:
""",
    re.X,
)

re_break = re.compile(r"\s*\bBREAK\b\s*", re.S)


def parse_prompt_attention(text):
    """
    Parses a string with attention tokens and returns a list of pairs: text and its associated weight.
    Accepted tokens are:
      (abc) - increases attention to abc by a multiplier of 1.1
      (abc:3.12) - increases attention to abc by a multiplier of 3.12
      [abc] - decreases attention to abc by a multiplier of 1.1
      \( - literal character '('
      \[ - literal character '['
      \) - literal character ')'
      \] - literal character ']'
      \\ - literal character '\'
      anything else - just text

    >>> parse_prompt_attention('normal text')
    [['normal text', 1.0]]
    >>> parse_prompt_attention('an (important) word')
    [['an ', 1.0], ['important', 1.1], [' word', 1.0]]
    >>> parse_prompt_attention('(unbalanced')
    [['unbalanced', 1.1]]
    >>> parse_prompt_attention('\(literal\]')
    [['(literal]', 1.0]]
    >>> parse_prompt_attention('(unnecessary)(parens)')
    [['unnecessaryparens', 1.1]]
    >>> parse_prompt_attention('a (((house:1.3)) [on] a (hill:0.5), sun, (((sky))).')
    [['a ', 1.0],
     ['house', 1.5730000000000004],
     [' ', 1.1],
     ['on', 1.0],
     [' a ', 1.1],
     ['hill', 0.55],
     [', sun, ', 1.1],
     ['sky', 1.4641000000000006],
     ['.', 1.1]]
    """

    res = []
    round_brackets = []
    square_brackets = []

    round_bracket_multiplier = 1.1
    square_bracket_multiplier = 1 / 1.1

    def multiply_range(start_position, multiplier):
        for p in range(start_position, len(res)):
            res[p][1] *= multiplier

    for m in re_attention.finditer(text):
        text = m.group(0)
        weight = m.group(1)

        if text.startswith("\\"):
            res.append([text[1:], 1.0])
        elif text == "(":
            round_brackets.append(len(res))
        elif text == "[":
            square_brackets.append(len(res))
        elif weight is not None and len(round_brackets) > 0:
            multiply_range(round_brackets.pop(), float(weight))
        elif text == ")" and len(round_brackets) > 0:
            multiply_range(round_brackets.pop(), round_bracket_multiplier)
        elif text == "]" and len(square_brackets) > 0:
            multiply_range(square_brackets.pop(), square_bracket_multiplier)
        else:
            parts = re.split(re_break, text)
            for i, part in enumerate(parts):
                if i > 0:
                    res.append(["BREAK", -1])
                res.append([part, 1.0])

    for pos in round_brackets:
        multiply_range(pos, round_bracket_multiplier)

    for pos in square_brackets:
        multiply_range(pos, square_bracket_multiplier)

    if len(res) == 0:
        res = [["", 1.0]]

    # merge runs of identical weights
    i = 0
    while i + 1 < len(res):
        if res[i][1] == res[i + 1][1]:
            res[i][0] += res[i + 1][0]
            res.pop(i + 1)
        else:
            i += 1

    return res


# sd_hijack.py


class StableDiffusionModelHijack:
    fixes = None
    comments = []
    layers = None
    circular_enabled = False

    def __init__(self, clip_model, embeddings_dir=None, CLIP_stop_at_last_layers=-1):
        model_embeddings = clip_model.text_encoder.text_model
        model_embeddings.token_embedding = EmbeddingsWithFixes(model_embeddings.token_embedding, self)
        clip_model = FrozenCLIPEmbedderWithCustomWords(
            clip_model, self, CLIP_stop_at_last_layers=CLIP_stop_at_last_layers
        )

        self.embedding_db = EmbeddingDatabase(clip_model)
        self.embedding_db.add_embedding_dir(embeddings_dir)

        # hack this!
        self.clip = clip_model

        def flatten(el):
            flattened = [flatten(children) for children in el.children()]
            res = [el]
            for c in flattened:
                res += c
            return res

        self.layers = flatten(clip_model)

    def clear_comments(self):
        self.comments = []

    def get_prompt_lengths(self, text):
        _, token_count = self.clip.process_texts([text])

        return token_count, self.clip.get_target_prompt_token_count(token_count)


class EmbeddingsWithFixes(nn.Layer):
    def __init__(self, wrapped, embeddings):
        super().__init__()
        self.wrapped = wrapped
        self.embeddings = embeddings

    def forward(self, input_ids):
        batch_fixes = self.embeddings.fixes
        self.embeddings.fixes = None

        inputs_embeds = self.wrapped(input_ids)

        if batch_fixes is None or len(batch_fixes) == 0 or max([len(x) for x in batch_fixes]) == 0:
            return inputs_embeds

        vecs = []
        for fixes, tensor in zip(batch_fixes, inputs_embeds):
            for offset, embedding in fixes:
                emb = embedding.vec.cast(self.wrapped.dtype)
                emb_len = min(tensor.shape[0] - offset - 1, emb.shape[0])
<<<<<<< HEAD
                tensor = paddle.concat([tensor[0 : offset + 1], emb[0:emb_len], tensor[offset + 1 + emb_len :]])
=======
                tensor = paddle.concat(
                    [
                        tensor[0 : offset + 1],
                        emb[0:emb_len],
                        tensor[offset + 1 + emb_len :],
                    ]
                )
>>>>>>> df4fbe3f

            vecs.append(tensor)

        return paddle.stack(vecs)


# textual_inversion.py

import os
import sys
import traceback


class Embedding:
    def __init__(self, vec, name, step=None):
        self.vec = vec
        self.name = name
        self.step = step
        self.shape = None
        self.vectors = 0
        self.cached_checksum = None
        self.sd_checkpoint = None
        self.sd_checkpoint_name = None
        self.optimizer_state_dict = None
        self.filename = None

    def save(self, filename):
        embedding_data = {
            "string_to_token": {"*": 265},
            "string_to_param": {"*": self.vec},
            "name": self.name,
            "step": self.step,
            "sd_checkpoint": self.sd_checkpoint,
            "sd_checkpoint_name": self.sd_checkpoint_name,
        }

        paddle.save(embedding_data, filename)

    def checksum(self):
        if self.cached_checksum is not None:
            return self.cached_checksum

        def const_hash(a):
            r = 0
            for v in a:
                r = (r * 281 ^ int(v) * 997) & 0xFFFFFFFF
            return r

        self.cached_checksum = f"{const_hash(self.vec.flatten() * 100) & 0xffff:04x}"
        return self.cached_checksum


class DirWithTextualInversionEmbeddings:
    def __init__(self, path):
        self.path = path
        self.mtime = None

    def has_changed(self):
        if not os.path.isdir(self.path):
            return False

        mt = os.path.getmtime(self.path)
        if self.mtime is None or mt > self.mtime:
            return True

    def update(self):
        if not os.path.isdir(self.path):
            return

        self.mtime = os.path.getmtime(self.path)


class EmbeddingDatabase:
    def __init__(self, clip):
        self.clip = clip
        self.ids_lookup = {}
        self.word_embeddings = {}
        self.skipped_embeddings = {}
        self.expected_shape = -1
        self.embedding_dirs = {}
        self.previously_displayed_embeddings = ()

    def add_embedding_dir(self, path):
        if path is not None and path not in self.embedding_dirs:
            self.embedding_dirs[path] = DirWithTextualInversionEmbeddings(path)

    def clear_embedding_dirs(self):
        self.embedding_dirs.clear()

    def register_embedding(self, embedding, model):
        self.word_embeddings[embedding.name] = embedding

        ids = model.tokenize([embedding.name])[0]

        first_id = ids[0]
        if first_id not in self.ids_lookup:
            self.ids_lookup[first_id] = []

        self.ids_lookup[first_id] = sorted(
<<<<<<< HEAD
            self.ids_lookup[first_id] + [(ids, embedding)], key=lambda x: len(x[0]), reverse=True
=======
            self.ids_lookup[first_id] + [(ids, embedding)],
            key=lambda x: len(x[0]),
            reverse=True,
>>>>>>> df4fbe3f
        )

        return embedding

    def get_expected_shape(self):
        vec = self.clip.encode_embedding_init_text(",", 1)
        return vec.shape[1]

    def load_from_file(self, path, filename):
        name, ext = os.path.splitext(filename)
        ext = ext.upper()

        if ext in [".PNG", ".WEBP", ".JXL", ".AVIF"]:
            _, second_ext = os.path.splitext(name)
            if second_ext.upper() == ".PREVIEW":
                return

            embed_image = Image.open(path)
            if hasattr(embed_image, "text") and "sd-ti-embedding" in embed_image.text:
                data = embedding_from_b64(embed_image.text["sd-ti-embedding"])
                name = data.get("name", name)
            else:
                data = extract_image_data_embed(embed_image)
                if data:
                    name = data.get("name", name)
                else:
                    # if data is None, means this is not an embeding, just a preview image
                    return
        elif ext in [".BIN", ".PT"]:
            data = torch_load(path)
        elif ext in [".SAFETENSORS"]:
            data = safetensors_load(path)
        else:
            return

        # textual inversion embeddings
        if "string_to_param" in data:
            param_dict = data["string_to_param"]
            if hasattr(param_dict, "_parameters"):
                param_dict = getattr(param_dict, "_parameters")
            assert len(param_dict) == 1, "embedding file has multiple terms in it"
            emb = next(iter(param_dict.items()))[1]
        # diffuser concepts
        elif type(data) == dict and type(next(iter(data.values()))) == paddle.Tensor:
            assert len(data.keys()) == 1, "embedding file has multiple terms in it"

            emb = next(iter(data.values()))
            if len(emb.shape) == 1:
                emb = emb.unsqueeze(0)
        else:
            raise Exception(
                f"Couldn't identify {filename} as neither textual inversion embedding nor diffuser concept."
            )

        with paddle.no_grad():
            if hasattr(emb, "detach"):
                emb = emb.detach()
            if hasattr(emb, "cpu"):
                emb = emb.cpu()
            if hasattr(emb, "numpy"):
                emb = emb.numpy()
            emb = paddle.to_tensor(emb)
            vec = emb.detach().cast(paddle.float32)
        embedding = Embedding(vec, name)
        embedding.step = data.get("step", None)
        embedding.sd_checkpoint = data.get("sd_checkpoint", None)
        embedding.sd_checkpoint_name = data.get("sd_checkpoint_name", None)
        embedding.vectors = vec.shape[0]
        embedding.shape = vec.shape[-1]
        embedding.filename = path

        if self.expected_shape == -1 or self.expected_shape == embedding.shape:
            self.register_embedding(embedding, self.clip)
        else:
            self.skipped_embeddings[name] = embedding

    def load_from_dir(self, embdir):
        if not os.path.isdir(embdir.path):
            return

        for root, dirs, fns in os.walk(embdir.path, followlinks=True):
            for fn in fns:
                try:
                    fullfn = os.path.join(root, fn)

                    if os.stat(fullfn).st_size == 0:
                        continue

                    self.load_from_file(fullfn, fn)
                except Exception:
                    print(f"Error loading embedding {fn}:", file=sys.stderr)
                    print(traceback.format_exc(), file=sys.stderr)
                    continue

    def load_textual_inversion_embeddings(self, force_reload=False):
        if not force_reload:
            need_reload = False
            for path, embdir in self.embedding_dirs.items():
                if embdir.has_changed():
                    need_reload = True
                    break

            if not need_reload:
                return

        self.ids_lookup.clear()
        self.word_embeddings.clear()
        self.skipped_embeddings.clear()
        self.expected_shape = self.get_expected_shape()

        for path, embdir in self.embedding_dirs.items():
            self.load_from_dir(embdir)
            embdir.update()

<<<<<<< HEAD
        displayed_embeddings = (tuple(self.word_embeddings.keys()), tuple(self.skipped_embeddings.keys()))
=======
        displayed_embeddings = (
            tuple(self.word_embeddings.keys()),
            tuple(self.skipped_embeddings.keys()),
        )
>>>>>>> df4fbe3f
        if self.previously_displayed_embeddings != displayed_embeddings:
            self.previously_displayed_embeddings = displayed_embeddings
            print(
                f"Textual inversion embeddings loaded({len(self.word_embeddings)}): {', '.join(self.word_embeddings.keys())}"
            )
            if len(self.skipped_embeddings) > 0:
                print(
                    f"Textual inversion embeddings skipped({len(self.skipped_embeddings)}): {', '.join(self.skipped_embeddings.keys())}"
                )

    def find_embedding_at_position(self, tokens, offset):
        token = tokens[offset]
        possible_matches = self.ids_lookup.get(token, None)

        if possible_matches is None:
            return None, None

        for ids, embedding in possible_matches:
            if tokens[offset : offset + len(ids)] == ids:
                return embedding, len(ids)

        return None, None<|MERGE_RESOLUTION|>--- conflicted
+++ resolved
@@ -221,15 +221,11 @@
                 else:
                     temp_name = layer_infos.pop(0)
 
-<<<<<<< HEAD
-        triplet_keys = [key, key.replace("lora_down", "lora_up"), key.replace("lora_down.weight", "alpha")]
-=======
         triplet_keys = [
             key,
             key.replace("lora_down", "lora_up"),
             key.replace("lora_down.weight", "alpha"),
         ]
->>>>>>> df4fbe3f
         dtype: paddle.dtype = curr_layer.weight.dtype
         weight_down: paddle.Tensor = state_dict[triplet_keys[0]].cast(dtype)
         weight_up: paddle.Tensor = state_dict[triplet_keys[1]].cast(dtype)
@@ -266,14 +262,10 @@
                 )
         else:
             # linear
-<<<<<<< HEAD
-            curr_layer.weight.copy_(curr_layer.weight + ratio * paddle.matmul(weight_up, weight_down).T * scale, True)
-=======
             curr_layer.weight.copy_(
                 curr_layer.weight + ratio * paddle.matmul(weight_up, weight_down).T * scale,
                 True,
             )
->>>>>>> df4fbe3f
 
         # update visited list
         visited.extend(triplet_keys)
@@ -386,16 +378,12 @@
         scheduler: KarrasDiffusionSchedulers,
         safety_checker: StableDiffusionSafetyChecker,
         feature_extractor: CLIPFeatureExtractor,
-<<<<<<< HEAD
-        controlnet: Union[ControlNetModel, List[ControlNetModel], Tuple[ControlNetModel], MultiControlNetModel] = None,
-=======
         controlnet: Union[
             ControlNetModel,
             List[ControlNetModel],
             Tuple[ControlNetModel],
             MultiControlNetModel,
         ] = None,
->>>>>>> df4fbe3f
         requires_safety_checker: bool = True,
     ):
         super().__init__()
@@ -479,13 +467,9 @@
 
         download_url = get_civitai_download_url(url) or url
         file_path = ppdiffusers_url_download(
-<<<<<<< HEAD
-            download_url, cache_dir=self.LORA_DIR, filename=http_file_name(download_url).strip('"')
-=======
             download_url,
             cache_dir=self.LORA_DIR,
             filename=http_file_name(download_url).strip('"'),
->>>>>>> df4fbe3f
         )
         return file_path
 
@@ -497,13 +481,9 @@
 
         download_url = get_civitai_download_url(url) or url
         file_path = ppdiffusers_url_download(
-<<<<<<< HEAD
-            download_url, cache_dir=self.TI_DIR, filename=http_file_name(download_url).strip('"')
-=======
             download_url,
             cache_dir=self.TI_DIR,
             filename=http_file_name(download_url).strip('"'),
->>>>>>> df4fbe3f
         )
         return file_path
 
@@ -757,10 +737,6 @@
         image = image.cast(dtype)
         return image
 
-<<<<<<< HEAD
-    def prepare_latents(self, batch_size, num_channels_latents, height, width, dtype, generator, latents=None):
-        shape = [batch_size, num_channels_latents, height // self.vae_scale_factor, width // self.vae_scale_factor]
-=======
     def prepare_latents(
         self,
         batch_size,
@@ -777,7 +753,6 @@
             height // self.vae_scale_factor,
             width // self.vae_scale_factor,
         ]
->>>>>>> df4fbe3f
         if isinstance(generator, list) and len(generator) != batch_size:
             raise ValueError(
                 f"You have passed a list of generators of length {len(generator)}, but requested an effective batch"
@@ -911,7 +886,6 @@
             list of `bool`s denoting whether the corresponding generated image likely represents "not-safe-for-work"
             (nsfw) content, according to the `safety_checker`.
         """
-
         self.add_ti_embedding_dir(self.TI_DIR)
         enable_control = image is not None and self.controlnet is not None
         try:
@@ -1031,50 +1005,28 @@
                         weight = 1.0
                     if do_classifier_free_guidance:
                         uncond_tensor = reconstruct_cond_batch(negative_prompt_embeds, step)
-<<<<<<< HEAD
-                        do_batch = cond_tensor.shape[1] == uncond_tensor.shape[1]
-=======
                         do_batch = cond_tensor.shape[1] == uncond_tensor.shape[1] and not isinstance(
                             self.controlnet, MultiControlNetModel
                         )
->>>>>>> df4fbe3f
 
                     # expand the latents if we are doing classifier free guidance
                     latent_model_input = paddle.concat([latents] * 2) if do_batch else latents
                     latent_model_input = self.scheduler.scale_model_input(latent_model_input, t)
 
                     if do_batch:
-<<<<<<< HEAD
-
-                        encoder_hidden_states = paddle.concat([uncond_tensor, cond_tensor])
-                        control_kwargs = {}
-                        if enable_control and starting_control_step < current_control_step < ending_control_step:
-
-                            down_block_res_samples, mid_block_res_sample = self.controlnet(
-=======
                         encoder_hidden_states = paddle.concat([uncond_tensor, cond_tensor])
                         control_kwargs = {}
                         if enable_control and starting_control_step < current_control_step < ending_control_step:
                             (down_block_res_samples, mid_block_res_sample,) = self.controlnet(
->>>>>>> df4fbe3f
                                 latent_model_input,
                                 t,
                                 encoder_hidden_states=encoder_hidden_states,
-                                controlnet_cond=[paddle.concat([im, im]) for im in image]
-                                if isinstance(image, (list, tuple))
-                                else paddle.concat([image, image]),
+                                controlnet_cond=paddle.concat([image, image]),
                                 conditioning_scale=controlnet_conditioning_scale,
                                 return_dict=False,
                             )
-<<<<<<< HEAD
-
                             control_kwargs["down_block_additional_residuals"] = down_block_res_samples
                             control_kwargs["mid_block_additional_residual"] = mid_block_res_sample
-
-=======
-                            control_kwargs["down_block_additional_residuals"] = down_block_res_samples
-                            control_kwargs["mid_block_additional_residual"] = mid_block_res_sample
->>>>>>> df4fbe3f
                         noise_pred = self.unet(
                             latent_model_input,
                             t,
@@ -1089,12 +1041,7 @@
                     else:
                         control_kwargs = {}
                         if enable_control and starting_control_step < current_control_step < ending_control_step:
-<<<<<<< HEAD
-
-                            down_block_res_samples, mid_block_res_sample = self.controlnet(
-=======
                             (down_block_res_samples, mid_block_res_sample,) = self.controlnet(
->>>>>>> df4fbe3f
                                 latent_model_input,
                                 t,
                                 encoder_hidden_states=cond_tensor,
@@ -1102,15 +1049,8 @@
                                 conditioning_scale=controlnet_conditioning_scale,
                                 return_dict=False,
                             )
-<<<<<<< HEAD
-
                             control_kwargs["down_block_additional_residuals"] = down_block_res_samples
                             control_kwargs["mid_block_additional_residual"] = mid_block_res_sample
-
-=======
-                            control_kwargs["down_block_additional_residuals"] = down_block_res_samples
-                            control_kwargs["mid_block_additional_residual"] = mid_block_res_sample
->>>>>>> df4fbe3f
                         noise_pred = self.unet(
                             latent_model_input,
                             t,
@@ -1122,12 +1062,7 @@
                         if do_classifier_free_guidance:
                             control_kwargs = {}
                             if enable_control and starting_control_step < current_control_step < ending_control_step:
-<<<<<<< HEAD
-
-                                down_block_res_samples, mid_block_res_sample = self.controlnet(
-=======
                                 (down_block_res_samples, mid_block_res_sample,) = self.controlnet(
->>>>>>> df4fbe3f
                                     latent_model_input,
                                     t,
                                     encoder_hidden_states=uncond_tensor,
@@ -1135,15 +1070,8 @@
                                     conditioning_scale=controlnet_conditioning_scale,
                                     return_dict=False,
                                 )
-<<<<<<< HEAD
-
                                 control_kwargs["down_block_additional_residuals"] = down_block_res_samples
                                 control_kwargs["mid_block_additional_residual"] = mid_block_res_sample
-
-=======
-                                control_kwargs["down_block_additional_residuals"] = down_block_res_samples
-                                control_kwargs["mid_block_additional_residual"] = mid_block_res_sample
->>>>>>> df4fbe3f
                             noise_pred_uncond = self.unet(
                                 latent_model_input,
                                 t,
@@ -1151,10 +1079,6 @@
                                 cross_attention_kwargs=cross_attention_kwargs,
                                 **control_kwargs,
                             ).sample
-<<<<<<< HEAD
-
-=======
->>>>>>> df4fbe3f
                             noise_pred = noise_pred_uncond + weight * guidance_scale * (noise_pred - noise_pred_uncond)
 
                     # compute the previous noisy sample x_t -> x_t-1
@@ -1171,7 +1095,6 @@
                 has_nsfw_concept = None
             elif output_type == "pil":
                 # 8. Post-processing
-
                 image = self.decode_latents(latents)
 
                 # 9. Run safety checker
@@ -1260,15 +1183,11 @@
             return_tensors="pd",
         )
         tokens = batch_encoding["input_ids"]
-<<<<<<< HEAD
-        outputs = self.text_encoder(input_ids=tokens, output_hidden_states=self.layer == "hidden", return_dict=True)
-=======
         outputs = self.text_encoder(
             input_ids=tokens,
             output_hidden_states=self.layer == "hidden",
             return_dict=True,
         )
->>>>>>> df4fbe3f
         if self.layer == "last":
             z = outputs.last_hidden_state
         elif self.layer == "pooled":
@@ -1409,16 +1328,10 @@
                 if len(chunk.tokens) == self.chunk_length:
                     next_chunk()
 
-<<<<<<< HEAD
-                embedding, embedding_length_in_tokens = self.hijack.embedding_db.find_embedding_at_position(
-                    tokens, position
-                )
-=======
                 (
                     embedding,
                     embedding_length_in_tokens,
                 ) = self.hijack.embedding_db.find_embedding_at_position(tokens, position)
->>>>>>> df4fbe3f
                 if embedding is None:
                     chunk.tokens.append(token)
                     chunk.multipliers.append(weight)
@@ -1573,13 +1486,9 @@
     def encode_with_text_encoder(self, tokens):
         output_hidden_states = self.CLIP_stop_at_last_layers > 1
         outputs = self.wrapped.text_encoder(
-<<<<<<< HEAD
-            input_ids=tokens, output_hidden_states=output_hidden_states, return_dict=True
-=======
             input_ids=tokens,
             output_hidden_states=output_hidden_states,
             return_dict=True,
->>>>>>> df4fbe3f
         )
 
         if output_hidden_states:
@@ -2169,9 +2078,6 @@
             for offset, embedding in fixes:
                 emb = embedding.vec.cast(self.wrapped.dtype)
                 emb_len = min(tensor.shape[0] - offset - 1, emb.shape[0])
-<<<<<<< HEAD
-                tensor = paddle.concat([tensor[0 : offset + 1], emb[0:emb_len], tensor[offset + 1 + emb_len :]])
-=======
                 tensor = paddle.concat(
                     [
                         tensor[0 : offset + 1],
@@ -2179,7 +2085,6 @@
                         tensor[offset + 1 + emb_len :],
                     ]
                 )
->>>>>>> df4fbe3f
 
             vecs.append(tensor)
 
@@ -2279,13 +2184,9 @@
             self.ids_lookup[first_id] = []
 
         self.ids_lookup[first_id] = sorted(
-<<<<<<< HEAD
-            self.ids_lookup[first_id] + [(ids, embedding)], key=lambda x: len(x[0]), reverse=True
-=======
             self.ids_lookup[first_id] + [(ids, embedding)],
             key=lambda x: len(x[0]),
             reverse=True,
->>>>>>> df4fbe3f
         )
 
         return embedding
@@ -2400,14 +2301,10 @@
             self.load_from_dir(embdir)
             embdir.update()
 
-<<<<<<< HEAD
-        displayed_embeddings = (tuple(self.word_embeddings.keys()), tuple(self.skipped_embeddings.keys()))
-=======
         displayed_embeddings = (
             tuple(self.word_embeddings.keys()),
             tuple(self.skipped_embeddings.keys()),
         )
->>>>>>> df4fbe3f
         if self.previously_displayed_embeddings != displayed_embeddings:
             self.previously_displayed_embeddings = displayed_embeddings
             print(
