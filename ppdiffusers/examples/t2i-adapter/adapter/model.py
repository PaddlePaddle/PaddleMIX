# Copyright (c) 2023 PaddlePaddle Authors. All Rights Reserved.
#
# Licensed under the Apache License, Version 2.0 (the "License");
# you may not use this file except in compliance with the License.
# You may obtain a copy of the License at
#
#     http://www.apache.org/licenses/LICENSE-2.0
#
# Unless required by applicable law or agreed to in writing, software
# distributed under the License is distributed on an "AS IS" BASIS,
# WITHOUT WARRANTIES OR CONDITIONS OF ANY KIND, either express or implied.
# See the License for the specific language governing permissions and
# limitations under the License.

import contextlib
import inspect
import json
import os

import numpy as np
import paddle
import paddle.nn as nn
import paddle.nn.functional as F
from paddlenlp.transformers import AutoTokenizer, CLIPTextModel
from paddlenlp.utils.log import logger

from ppdiffusers import (
    AutoencoderKL,
    DDIMScheduler,
    DDPMScheduler,
    LDMBertModel,
    T2IAdapter,
    UNet2DConditionModel,
    is_ppxformers_available,
)

# from ppdiffusers.initializer import reset_initialized_parameter
from ppdiffusers.models.ema import LitEma
from ppdiffusers.training_utils import freeze_params

from .annotator_utils import create_annotator


def read_json(file):
    with open(file, "r", encoding="utf-8") as f:
        data = json.load(f)
    return data


generator = np.random.RandomState(42)


class AdapterLDM(nn.Layer):
    def __init__(self, model_args):
        super().__init__()
        # init control image processor
        self.control_image_processor = create_annotator(model_args.control_type)

        # init tokenizer
        tokenizer_name_or_path = (
            model_args.tokenizer_name
            if model_args.pretrained_model_name_or_path is None
            else os.path.join(model_args.pretrained_model_name_or_path, "tokenizer")
        )
        self.tokenizer = AutoTokenizer.from_pretrained(
            tokenizer_name_or_path, model_max_length=model_args.model_max_length
        )

        vae_name = "vqvae" if model_args.is_ldmbert else "vae"
        # init vae
        vae_name_or_path = (
            model_args.vae_name_or_path
            if model_args.pretrained_model_name_or_path is None
            else os.path.join(model_args.pretrained_model_name_or_path, vae_name)
        )

        self.vae = AutoencoderKL.from_pretrained(vae_name_or_path)
        freeze_params(self.vae.parameters())
        logger.info("Freeze vae parameters!")

        if model_args.is_ldmbert:
            text_encoder_name_or_path = (
                model_args.text_encoder_name_or_path
                if model_args.pretrained_model_name_or_path is None
                else os.path.join(model_args.pretrained_model_name_or_path, "bert")
            )
            # init text_encoder
            self.text_encoder = LDMBertModel.from_pretrained(text_encoder_name_or_path)
        else:
            text_encoder_name_or_path = (
                model_args.text_encoder_name_or_path
                if model_args.pretrained_model_name_or_path is None
                else os.path.join(model_args.pretrained_model_name_or_path, "text_encoder")
            )
            self.text_encoder = CLIPTextModel.from_pretrained(text_encoder_name_or_path)

        freeze_params(self.text_encoder.parameters())
        logger.info("Freeze text_encoder parameters!")

        unet_name_or_path = (
            model_args.unet_name_or_path
            if model_args.pretrained_model_name_or_path is None
            else os.path.join(model_args.pretrained_model_name_or_path, "unet")
        )

        self.unet = UNet2DConditionModel.from_pretrained(unet_name_or_path)

        freeze_params(self.unet.parameters())
        logger.info("Freeze unet parameters!")

        if model_args.pretrained_adapter_name_or_path:
            self.adapter = T2IAdapter.from_pretrained(model_args.pretrained_adapter_name_or_path)
        else:
            self.adapter = T2IAdapter(**read_json(model_args.adapter_config_file))

        self.noise_scheduler = DDPMScheduler(
<<<<<<< HEAD
            beta_start=0.00085, beta_end=0.012, beta_schedule="scaled_linear", num_train_timesteps=1000
=======
            beta_start=0.00085,
            beta_end=0.012,
            beta_schedule="scaled_linear",
            num_train_timesteps=1000,
>>>>>>> df4fbe3f
        )
        self.eval_scheduler = DDIMScheduler(
            beta_start=0.00085,
            beta_end=0.012,
            beta_schedule="scaled_linear",
            clip_sample=False,
            set_alpha_to_one=False,
            steps_offset=1,
        )
        self.eval_scheduler.set_timesteps(model_args.num_inference_steps)
        self.use_ema = model_args.use_ema
        if self.use_ema:
            self.model_ema = LitEma(self.adapter)
        self.adapter_conditioning_scale = 1.0

        if model_args.enable_xformers_memory_efficient_attention and is_ppxformers_available():
            try:
                self.unet.enable_xformers_memory_efficient_attention()
                self.adapter.enable_xformers_memory_efficient_attention()
            except Exception as e:
                logger.warn(
                    "Could not enable memory efficient attention. Make sure develop paddlepaddle is installed"
                    f" correctly and a GPU is available: {e}"
                )
        self.use_preconfig_latents = False
        if model_args.latents_path:
            self.use_preconfig_latents = True
            self.register_buffer("preconfig_latents", paddle.load(model_args.latents_path))
        self.random_alignment = model_args.random_alignment
        self.timestep_sample_schedule = model_args.timestep_sample_schedule

    @contextlib.contextmanager
    def ema_scope(self, context=None):
        if self.use_ema:
            self.model_ema.store(self.controlnet.parameters())
            self.model_ema.copy_to(self.controlnet)
            if context is not None:
                print(f"{context}: Switched to EMA weights")
        try:
            yield None
        finally:
            if self.use_ema:
                self.model_ema.restore(self.controlnet.parameters())
                if context is not None:
                    print(f"{context}: Restored training weights")

    def on_train_batch_end(self):
        if self.use_ema:
            self.model_ema(self.adapter)

    def get_time_with_schedule(self, timestep_sample_schedule, bs):
        if timestep_sample_schedule == "linear":
            t = paddle.randint(low=0, high=self.noise_scheduler.num_train_timesteps, shape=(bs,)).astype(dtype="int64")
        elif timestep_sample_schedule == "cosine":
            t = paddle.rand(shape=(bs,))
            t = paddle.cos(x=np.pi / 2.0 * t) * self.noise_scheduler.num_train_timesteps
            t = t.astype(dtype="int64")
        elif timestep_sample_schedule == "cubic":
            t = paddle.rand(shape=(bs,))
            t = (1 - t**3) * self.noise_scheduler.num_train_timesteps
            t = t.astype(dtype="int64")
        else:
            raise NotImplementedError
        t = paddle.clip(x=t, min=0, max=self.noise_scheduler.num_train_timesteps - 1)
        return t

    def get_time_with_schedule_and_numpy_generator(self, timestep_sample_schedule, bs):
        if timestep_sample_schedule == "linear":
            t = paddle.to_tensor(
<<<<<<< HEAD
                generator.randint(0, self.noise_scheduler.num_train_timesteps, size=(bs,)), dtype="int64"
=======
                generator.randint(0, self.noise_scheduler.num_train_timesteps, size=(bs,)),
                dtype="int64",
>>>>>>> df4fbe3f
            )
        elif timestep_sample_schedule == "cosine":
            t = paddle.to_tensor(generator.rand(bs))
            t = paddle.cos(x=np.pi / 2.0 * t) * self.noise_scheduler.num_train_timesteps
            t = t.astype(dtype="int64")
        elif timestep_sample_schedule == "cubic":
            t = paddle.to_tensor(generator.rand(bs))
            t = (1 - t**3) * self.noise_scheduler.num_train_timesteps
            t = t.astype(dtype="int64")
        else:
            raise NotImplementedError
        t = paddle.clip(x=t, min=0, max=self.noise_scheduler.num_train_timesteps - 1)
        return t

    def forward(self, input_ids=None, pixel_values=None, adapter_cond=None, **kwargs):
        with paddle.no_grad():
            adapter_cond = self.control_image_processor.process_model_forward(adapter_cond)
        self.train()
        with paddle.amp.auto_cast(enable=False):
            with paddle.no_grad():
                self.vae.eval()
                self.text_encoder.eval()
                latents = self.vae.encode(pixel_values).latent_dist.sample()
                latents = latents * 0.18215
                if self.random_alignment:
                    timesteps = self.get_time_with_schedule_and_numpy_generator(
                        self.timestep_sample_schedule, latents.shape[0]
                    )
                    noise = paddle.to_tensor(generator.randn(*latents.shape), dtype="float32")
                else:
                    timesteps = self.get_time_with_schedule(self.timestep_sample_schedule, latents.shape[0])
                    noise = paddle.randn(latents.shape)
                noisy_latents = self.noise_scheduler.add_noise(latents, noise, timesteps)
                encoder_hidden_states = self.text_encoder(input_ids)[0]
        adapter_state = self.adapter(adapter_cond)

        for k, v in enumerate(adapter_state):
            adapter_state[k] = v * self.adapter_conditioning_scale

        # predict the noise residual
        noise_pred = self.unet(
            noisy_latents,
            timestep=timesteps,
            encoder_hidden_states=encoder_hidden_states,
            down_block_additional_residuals=adapter_state,
        ).sample
        loss = F.mse_loss(noise_pred, noise, reduction="mean")
        return loss

    @paddle.no_grad()
    def decode_image(self, pixel_values=None, **kwargs):
        self.eval()
        if pixel_values.shape[0] > 8:
            pixel_values = pixel_values[:8]
        latents = self.vae.encode(pixel_values).latent_dist.sample()
        image = self.vae.decode(latents).sample
        image = (image / 2 + 0.5).clip(0, 1).transpose([0, 2, 3, 1])
        image = (image * 255.0).cast("float32").numpy().round()
        return image

    @paddle.no_grad()
    def decode_control_image(self, adapter_cond=None, **kwargs):
        adapter_cond = self.control_image_processor.process_model_forward(adapter_cond)  # (0, 1)
        return 255 * (adapter_cond.transpose([0, 2, 3, 1])).cast("float32").numpy().round()

    @paddle.no_grad()
<<<<<<< HEAD
    def log_image(self, input_ids=None, adapter_cond=None, height=512, width=512, eta=0.0, guidance_scale=9, **kwargs):
=======
    def log_image(
        self,
        input_ids=None,
        adapter_cond=None,
        height=512,
        width=512,
        eta=0.0,
        guidance_scale=9,
        **kwargs,
    ):
>>>>>>> df4fbe3f
        adapter_cond = self.control_image_processor.process_model_forward(adapter_cond)
        self.eval()
        with self.ema_scope():
            if height % 8 != 0 or width % 8 != 0:
                raise ValueError(f"`height` and `width` have to be divisible by 8 but are {height} and {width}.")
            # only log 8 image
            if input_ids.shape[0] > 4:
                input_ids = input_ids[:4]

            text_embeddings = self.text_encoder(input_ids)[0]
            do_classifier_free_guidance = guidance_scale > 1.0
            if do_classifier_free_guidance:
                batch_size, max_length = input_ids.shape
                uncond_input = self.tokenizer(
                    [""] * batch_size,
                    padding="max_length",
                    truncation=True,
                    max_length=max_length,
                    return_tensors="pd",
                )
                uncond_embeddings = self.text_encoder(uncond_input.input_ids)[0]
                text_embeddings = paddle.concat([uncond_embeddings, text_embeddings], axis=0)
            if self.use_preconfig_latents:
                latents = self.preconfig_latents
            else:
                latents = paddle.randn((input_ids.shape[0], self.unet.in_channels, height // 8, width // 8))
            # ddim donot use this
            latents = latents * self.eval_scheduler.init_noise_sigma

            accepts_eta = "eta" in set(inspect.signature(self.eval_scheduler.step).parameters.keys())
            extra_step_kwargs = {}
            if accepts_eta:
                extra_step_kwargs["eta"] = eta

            for t in self.eval_scheduler.timesteps:
                # expand the latents if we are doing classifier free guidance
                latent_model_input = paddle.concat([latents] * 2) if do_classifier_free_guidance else latents

                # ddim donot use this
                latent_model_input = self.eval_scheduler.scale_model_input(latent_model_input, t)

                # Adapter predict the noise residual
                adapter_state = self.adapter(adapter_cond)
                for k, v in enumerate(adapter_state):
                    adapter_state[k] = v * self.adapter_conditioning_scale
                if do_classifier_free_guidance:
                    for k, v in enumerate(adapter_state):
                        adapter_state[k] = paddle.concat(x=[v] * 2, axis=0)

                # predict the noise residual
                noise_pred = self.unet(
                    latent_model_input,
                    t,
                    encoder_hidden_states=text_embeddings,
                    down_block_additional_residuals=[state.clone() for state in adapter_state],
                ).sample

                # perform guidance
                if do_classifier_free_guidance:
                    noise_pred_uncond, noise_pred_text = noise_pred.chunk(2)
                    noise_pred = noise_pred_uncond + guidance_scale * (noise_pred_text - noise_pred_uncond)

                # compute the previous noisy sample x_t -> x_t-1
                latents = self.eval_scheduler.step(noise_pred, t, latents, **extra_step_kwargs).prev_sample

            latents = 1 / 0.18215 * latents
            image = self.vae.decode(latents).sample
            image = (image / 2 + 0.5).clip(0, 1).transpose([0, 2, 3, 1]) * 255.0

        return image.cast("float32").numpy().round()

    def set_recompute(self, value=False):
        def fn(layer):
            if hasattr(layer, "gradient_checkpointing"):
                layer.gradient_checkpointing = value
                print("Set", layer.__class__, "recompute", layer.gradient_checkpointing)

        self.adapter.apply(fn)<|MERGE_RESOLUTION|>--- conflicted
+++ resolved
@@ -114,14 +114,10 @@
             self.adapter = T2IAdapter(**read_json(model_args.adapter_config_file))
 
         self.noise_scheduler = DDPMScheduler(
-<<<<<<< HEAD
-            beta_start=0.00085, beta_end=0.012, beta_schedule="scaled_linear", num_train_timesteps=1000
-=======
             beta_start=0.00085,
             beta_end=0.012,
             beta_schedule="scaled_linear",
             num_train_timesteps=1000,
->>>>>>> df4fbe3f
         )
         self.eval_scheduler = DDIMScheduler(
             beta_start=0.00085,
@@ -191,12 +187,8 @@
     def get_time_with_schedule_and_numpy_generator(self, timestep_sample_schedule, bs):
         if timestep_sample_schedule == "linear":
             t = paddle.to_tensor(
-<<<<<<< HEAD
-                generator.randint(0, self.noise_scheduler.num_train_timesteps, size=(bs,)), dtype="int64"
-=======
                 generator.randint(0, self.noise_scheduler.num_train_timesteps, size=(bs,)),
                 dtype="int64",
->>>>>>> df4fbe3f
             )
         elif timestep_sample_schedule == "cosine":
             t = paddle.to_tensor(generator.rand(bs))
@@ -263,9 +255,6 @@
         return 255 * (adapter_cond.transpose([0, 2, 3, 1])).cast("float32").numpy().round()
 
     @paddle.no_grad()
-<<<<<<< HEAD
-    def log_image(self, input_ids=None, adapter_cond=None, height=512, width=512, eta=0.0, guidance_scale=9, **kwargs):
-=======
     def log_image(
         self,
         input_ids=None,
@@ -276,7 +265,6 @@
         guidance_scale=9,
         **kwargs,
     ):
->>>>>>> df4fbe3f
         adapter_cond = self.control_image_processor.process_model_forward(adapter_cond)
         self.eval()
         with self.ema_scope():
