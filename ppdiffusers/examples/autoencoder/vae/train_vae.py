--- conflicted
+++ resolved
@@ -147,15 +147,11 @@
         help="The prefix keys to be ignored when we resume from a pretrained model, e.g. ignore_keys = ['decoder.'], we will ignore 'decoder.xxx', 'decoder.xxx.xxx'.",
     )
     parser.add_argument(
-<<<<<<< HEAD
-        "--input_size", default=None, type=int, nargs="*", help="The height and width of the input at the encoder."
-=======
         "--input_size",
         default=None,
         type=int,
         nargs="*",
         help="The height and width of the input at the encoder.",
->>>>>>> df4fbe3f
     )
     # dataset
     parser.add_argument(
@@ -210,37 +206,15 @@
         default=5,
         help="The shuffle_every_n_samples of the text_image_pair dataset.",
     )
-<<<<<<< HEAD
-    parser.add_argument("--init_from_ckpt", type=str, default=None, help="The path of checkpoint to be loaded.")
-=======
     parser.add_argument(
         "--init_from_ckpt",
         type=str,
         default=None,
         help="The path of checkpoint to be loaded.",
     )
->>>>>>> df4fbe3f
 
     # loss fn
-    parser.add_argument("--disc_start", type=int, default=50001, help="The number of steps the discriminator started.")
-    parser.add_argument("--kl_weight", type=float, default=1.0e-6, help="The weight ratio of the kl_loss.")
-    parser.add_argument("--disc_weight", type=float, default=0.5, help="The weight ratio of the disc_loss.")
-    parser.add_argument("--logvar_init", type=float, default=0.0, help="The init value of the output log variances.")
-    parser.add_argument("--pixelloss_weight", type=float, default=1.0, help="The weight ratio of the pixelloss.")
-    parser.add_argument("--disc_num_layers", type=int, default=3, help="The num layers of the discriminator.")
-    parser.add_argument("--disc_in_channels", type=int, default=3, help="The in channels of the discriminator.")
-    parser.add_argument("--disc_factor", type=float, default=1.0, help="The factor of the discriminator loss.")
-    parser.add_argument(
-        "--perceptual_weight", type=float, default=1.0, help="The weight ratio of the perceptual loss."
-    )
-    parser.add_argument(
-<<<<<<< HEAD
-        "--use_actnorm", action="store_true", help="Whether to use actnorm in NLayerDiscriminator layer."
-    )
-    parser.add_argument("--disc_conditional", action="store_true", help="Whether to use conditional discriminator.")
-    parser.add_argument(
-        "--disc_loss", type=str, choices=["hinge", "vanilla"], default="hinge", help="The type of discriminator loss."
-=======
+    parser.add_argument(
         "--disc_start",
         type=int,
         default=50001,
@@ -310,7 +284,6 @@
         choices=["hinge", "vanilla"],
         default="hinge",
         help="The type of discriminator loss.",
->>>>>>> df4fbe3f
     )
     parser.add_argument("--use_ema", action="store_true", help="Whether to use_ema.")
     parser.add_argument(
