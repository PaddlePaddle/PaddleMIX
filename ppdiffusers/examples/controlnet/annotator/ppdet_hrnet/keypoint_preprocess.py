# Copyright (c) 2021 PaddlePaddle Authors. All Rights Reserved.
#
# Licensed under the Apache License, Version 2.0 (the "License");
# you may not use this file except in compliance with the License.
# You may obtain a copy of the License at
#
#     http://www.apache.org/licenses/LICENSE-2.0
#
# Unless required by applicable law or agreed to in writing, software
# distributed under the License is distributed on an "AS IS" BASIS,
# WITHOUT WARRANTIES OR CONDITIONS OF ANY KIND, either express or implied.
# See the License for the specific language governing permissions and
# limitations under the License.
"""
this code is based on https://github.com/open-mmlab/mmpose/mmpose/core/post_processing/post_transforms.py
"""
import cv2
import numpy as np


class EvalAffine(object):
    def __init__(self, size, stride=64):
        super(EvalAffine, self).__init__()
        self.size = size
        self.stride = stride

    def __call__(self, image, im_info):
        s = self.size
        h, w, _ = image.shape
        trans, size_resized = get_affine_mat_kernel(h, w, s, inv=False)
        image_resized = cv2.warpAffine(image, trans, size_resized)
        return image_resized, im_info


def get_affine_mat_kernel(h, w, s, inv=False):
    if w < h:
        w_ = s
        h_ = int(np.ceil((s / w * h) / 64.0) * 64)
        scale_w = w
        scale_h = h_ / w_ * w

    else:
        h_ = s
        w_ = int(np.ceil((s / h * w) / 64.0) * 64)
        scale_h = h
        scale_w = w_ / h_ * h

    center = np.array([np.round(w / 2.0), np.round(h / 2.0)])

    size_resized = (w_, h_)
    trans = get_affine_transform(center, np.array([scale_w, scale_h]), 0, size_resized, inv=inv)

    return trans, size_resized


def get_affine_transform(center, input_size, rot, output_size, shift=(0.0, 0.0), inv=False):
    """Get the affine transform matrix, given the center/scale/rot/output_size.

    Args:
        center (np.ndarray[2, ]): Center of the bounding box (x, y).
        scale (np.ndarray[2, ]): Scale of the bounding box
            wrt [width, height].
        rot (float): Rotation angle (degree).
        output_size (np.ndarray[2, ]): Size of the destination heatmaps.
        shift (0-100%): Shift translation ratio wrt the width/height.
            Default (0., 0.).
        inv (bool): Option to inverse the affine transform direction.
            (inv=False: src->dst or inv=True: dst->src)

    Returns:
        np.ndarray: The transform matrix.
    """
    assert len(center) == 2
    assert len(output_size) == 2
    assert len(shift) == 2
    if not isinstance(input_size, (np.ndarray, list)):
        input_size = np.array([input_size, input_size], dtype=np.float32)
    scale_tmp = input_size

    shift = np.array(shift)
    src_w = scale_tmp[0]
    dst_w = output_size[0]
    dst_h = output_size[1]

    rot_rad = np.pi * rot / 180
    src_dir = rotate_point([0.0, src_w * -0.5], rot_rad)
    dst_dir = np.array([0.0, dst_w * -0.5])

    src = np.zeros((3, 2), dtype=np.float32)
    src[0, :] = center + scale_tmp * shift
    src[1, :] = center + src_dir + scale_tmp * shift
    src[2, :] = _get_3rd_point(src[0, :], src[1, :])

    dst = np.zeros((3, 2), dtype=np.float32)
    dst[0, :] = [dst_w * 0.5, dst_h * 0.5]
    dst[1, :] = np.array([dst_w * 0.5, dst_h * 0.5]) + dst_dir
    dst[2, :] = _get_3rd_point(dst[0, :], dst[1, :])

    if inv:
        trans = cv2.getAffineTransform(np.float32(dst), np.float32(src))
    else:
        trans = cv2.getAffineTransform(np.float32(src), np.float32(dst))

    return trans


def get_warp_matrix(theta, size_input, size_dst, size_target):
    """This code is based on
        https://github.com/open-mmlab/mmpose/blob/master/mmpose/core/post_processing/post_transforms.py

        Calculate the transformation matrix under the constraint of unbiased.
    Paper ref: Huang et al. The Devil is in the Details: Delving into Unbiased
    Data Processing for Human Pose Estimation (CVPR 2020).

    Args:
        theta (float): Rotation angle in degrees.
        size_input (np.ndarray): Size of input image [w, h].
        size_dst (np.ndarray): Size of output image [w, h].
        size_target (np.ndarray): Size of ROI in input plane [w, h].

    Returns:
        matrix (np.ndarray): A matrix for transformation.
    """
    theta = np.deg2rad(theta)
    matrix = np.zeros((2, 3), dtype=np.float32)
    scale_x = size_dst[0] / size_target[0]
    scale_y = size_dst[1] / size_target[1]
    matrix[0, 0] = np.cos(theta) * scale_x
    matrix[0, 1] = -np.sin(theta) * scale_x
    matrix[0, 2] = scale_x * (
        -0.5 * size_input[0] * np.cos(theta) + 0.5 * size_input[1] * np.sin(theta) + 0.5 * size_target[0]
    )
    matrix[1, 0] = np.sin(theta) * scale_y
    matrix[1, 1] = np.cos(theta) * scale_y
    matrix[1, 2] = scale_y * (
        -0.5 * size_input[0] * np.sin(theta) - 0.5 * size_input[1] * np.cos(theta) + 0.5 * size_target[1]
    )
    return matrix


def rotate_point(pt, angle_rad):
    """Rotate a point by an angle.

    Args:
        pt (list[float]): 2 dimensional point to be rotated
        angle_rad (float): rotation angle by radian

    Returns:
        list[float]: Rotated point.
    """
    assert len(pt) == 2
    sn, cs = np.sin(angle_rad), np.cos(angle_rad)
    new_x = pt[0] * cs - pt[1] * sn
    new_y = pt[0] * sn + pt[1] * cs
    rotated_pt = [new_x, new_y]

    return rotated_pt


def _get_3rd_point(a, b):
    """To calculate the affine matrix, three pairs of points are required. This
    function is used to get the 3rd point, given 2D points a & b.

    The 3rd point is defined by rotating vector `a - b` by 90 degrees
    anticlockwise, using b as the rotation center.

    Args:
        a (np.ndarray): point(x,y)
        b (np.ndarray): point(x,y)

    Returns:
        np.ndarray: The 3rd point.
    """
    assert len(a) == 2
    assert len(b) == 2
    direction = a - b
    third_pt = b + np.array([-direction[1], direction[0]], dtype=np.float32)

    return third_pt


class TopDownEvalAffine(object):
    """apply affine transform to image and coords

    Args:
        trainsize (list): [w, h], the standard size used to train
        use_udp (bool): whether to use Unbiased Data Processing.
        records(dict): the dict contained the image and coords

    Returns:
        records (dict): contain the image and coords after tranformed

    """

    def __init__(self, trainsize, use_udp=False):
        self.trainsize = trainsize
        self.use_udp = use_udp

    def __call__(self, image, im_info):
        rot = 0
        imshape = im_info["im_shape"][::-1]
        center = im_info["center"] if "center" in im_info else imshape / 2.0
        scale = im_info["scale"] if "scale" in im_info else imshape
        if self.use_udp:
<<<<<<< HEAD
            trans = get_warp_matrix(rot, center * 2.0, [self.trainsize[0] - 1.0, self.trainsize[1] - 1.0], scale)
            image = cv2.warpAffine(
                image, trans, (int(self.trainsize[0]), int(self.trainsize[1])), flags=cv2.INTER_LINEAR
=======
            trans = get_warp_matrix(
                rot,
                center * 2.0,
                [self.trainsize[0] - 1.0, self.trainsize[1] - 1.0],
                scale,
            )
            image = cv2.warpAffine(
                image,
                trans,
                (int(self.trainsize[0]), int(self.trainsize[1])),
                flags=cv2.INTER_LINEAR,
>>>>>>> df4fbe3f
            )
        else:
            trans = get_affine_transform(center, scale, rot, self.trainsize)
            image = cv2.warpAffine(
<<<<<<< HEAD
                image, trans, (int(self.trainsize[0]), int(self.trainsize[1])), flags=cv2.INTER_LINEAR
=======
                image,
                trans,
                (int(self.trainsize[0]), int(self.trainsize[1])),
                flags=cv2.INTER_LINEAR,
>>>>>>> df4fbe3f
            )

        return image, im_info


def expand_crop(images, rect, expand_ratio=0.3):
    imgh, imgw, c = images.shape
    label, conf, xmin, ymin, xmax, ymax = [int(x) for x in rect.tolist()]
    if label != 0:
        return None, None, None
    org_rect = [xmin, ymin, xmax, ymax]
    h_half = (ymax - ymin) * (1 + expand_ratio) / 2.0
    w_half = (xmax - xmin) * (1 + expand_ratio) / 2.0
    if h_half > w_half * 4 / 3:
        w_half = h_half * 0.75
    center = [(ymin + ymax) / 2.0, (xmin + xmax) / 2.0]
    ymin = max(0, int(center[0] - h_half))
    ymax = min(imgh - 1, int(center[0] + h_half))
    xmin = max(0, int(center[1] - w_half))
    xmax = min(imgw - 1, int(center[1] + w_half))
    return images[ymin:ymax, xmin:xmax, :], [xmin, ymin, xmax, ymax], org_rect<|MERGE_RESOLUTION|>--- conflicted
+++ resolved
@@ -202,11 +202,6 @@
         center = im_info["center"] if "center" in im_info else imshape / 2.0
         scale = im_info["scale"] if "scale" in im_info else imshape
         if self.use_udp:
-<<<<<<< HEAD
-            trans = get_warp_matrix(rot, center * 2.0, [self.trainsize[0] - 1.0, self.trainsize[1] - 1.0], scale)
-            image = cv2.warpAffine(
-                image, trans, (int(self.trainsize[0]), int(self.trainsize[1])), flags=cv2.INTER_LINEAR
-=======
             trans = get_warp_matrix(
                 rot,
                 center * 2.0,
@@ -218,19 +213,14 @@
                 trans,
                 (int(self.trainsize[0]), int(self.trainsize[1])),
                 flags=cv2.INTER_LINEAR,
->>>>>>> df4fbe3f
             )
         else:
             trans = get_affine_transform(center, scale, rot, self.trainsize)
             image = cv2.warpAffine(
-<<<<<<< HEAD
-                image, trans, (int(self.trainsize[0]), int(self.trainsize[1])), flags=cv2.INTER_LINEAR
-=======
                 image,
                 trans,
                 (int(self.trainsize[0]), int(self.trainsize[1])),
                 flags=cv2.INTER_LINEAR,
->>>>>>> df4fbe3f
             )
 
         return image, im_info
