--- conflicted
+++ resolved
@@ -40,14 +40,10 @@
     )
     parser.add_argument("--image_file", type=str, default=None, help="Path of image file.")
     parser.add_argument(
-<<<<<<< HEAD
-        "--image_dir", type=str, default=None, help="Dir of image file, `image_file` has a higher priority."
-=======
         "--image_dir",
         type=str,
         default=None,
         help="Dir of image file, `image_file` has a higher priority.",
->>>>>>> df4fbe3f
     )
     parser.add_argument(
         "--keypoint_batch_size",
@@ -68,11 +64,6 @@
     parser.add_argument("--camera_id", type=int, default=-1, help="device id of camera to predict.")
     parser.add_argument("--det_threshold", type=float, default=0.5, help="Threshold of score.")
     parser.add_argument("--keypoint_threshold", type=float, default=0.5, help="Threshold of score.")
-<<<<<<< HEAD
-    parser.add_argument("--output_dir", type=str, default="output", help="Directory of output visualization files.")
-    parser.add_argument(
-        "--run_mode", type=str, default="paddle", help="mode of running(paddle/trt_fp32/trt_fp16/trt_int8)"
-=======
     parser.add_argument(
         "--output_dir",
         type=str,
@@ -84,7 +75,6 @@
         type=str,
         default="paddle",
         help="mode of running(paddle/trt_fp32/trt_fp16/trt_int8)",
->>>>>>> df4fbe3f
     )
     parser.add_argument(
         "--device",
@@ -98,16 +88,12 @@
         default=False,
         help="Whether to predict a image_file repeatedly for benchmark",
     )
-<<<<<<< HEAD
-    parser.add_argument("--enable_mkldnn", type=ast.literal_eval, default=False, help="Whether use mkldnn with CPU.")
-=======
     parser.add_argument(
         "--enable_mkldnn",
         type=ast.literal_eval,
         default=False,
         help="Whether use mkldnn with CPU.",
     )
->>>>>>> df4fbe3f
     parser.add_argument("--cpu_threads", type=int, default=1, help="Num of threads with CPU.")
     parser.add_argument("--trt_min_shape", type=int, default=1, help="min_shape for TensorRT.")
     parser.add_argument("--trt_max_shape", type=int, default=1280, help="max_shape for TensorRT.")
