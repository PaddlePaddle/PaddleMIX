--- conflicted
+++ resolved
@@ -27,22 +27,8 @@
 from .benchmark_utils import PaddleInferBenchmark
 from .keypoint_preprocess import EvalAffine, TopDownEvalAffine, expand_crop  # noqa F401
 from .picodet_postprocess import PicoDetPostProcess
-<<<<<<< HEAD
-from .preprocess import (  # noqa F401
-    LetterBoxResize,
-    NormalizeImage,
-    Pad,
-    PadStride,
-    Permute,
-    Resize,
-    WarpAffine,
-    decode_image,
-    preprocess,
-)
-=======
 from .preprocess import Pad  # noqa F401
 from .preprocess import preprocess
->>>>>>> df4fbe3f
 from .utils import (
     Timer,
     argsparser,
@@ -91,15 +77,11 @@
         "gpu_util": detector.gpu_util * 100 / len(img_list),
     }
     perf_info = detector.det_times.report(average=True)
-<<<<<<< HEAD
-    data_info = {"batch_size": batch_size, "shape": "dynamic_shape", "data_num": perf_info["img_num"]}
-=======
     data_info = {
         "batch_size": batch_size,
         "shape": "dynamic_shape",
         "data_num": perf_info["img_num"],
     }
->>>>>>> df4fbe3f
     log = PaddleInferBenchmark(detector.config, model_info, data_info, perf_info, mems)
     log(name)
 
@@ -365,16 +347,12 @@
 
             merged_results = {"boxes": []}
             if combine_method == "nms":
-<<<<<<< HEAD
-                final_boxes = multiclass_nms(np.concatenate(merged_bboxs), num_classes, match_threshold, match_metric)
-=======
                 final_boxes = multiclass_nms(
                     np.concatenate(merged_bboxs),
                     num_classes,
                     match_threshold,
                     match_metric,
                 )
->>>>>>> df4fbe3f
                 merged_results["boxes"] = np.concatenate(final_boxes)
             elif combine_method == "concat":
                 merged_results["boxes"] = np.concatenate(merged_bboxs)
@@ -399,9 +377,6 @@
             self.save_coco_results(img_list, results, use_coco_category=FLAGS.use_coco_category)
         return results
 
-<<<<<<< HEAD
-    def predict_image(self, image_list, run_benchmark=False, repeats=1, visual=True, save_results=False):
-=======
     def predict_image(
         self,
         image_list,
@@ -410,7 +385,6 @@
         visual=True,
         save_results=False,
     ):
->>>>>>> df4fbe3f
         batch_loop_cnt = math.ceil(float(len(image_list)) / self.batch_size)
         results = []
         for i in range(batch_loop_cnt):
@@ -530,16 +504,12 @@
                             "image_id": img_id,
                             "category_id": coco_clsid2catid[int(box[0])] if use_coco_category else int(box[0]),
                             "file_name": file_name,
-<<<<<<< HEAD
-                            "bbox": [box[2], box[3], box[4] - box[2], box[5] - box[3]],  # xyxy -> xywh
-=======
                             "bbox": [
                                 box[2],
                                 box[3],
                                 box[4] - box[2],
                                 box[5] - box[3],
                             ],  # xyxy -> xywh
->>>>>>> df4fbe3f
                             "score": box[1],
                         }
                         for box in boxes
@@ -940,11 +910,6 @@
             config.enable_tuned_tensorrt_dynamic_shape(tuned_trt_shape_file, True)
 
         if use_dynamic_shape:
-<<<<<<< HEAD
-            min_input_shape = {"image": [batch_size, 3, trt_min_shape, trt_min_shape], "scale_factor": [batch_size, 2]}
-            max_input_shape = {"image": [batch_size, 3, trt_max_shape, trt_max_shape], "scale_factor": [batch_size, 2]}
-            opt_input_shape = {"image": [batch_size, 3, trt_opt_shape, trt_opt_shape], "scale_factor": [batch_size, 2]}
-=======
             min_input_shape = {
                 "image": [batch_size, 3, trt_min_shape, trt_min_shape],
                 "scale_factor": [batch_size, 2],
@@ -957,7 +922,6 @@
                 "image": [batch_size, 3, trt_opt_shape, trt_opt_shape],
                 "scale_factor": [batch_size, 2],
             }
->>>>>>> df4fbe3f
             config.set_trt_dynamic_shape_info(min_input_shape, max_input_shape, opt_input_shape)
             print("trt set dynamic shape done!")
 
@@ -1082,29 +1046,21 @@
             )
         else:
             detector.predict_image(
-<<<<<<< HEAD
-                img_list, FLAGS.run_benchmark, repeats=100, visual=FLAGS.save_images, save_results=FLAGS.save_results
-=======
                 img_list,
                 FLAGS.run_benchmark,
                 repeats=100,
                 visual=FLAGS.save_images,
                 save_results=FLAGS.save_results,
->>>>>>> df4fbe3f
             )
         if not FLAGS.run_benchmark:
             detector.det_times.info(average=True)
         else:
             mode = FLAGS.run_mode
             model_dir = FLAGS.model_dir
-<<<<<<< HEAD
-            model_info = {"model_name": model_dir.strip("/").split("/")[-1], "precision": mode.split("_")[-1]}
-=======
             model_info = {
                 "model_name": model_dir.strip("/").split("/")[-1],
                 "precision": mode.split("_")[-1],
             }
->>>>>>> df4fbe3f
             bench_log(detector, img_list, model_info, name="DET")
 
 
@@ -1114,16 +1070,12 @@
     FLAGS = parser.parse_args()
     print_arguments(FLAGS)
     FLAGS.device = FLAGS.device.upper()
-<<<<<<< HEAD
-    assert FLAGS.device in ["CPU", "GPU", "XPU", "NPU"], "device should be CPU, GPU, XPU or NPU"
-=======
     assert FLAGS.device in [
         "CPU",
         "GPU",
         "XPU",
         "NPU",
     ], "device should be CPU, GPU, XPU or NPU"
->>>>>>> df4fbe3f
     assert not FLAGS.use_gpu, "use_gpu has been deprecated, please use --device"
 
     assert not (
