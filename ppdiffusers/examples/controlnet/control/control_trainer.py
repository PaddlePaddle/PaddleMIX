# Copyright (c) 2022 PaddlePaddle Authors. All Rights Reserved.
#
# Licensed under the Apache License, Version 2.0 (the "License");
# you may not use this file except in compliance with the License.
# You may obtain a copy of the License at
#
#     http://www.apache.org/licenses/LICENSE-2.0
#
# Unless required by applicable law or agreed to in writing, software
# distributed under the License is distributed on an "AS IS" BASIS,
# WITHOUT WARRANTIES OR CONDITIONS OF ANY KIND, either express or implied.
# See the License for the specific language governing permissions and
# limitations under the License.

import contextlib
import os
import sys

import paddle.amp.auto_cast as autocast
from paddlenlp.trainer import Trainer
from paddlenlp.trainer.integrations import (
    INTEGRATION_TO_CALLBACK,
    VisualDLCallback,
    rewrite_logs,
)
from paddlenlp.utils.log import logger

from ppdiffusers.training_utils import unwrap_model


class VisualDLWithImageCallback(VisualDLCallback):
    def autocast_smart_context_manager(self, args):
        if args.fp16 or args.bf16:
            amp_dtype = "float16" if args.fp16 else "bfloat16"
            ctx_manager = autocast(
                True,
                custom_black_list=[
                    "reduce_sum",
                    "c_softmax_with_cross_entropy",
                ],
                level=args.fp16_opt_level,
                dtype=amp_dtype,
            )
        else:
            ctx_manager = contextlib.nullcontext() if sys.version_info >= (3, 7) else contextlib.suppress()

        return ctx_manager

    def on_step_end(self, args, state, control, model=None, **kwargs):
        if hasattr(model, "on_train_batch_end"):
            model.on_train_batch_end()
        if args.image_logging_steps > 0 and state.global_step % args.image_logging_steps == 0:
            control.should_log = True

    def on_log(self, args, state, control, logs=None, **kwargs):
        if not state.is_world_process_zero:
            return
        # log image on each node
        inputs = kwargs.get("inputs", None)
        model = kwargs.get("model", None)
        image_logs = {}
        if (
            inputs is not None
            and model is not None
            and args.image_logging_steps > 0
            and state.global_step % args.image_logging_steps == 0
        ):
            with self.autocast_smart_context_manager(args):
                image_logs["reconstruction"] = model.decode_image(pixel_values=inputs["pixel_values"])
                image_logs["control"] = model.decode_control_image(controlnet_cond=inputs["controlnet_cond"])
                image_logs["ddim-samples-9.0"] = model.log_image(
                    input_ids=inputs["input_ids"],
                    controlnet_cond=inputs["controlnet_cond"],
                    guidance_scale=9.0,
                    height=args.resolution,
                    width=args.resolution,
                )

        if self.vdl_writer is None:
            self._init_summary_writer(args)

        if self.vdl_writer is not None:
            logs = rewrite_logs(logs)
            for k, v in logs.items():
                if isinstance(v, (int, float)):
                    self.vdl_writer.add_scalar(k, v, state.global_step)
                else:
                    logger.warning(
                        "Trainer is attempting to log a value of "
                        f'"{v}" of type {type(v)} for key "{k}" as a scalar. '
                        "This invocation of VisualDL's writer.add_scalar() "
                        "is incorrect so we dropped this attribute."
                    )
            # log images
            for k, v in image_logs.items():
                self.vdl_writer.add_image(k, v, state.global_step, dataformats="NHWC")
            self.vdl_writer.flush()


# register visualdl_with_image
INTEGRATION_TO_CALLBACK.update({"custom_visualdl": VisualDLWithImageCallback})


class ControlNetTrainer(Trainer):
    def compute_loss(self, model, inputs, return_outputs=False):
        loss = model(**inputs)
        return loss

    def _save(self, output_dir=None, state_dict=None, merge_tensor_parallel=False):
<<<<<<< HEAD
        super()._save(output_dir=output_dir, state_dict=state_dict, merge_tensor_parallel=merge_tensor_parallel)
=======
        super()._save(
            output_dir=output_dir,
            state_dict=state_dict,
            merge_tensor_parallel=merge_tensor_parallel,
        )
>>>>>>> df4fbe3f
        output_dir = output_dir if output_dir is not None else self.args.output_dir
        unwrap_model(self.model).controlnet.save_pretrained(os.path.join(output_dir, "controlnet"))<|MERGE_RESOLUTION|>--- conflicted
+++ resolved
@@ -107,14 +107,10 @@
         return loss
 
     def _save(self, output_dir=None, state_dict=None, merge_tensor_parallel=False):
-<<<<<<< HEAD
-        super()._save(output_dir=output_dir, state_dict=state_dict, merge_tensor_parallel=merge_tensor_parallel)
-=======
         super()._save(
             output_dir=output_dir,
             state_dict=state_dict,
             merge_tensor_parallel=merge_tensor_parallel,
         )
->>>>>>> df4fbe3f
         output_dir = output_dir if output_dir is not None else self.args.output_dir
         unwrap_model(self.model).controlnet.save_pretrained(os.path.join(output_dir, "controlnet"))