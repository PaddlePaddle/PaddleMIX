--- conflicted
+++ resolved
@@ -345,11 +345,7 @@
         decode_single_video_allframes=False,
         max_z_t=None,
         overlapped_length=0,
-<<<<<<< HEAD
-        **kwargs
-=======
         **kwargs,
->>>>>>> df4fbe3f
     ):
         b, _, t, _, _ = z.shape
         if self.encoder_type == "2d" and z.dim() == 5:
@@ -419,15 +415,11 @@
                     self.set_seed_for_alignment = False
                 if self.if_numpy_genarator_random_alignment:
                     timesteps = paddle.to_tensor(
-<<<<<<< HEAD
-                        self.generator.randint(0, self.noise_scheduler.num_train_timesteps, size=(latents.shape[0],)),
-=======
                         self.generator.randint(
                             0,
                             self.noise_scheduler.num_train_timesteps,
                             size=(latents.shape[0],),
                         ),
->>>>>>> df4fbe3f
                         dtype="int64",
                     )
                     noise = paddle.to_tensor(self.generator.randn(*latents.shape), dtype="float32")
@@ -474,9 +466,6 @@
 
     @paddle.no_grad()
     def log_text2video_sample_frames(
-<<<<<<< HEAD
-        self, input_ids=None, height=256, width=256, eta=1.0, guidance_scale=9, num_frames=16, **kwargs
-=======
         self,
         input_ids=None,
         height=256,
@@ -485,7 +474,6 @@
         guidance_scale=9,
         num_frames=16,
         **kwargs,
->>>>>>> df4fbe3f
     ):
         self.eval()
         with self.ema_scope():
@@ -511,9 +499,6 @@
             if self.use_preconfig_latents:
                 latents = self.preconfig_latents
             else:
-<<<<<<< HEAD
-                shape = [input_ids.shape[0], self.unet.in_channels, num_frames, height // 8, width // 8]
-=======
                 shape = [
                     input_ids.shape[0],
                     self.unet.in_channels,
@@ -521,7 +506,6 @@
                     height // 8,
                     width // 8,
                 ]
->>>>>>> df4fbe3f
                 latents = paddle.randn(shape)
 
             accepts_eta = "eta" in set(inspect.signature(self.eval_scheduler.step).parameters.keys())
@@ -577,9 +561,6 @@
             if self.use_preconfig_latents:
                 latents = self.preconfig_latents
             else:
-<<<<<<< HEAD
-                shape = [batch_size, self.unet.in_channels, num_frames, height // 8, width // 8]
-=======
                 shape = [
                     batch_size,
                     self.unet.in_channels,
@@ -587,7 +568,6 @@
                     height // 8,
                     width // 8,
                 ]
->>>>>>> df4fbe3f
                 latents = paddle.randn(shape)
 
             accepts_eta = "eta" in set(inspect.signature(self.eval_scheduler.step).parameters.keys())
