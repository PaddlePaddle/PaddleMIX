--- conflicted
+++ resolved
@@ -277,9 +277,6 @@
         return image
 
     @paddle.no_grad()
-<<<<<<< HEAD
-    def log_image(self, input_ids=None, height=256, width=256, eta=0.0, guidance_scale=7.5, **kwargs):
-=======
     def log_image(
         self,
         input_ids=None,
@@ -289,7 +286,6 @@
         guidance_scale=7.5,
         **kwargs,
     ):
->>>>>>> df4fbe3f
         self.eval()
         with self.ema_scope():
             if height % 8 != 0 or width % 8 != 0:
