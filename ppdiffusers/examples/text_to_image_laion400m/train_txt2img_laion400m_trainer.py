--- conflicted
+++ resolved
@@ -75,13 +75,9 @@
     if model_args.to_static:
         input_ids = paddle.static.InputSpec(name="input_ids", shape=[-1, model_args.model_max_length], dtype="int64")
         pixel_values = paddle.static.InputSpec(
-<<<<<<< HEAD
-            name="pixel_values", shape=[-1, 3, data_args.resolution, data_args.resolution], dtype="float32"
-=======
             name="pixel_values",
             shape=[-1, 3, data_args.resolution, data_args.resolution],
             dtype="float32",
->>>>>>> df4fbe3f
         )
         specs = [input_ids, pixel_values]
         paddle.jit.ignore_module([os])
@@ -89,14 +85,10 @@
         logger.info("Successfully to apply @to_static with specs: {}".format(specs))
 
     trainer = LatentDiffusionTrainer(
-<<<<<<< HEAD
-        model=model, args=training_args, train_dataset=train_dataset, tokenizer=model.tokenizer
-=======
         model=model,
         args=training_args,
         train_dataset=train_dataset,
         tokenizer=model.tokenizer,
->>>>>>> df4fbe3f
     )
     # must set recompute after trainer init
     trainer.model.set_recompute(training_args.recompute)
