# Copyright (c) 2022 PaddlePaddle Authors. All Rights Reserved.
#
# Licensed under the Apache License, Version 2.0 (the "License");
# you may not use this file except in compliance with the License.
# You may obtain a copy of the License at
#
#     http://www.apache.org/licenses/LICENSE-2.0
#
# Unless required by applicable law or agreed to in writing, software
# distributed under the License is distributed on an "AS IS" BASIS,
# WITHOUT WARRANTIES OR CONDITIONS OF ANY KIND, either express or implied.
# See the License for the specific language governing permissions and
# limitations under the License.
import itertools
import math
import os

import paddle
from ldm import (
    DataArguments,
    LatentDiffusionModel,
    LatentDiffusionTrainer,
    ModelArguments,
    TextImagePair,
)
from paddlenlp.trainer import PdArgumentParser, TrainingArguments, get_last_checkpoint
from paddlenlp.utils.log import logger


def main():
    parser = PdArgumentParser((ModelArguments, DataArguments, TrainingArguments))
    model_args, data_args, training_args = parser.parse_args_into_dataclasses()
    # report to custom_visualdl
    training_args.report_to = ["custom_visualdl"]
    training_args.resolution = data_args.resolution
    training_args.benchmark = model_args.benchmark
    training_args.profiler_options = model_args.profiler_options
    training_args.image_logging_steps = model_args.image_logging_steps = (
        (math.ceil(model_args.image_logging_steps / training_args.logging_steps) * training_args.logging_steps)
        if model_args.image_logging_steps > 0
        else -1
    )

    training_args.print_config(model_args, "Model")
    training_args.print_config(data_args, "Data")

    paddle.set_device(training_args.device)

    # Detecting last checkpoint.
    last_checkpoint = None
    if os.path.isdir(training_args.output_dir) and training_args.do_train and not training_args.overwrite_output_dir:
        last_checkpoint = get_last_checkpoint(training_args.output_dir)
        if last_checkpoint is None and len(os.listdir(training_args.output_dir)) > 0:
            raise ValueError(
                f"Output directory ({training_args.output_dir}) already exists and is not empty. "
                "Use --overwrite_output_dir to overcome."
            )
        elif last_checkpoint is not None and training_args.resume_from_checkpoint is None:
            logger.info(
                f"Checkpoint detected, resuming training at {last_checkpoint}. To avoid this behavior, change "
                "the `--output_dir` or add `--overwrite_output_dir` to train from scratch."
            )

    model = LatentDiffusionModel(model_args)
    train_dataset = TextImagePair(
        file_list=data_args.file_list,
        size=data_args.resolution,
        num_records=data_args.num_records,
        buffer_size=data_args.buffer_size,
        shuffle_every_n_samples=data_args.shuffle_every_n_samples,
        interpolation="lanczos",
        tokenizer=model.tokenizer,
    )
<<<<<<< HEAD
=======

>>>>>>> d94e7103
    # paddlenlp >= 2.7.0 `training_args`` has `to_static` attribute
    if getattr(training_args, "to_static", False):
        input_ids = paddle.static.InputSpec(name="input_ids", shape=[-1, model_args.model_max_length], dtype="int64")
        pixel_values = paddle.static.InputSpec(
            name="pixel_values",
            shape=[-1, 3, data_args.resolution, data_args.resolution],
            dtype="float32",
        )
        specs = [input_ids, pixel_values]
        paddle.jit.ignore_module([os])
        model = paddle.jit.to_static(model, input_spec=specs)
        logger.info("Successfully to apply @to_static with specs: {}".format(specs))

    trainer = LatentDiffusionTrainer(
        model=model,
        args=training_args,
        train_dataset=train_dataset,
        tokenizer=model.tokenizer,
    )
    # must set recompute after trainer init
    trainer.model.set_recompute(training_args.recompute)
    params_to_train = itertools.chain(trainer.model.text_encoder.parameters(), trainer.model.unet.parameters())
    trainer.set_optimizer_grouped_parameters(params_to_train)

    checkpoint = None
    if training_args.resume_from_checkpoint is not None:
        checkpoint = training_args.resume_from_checkpoint
    elif last_checkpoint is not None:
        checkpoint = last_checkpoint

    # Training
    trainer.train(resume_from_checkpoint=checkpoint)
    trainer.save_model()
    trainer.save_state()


if __name__ == "__main__":
    main()<|MERGE_RESOLUTION|>--- conflicted
+++ resolved
@@ -71,10 +71,7 @@
         interpolation="lanczos",
         tokenizer=model.tokenizer,
     )
-<<<<<<< HEAD
-=======
 
->>>>>>> d94e7103
     # paddlenlp >= 2.7.0 `training_args`` has `to_static` attribute
     if getattr(training_args, "to_static", False):
         input_ids = paddle.static.InputSpec(name="input_ids", shape=[-1, model_args.model_max_length], dtype="int64")
