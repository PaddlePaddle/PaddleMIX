--- conflicted
+++ resolved
@@ -165,15 +165,11 @@
         help="Pretrained tokenizer name or path if not the same as model_name",
     )
     parser.add_argument(
-<<<<<<< HEAD
-        "--train_data_dir", type=str, default=None, required=True, help="A folder containing the training data."
-=======
         "--train_data_dir",
         type=str,
         default=None,
         required=True,
         help="A folder containing the training data.",
->>>>>>> df4fbe3f
     )
     parser.add_argument(
         "--placeholder_token",
@@ -182,13 +178,6 @@
         required=True,
         help="A token to use as a placeholder for the concept.",
     )
-<<<<<<< HEAD
-    parser.add_argument(
-        "--initializer_token", type=str, default=None, required=True, help="A token to use as initializer word."
-    )
-    parser.add_argument("--learnable_property", type=str, default="object", help="Choose between 'object' and 'style'")
-    parser.add_argument("--repeats", type=int, default=100, help="How many times to repeat the training data.")
-=======
     parser.add_argument(
         "--initializer_token",
         type=str,
@@ -208,7 +197,6 @@
         default=100,
         help="How many times to repeat the training data.",
     )
->>>>>>> df4fbe3f
     parser.add_argument(
         "--output_dir",
         type=str,
@@ -244,12 +232,6 @@
         ),
     )
     parser.add_argument(
-<<<<<<< HEAD
-        "--center_crop", action="store_true", help="Whether to center crop images before resizing to resolution."
-    )
-    parser.add_argument(
-        "--train_batch_size", type=int, default=16, help="Batch size (per device) for the training dataloader."
-=======
         "--center_crop",
         action="store_true",
         help="Whether to center crop images before resizing to resolution.",
@@ -259,7 +241,6 @@
         type=int,
         default=16,
         help="Batch size (per device) for the training dataloader.",
->>>>>>> df4fbe3f
     )
     parser.add_argument("--num_train_epochs", type=int, default=100)
     parser.add_argument(
@@ -309,14 +290,10 @@
         ),
     )
     parser.add_argument(
-<<<<<<< HEAD
-        "--lr_warmup_steps", type=int, default=500, help="Number of steps for the warmup in the lr scheduler."
-=======
         "--lr_warmup_steps",
         type=int,
         default=500,
         help="Number of steps for the warmup in the lr scheduler.",
->>>>>>> df4fbe3f
     )
     parser.add_argument(
         "--lr_num_cycles",
@@ -324,16 +301,6 @@
         default=1,
         help="Number of hard resets of the lr in cosine_with_restarts scheduler.",
     )
-<<<<<<< HEAD
-    parser.add_argument("--lr_power", type=float, default=1.0, help="Power factor of the polynomial scheduler.")
-    parser.add_argument("--adam_beta1", type=float, default=0.9, help="The beta1 parameter for the Adam optimizer.")
-    parser.add_argument("--adam_beta2", type=float, default=0.999, help="The beta2 parameter for the Adam optimizer.")
-    parser.add_argument("--adam_weight_decay", type=float, default=1e-2, help="Weight decay to use.")
-    parser.add_argument("--adam_epsilon", type=float, default=1e-08, help="Epsilon value for the Adam optimizer")
-    parser.add_argument("--max_grad_norm", default=-1, type=float, help="Max gradient norm.")
-    parser.add_argument("--push_to_hub", action="store_true", help="Whether or not to push the model to the Hub.")
-    parser.add_argument("--hub_token", type=str, default=None, help="The token to use to push to the Model Hub.")
-=======
     parser.add_argument(
         "--lr_power",
         type=float,
@@ -371,7 +338,6 @@
         default=None,
         help="The token to use to push to the Model Hub.",
     )
->>>>>>> df4fbe3f
     parser.add_argument(
         "--hub_model_id",
         type=str,
@@ -396,16 +362,12 @@
             ' (default), `"tensorboard"`.'
         ),
     )
-<<<<<<< HEAD
-    parser.add_argument("--language", default="en", choices=["en", "zh", "zh_en"], help="Model language.")
-=======
     parser.add_argument(
         "--language",
         default="en",
         choices=["en", "zh", "zh_en"],
         help="Model language.",
     )
->>>>>>> df4fbe3f
     parser.add_argument(
         "--validation_prompt",
         type=str,
@@ -429,13 +391,9 @@
         ),
     )
     parser.add_argument(
-<<<<<<< HEAD
-        "--enable_xformers_memory_efficient_attention", action="store_true", help="Whether or not to use xformers."
-=======
         "--enable_xformers_memory_efficient_attention",
         action="store_true",
         help="Whether or not to use xformers.",
->>>>>>> df4fbe3f
     )
     parser.add_argument("--noise_offset", type=float, default=0, help="The scale of noise offset.")
 
@@ -791,14 +749,10 @@
         input_ids = [example["input_ids"] for example in examples]
         pixel_values = paddle.to_tensor([example["pixel_values"] for example in examples], dtype="float32")
         input_ids = tokenizer.pad(
-<<<<<<< HEAD
-            {"input_ids": input_ids}, padding="max_length", max_length=tokenizer.model_max_length, return_tensors="pd"
-=======
             {"input_ids": input_ids},
             padding="max_length",
             max_length=tokenizer.model_max_length,
             return_tensors="pd",
->>>>>>> df4fbe3f
         ).input_ids
         return {
             "input_ids": input_ids,
@@ -811,14 +765,10 @@
         else BatchSampler(train_dataset, batch_size=args.train_batch_size, shuffle=True)
     )
     train_dataloader = DataLoader(
-<<<<<<< HEAD
-        train_dataset, batch_sampler=train_sampler, collate_fn=collate_fn, num_workers=args.dataloader_num_workers
-=======
         train_dataset,
         batch_sampler=train_sampler,
         collate_fn=collate_fn,
         num_workers=args.dataloader_num_workers,
->>>>>>> df4fbe3f
     )
 
     # Scheduler and math around the number of training steps.
@@ -953,14 +903,10 @@
 
             if (step + 1) % args.gradient_accumulation_steps == 0:
                 if num_processes > 1 and args.gradient_checkpointing:
-<<<<<<< HEAD
-                    fused_allreduce_gradients(unwrap_model(text_encoder).get_input_embeddings().parameters(), None)
-=======
                     fused_allreduce_gradients(
                         unwrap_model(text_encoder).get_input_embeddings().parameters(),
                         None,
                     )
->>>>>>> df4fbe3f
                 optimizer.step()
                 lr_scheduler.step()
                 optimizer.clear_grad()
@@ -986,14 +932,10 @@
                         writer.add_scalar(f"train/{name}", val, global_step)
 
                     if global_step % args.save_steps == 0:
-<<<<<<< HEAD
-                        save_path = os.path.join(args.output_dir, f"learned_embeds-steps-{global_step}.pdparams")
-=======
                         save_path = os.path.join(
                             args.output_dir,
                             f"learned_embeds-steps-{global_step}.pdparams",
                         )
->>>>>>> df4fbe3f
                         save_progress(text_encoder, placeholder_token_ids, args, save_path)
 
                 if global_step >= args.max_train_steps:
@@ -1020,15 +962,11 @@
                 # run inference
                 generator = paddle.Generator().manual_seed(args.seed) if args.seed else None
                 images = [
-<<<<<<< HEAD
-                    pipeline(args.validation_prompt, num_inference_steps=25, generator=generator).images[0]
-=======
                     pipeline(
                         args.validation_prompt,
                         num_inference_steps=25,
                         generator=generator,
                     ).images[0]
->>>>>>> df4fbe3f
                     for _ in range(args.num_validation_images)
                 ]
                 np_images = np.stack([np.asarray(img) for img in images])
