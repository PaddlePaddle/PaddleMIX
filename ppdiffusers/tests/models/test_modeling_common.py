--- conflicted
+++ resolved
@@ -120,12 +120,6 @@
             init_dict, inputs_dict = self.prepare_init_args_and_inputs_for_common()
             model = self.model_class(**init_dict)
 
-<<<<<<< HEAD
-    def test_from_save_pretrained(self):
-        init_dict, inputs_dict = self.prepare_init_args_and_inputs_for_common()
-        model = self.model_class(**init_dict)
-=======
->>>>>>> d94e7103
         if hasattr(model, "set_default_attn_processor"):
             model.set_default_attn_processor()
         model.eval()
@@ -152,14 +146,9 @@
 
             if isinstance(new_image, dict):
                 new_image = new_image.to_tuple()[0]
-<<<<<<< HEAD
-        max_diff = (image - new_image).abs().sum().item()
-        self.assertLessEqual(max_diff, 1e-01, "Models give different forward passes")
-=======
 
         max_diff = (image - new_image).abs().max().item()
         self.assertLessEqual(max_diff, expected_max_diff, "Models give different forward passes")
->>>>>>> d94e7103
 
     def test_getattr_is_correct(self):
         init_dict, inputs_dict = self.prepare_init_args_and_inputs_for_common()
@@ -264,11 +253,6 @@
         assert paddle.allclose(output_2, output_5, atol=self.base_precision).item()
         assert paddle.allclose(x=output_2, y=output_6, atol=self.base_precision).item()
 
-<<<<<<< HEAD
-    def test_from_save_pretrained_variant(self):
-        init_dict, inputs_dict = self.prepare_init_args_and_inputs_for_common()
-        model = self.model_class(**init_dict)
-=======
     def test_from_save_pretrained_variant(self, expected_max_diff=5e-5):
         if self.forward_requires_fresh_args:
             model = self.model_class(**self.init_dict)
@@ -276,7 +260,6 @@
             init_dict, inputs_dict = self.prepare_init_args_and_inputs_for_common()
             model = self.model_class(**init_dict)
 
->>>>>>> d94e7103
         if hasattr(model, "set_default_attn_processor"):
             model.set_default_attn_processor()
 
@@ -308,14 +291,9 @@
 
             if isinstance(new_image, dict):
                 new_image = new_image.to_tuple()[0]
-<<<<<<< HEAD
-        max_diff = (image - new_image).abs().sum().item()
-        self.assertLessEqual(max_diff, 1e-01, "Models give different forward passes")
-=======
 
         max_diff = (image - new_image).abs().max().item()
         self.assertLessEqual(max_diff, expected_max_diff, "Models give different forward passes")
->>>>>>> d94e7103
 
     def test_from_save_pretrained_dtype(self):
         init_dict, inputs_dict = self.prepare_init_args_and_inputs_for_common()
@@ -452,10 +430,7 @@
             # Temporary fallback until `aten::_index_put_impl_` is implemented in mps
             # Track progress in https://github.com/pypaddle/pypaddle/issues/77764
             # t[t != t] = 0
-<<<<<<< HEAD
-=======
             # return t.to(device)
->>>>>>> d94e7103
             return t
 
         def recursive_check(tuple_object, dict_object):
@@ -470,9 +445,6 @@
             else:
                 self.assertTrue(
                     paddle.allclose(
-<<<<<<< HEAD
-                        set_nan_tensor_to_zero(tuple_object), set_nan_tensor_to_zero(dict_object), atol=1e-05
-=======
                         set_nan_tensor_to_zero(tuple_object), set_nan_tensor_to_zero(dict_object), atol=5e-5
                     ),
                     msg=(
@@ -480,7 +452,6 @@
                         f" {paddle.max(paddle.abs(tuple_object - dict_object))}. Tuple has `nan`:"
                         f" {paddle.isnan(tuple_object).any()} and `inf`: {paddle.isinf(tuple_object)}. Dict has"
                         f" `nan`: {paddle.isnan(dict_object).any()} and `inf`: {paddle.isinf(dict_object)}."
->>>>>>> d94e7103
                     ),
                 )
 
