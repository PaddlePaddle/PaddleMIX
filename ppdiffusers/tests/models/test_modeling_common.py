--- conflicted
+++ resolved
@@ -14,6 +14,7 @@
 # limitations under the License.
 
 import inspect
+import os
 import tempfile
 import unittest
 import unittest.mock as mock
@@ -25,9 +26,14 @@
 from requests.exceptions import HTTPError
 
 from ppdiffusers.models import UNet2DConditionModel
+from ppdiffusers.models.attention_processor import (
+    AttnProcessor,
+    AttnProcessor2_5,
+    XFormersAttnProcessor,
+)
 from ppdiffusers.training_utils import EMAModel
 from ppdiffusers.utils import logging
-from ppdiffusers.utils.testing_utils import CaptureLogger
+from ppdiffusers.utils.testing_utils import CaptureLogger, require_paddle_gpu
 
 
 class ModelUtilsTest(unittest.TestCase):
@@ -120,7 +126,34 @@
         assert model.config.in_channels == 9
 
 
+class UNetTesterMixin:
+    def test_forward_signature(self):
+        init_dict, _ = self.prepare_init_args_and_inputs_for_common()
+        model = self.model_class(**init_dict)
+        signature = inspect.signature(model.forward)
+        arg_names = [*signature.parameters.keys()]
+        expected_arg_names = ["sample", "timestep"]
+        self.assertListEqual(arg_names[:2], expected_arg_names)
+
+    def test_forward_with_norm_groups(self):
+        init_dict, inputs_dict = self.prepare_init_args_and_inputs_for_common()
+        init_dict["norm_num_groups"] = 16
+        init_dict["block_out_channels"] = 16, 32
+        model = self.model_class(**init_dict)
+        model.eval()
+        with paddle.no_grad():
+            output = model(**inputs_dict)
+            if isinstance(output, dict):
+                output = output.to_tuple()[0]
+        self.assertIsNotNone(output)
+        expected_shape = inputs_dict["sample"].shape
+        self.assertEqual(output.shape, expected_shape, "Input and output shapes do not match")
+
+
 class ModelTesterMixin:
+    main_input_name = None  # overwrite in model specific tester class
+    base_precision = 1e-3
+
     def test_from_save_pretrained(self):
         init_dict, inputs_dict = self.prepare_init_args_and_inputs_for_common()
         model = self.model_class(**init_dict)
@@ -135,10 +168,10 @@
         with paddle.no_grad():
             image = model(**inputs_dict)
             if isinstance(image, dict):
-                image = image.sample
+                image = image.to_tuple()[0]
             new_image = new_model(**inputs_dict)
             if isinstance(new_image, dict):
-                new_image = new_image.sample
+                new_image = new_image.to_tuple()[0]
         max_diff = (image - new_image).abs().sum().item()
         self.assertLessEqual(max_diff, 1e-02, "Models give different forward passes")
 
@@ -150,7 +183,7 @@
         model.dummy_attribute = 5
         model.register_to_config(test_attribute=5)
 
-        logger = logging.get_logger("diffusers.models.modeling_utils")
+        logger = logging.get_logger("ppdiffusers.models.modeling_utils")
         # 30 for warning
         logger.setLevel(30)
         with CaptureLogger(logger) as cap_logger:
@@ -161,7 +194,7 @@
         # no warning should be thrown
         assert cap_logger.out == ""
 
-        logger = logging.get_logger("diffusers.models.modeling_utils")
+        logger = logging.get_logger("ppdiffusers.models.modeling_utils")
         # 30 for warning
         logger.setLevel(30)
         with CaptureLogger(logger) as cap_logger:
@@ -184,6 +217,46 @@
             model.does_not_exist
 
         assert str(error.exception) == f"'{type(model).__name__}' object has no attribute 'does_not_exist'"
+
+    @require_paddle_gpu
+    def test_set_attn_processor_for_determinism(self):
+        os.environ["FLAGS_cudnn_deterministic"] = "False"
+        os.environ["FLAGS_cpu_deterministic"] = "False"
+
+        init_dict, inputs_dict = self.prepare_init_args_and_inputs_for_common()
+        model = self.model_class(**init_dict)
+        if not hasattr(model, "set_attn_processor"):
+            return
+        assert all(type(proc) == AttnProcessor2_5 for proc in model.attn_processors.values())
+        with paddle.no_grad():
+            output_1 = model(**inputs_dict)[0]
+        model.set_default_attn_processor()
+        assert all(type(proc) == AttnProcessor for proc in model.attn_processors.values())
+        with paddle.no_grad():
+            output_2 = model(**inputs_dict)[0]
+        model.enable_xformers_memory_efficient_attention()
+        assert all(type(proc) == XFormersAttnProcessor for proc in model.attn_processors.values())
+        with paddle.no_grad():
+            output_3 = model(**inputs_dict)[0]
+        model.set_attn_processor(AttnProcessor2_5())
+        assert all(type(proc) == AttnProcessor2_5 for proc in model.attn_processors.values())
+        with paddle.no_grad():
+            output_4 = model(**inputs_dict)[0]
+        model.set_attn_processor(AttnProcessor())
+        assert all(type(proc) == AttnProcessor for proc in model.attn_processors.values())
+        with paddle.no_grad():
+            output_5 = model(**inputs_dict)[0]
+        model.set_attn_processor(XFormersAttnProcessor())
+        assert all(type(proc) == XFormersAttnProcessor for proc in model.attn_processors.values())
+        with paddle.no_grad():
+            output_6 = model(**inputs_dict)[0]
+        os.environ["FLAGS_cudnn_deterministic"] = "True"
+        os.environ["FLAGS_cpu_deterministic"] = "True"
+        assert paddle.allclose(x=output_2, y=output_1, atol=self.base_precision).item()
+        assert paddle.allclose(x=output_2, y=output_3, atol=self.base_precision).item()
+        assert paddle.allclose(x=output_2, y=output_4, atol=self.base_precision).item()
+        assert paddle.allclose(x=output_2, y=output_5, atol=self.base_precision).item()
+        assert paddle.allclose(x=output_2, y=output_6, atol=self.base_precision).item()
 
     def test_from_save_pretrained_variant(self):
         init_dict, inputs_dict = self.prepare_init_args_and_inputs_for_common()
@@ -209,15 +282,11 @@
 
             image = model(**inputs_dict)
             if isinstance(image, dict):
-<<<<<<< HEAD
-                image = image.sample
-=======
                 image = image.to_tuple()[0]
-            
->>>>>>> 9d78f2c8
+
             new_image = new_model(**inputs_dict)
             if isinstance(new_image, dict):
-                new_image = new_image.sample
+                new_image = new_image.to_tuple()[0]
         max_diff = (image - new_image).abs().sum().item()
         self.assertLessEqual(max_diff, 1e-02, "Models give different forward passes")
 
@@ -235,23 +304,23 @@
                 new_model = self.model_class.from_pretrained(tmpdirname, paddle_dtype=dtype)
                 assert new_model.dtype == dtype
 
-    def test_determinism(self):
+    def test_determinism(self, expected_max_diff=1e-5):
         init_dict, inputs_dict = self.prepare_init_args_and_inputs_for_common()
         model = self.model_class(**init_dict)
         model.eval()
         with paddle.no_grad():
             first = model(**inputs_dict)
             if isinstance(first, dict):
-                first = first.sample
+                first = first.to_tuple()[0]
             second = model(**inputs_dict)
             if isinstance(second, dict):
-                second = second.sample
+                second = second.to_tuple()[0]
         out_1 = first.cpu().numpy()
         out_2 = second.cpu().numpy()
         out_1 = out_1[~np.isnan(out_1)]
         out_2 = out_2[~np.isnan(out_2)]
         max_diff = np.amax(np.abs(out_1 - out_2))
-        self.assertLessEqual(max_diff, 1e-05)
+        self.assertLessEqual(max_diff, expected_max_diff)
 
     def test_output(self):
         init_dict, inputs_dict = self.prepare_init_args_and_inputs_for_common()
@@ -260,37 +329,21 @@
         with paddle.no_grad():
             output = model(**inputs_dict)
             if isinstance(output, dict):
-                output = output.sample
+                output = output.to_tuple()[0]
         self.assertIsNotNone(output)
+        # input & output have to have the same shape
+        input_tensor = inputs_dict[self.main_input_name]
+        expected_shape = input_tensor.shape
         expected_shape = inputs_dict["sample"].shape
         self.assertEqual(output.shape, expected_shape, "Input and output shapes do not match")
 
-    def test_forward_with_norm_groups(self):
-        init_dict, inputs_dict = self.prepare_init_args_and_inputs_for_common()
-        init_dict["norm_num_groups"] = 16
-        init_dict["block_out_channels"] = 16, 32
-        model = self.model_class(**init_dict)
-        model.eval()
-        with paddle.no_grad():
-            output = model(**inputs_dict)
-            if isinstance(output, dict):
-                output = output.sample
-        self.assertIsNotNone(output)
-        expected_shape = inputs_dict["sample"].shape
-        self.assertEqual(output.shape, expected_shape, "Input and output shapes do not match")
-
-    def test_forward_signature(self):
-        init_dict, _ = self.prepare_init_args_and_inputs_for_common()
-        model = self.model_class(**init_dict)
-        signature = inspect.signature(model.forward)
-        arg_names = [*signature.parameters.keys()]
-        expected_arg_names = ["sample", "timestep"]
-        self.assertListEqual(arg_names[:2], expected_arg_names)
-
     def test_model_from_pretrained(self):
         init_dict, inputs_dict = self.prepare_init_args_and_inputs_for_common()
         model = self.model_class(**init_dict)
         model.eval()
+
+        # test if the model can be loaded from the config
+        # and has all the expected shape
         with tempfile.TemporaryDirectory() as tmpdirname:
 
             model.save_pretrained(tmpdirname)
@@ -305,10 +358,10 @@
         with paddle.no_grad():
             output_1 = model(**inputs_dict)
             if isinstance(output_1, dict):
-                output_1 = output_1.sample
+                output_1 = output_1.to_tuple()[0]
             output_2 = new_model(**inputs_dict)
             if isinstance(output_2, dict):
-                output_2 = output_2.sample
+                output_2 = output_2.to_tuple()[0]
         self.assertEqual(output_1.shape, output_2.shape)
 
     def test_training(self):
@@ -317,8 +370,9 @@
         model.train()
         output = model(**inputs_dict)
         if isinstance(output, dict):
-            output = output.sample
-        noise = paddle.randn(shape=list((inputs_dict["sample"].shape[0],) + self.output_shape))
+            output = output.to_tuple()[0]
+        input_tensor = inputs_dict[self.main_input_name]
+        noise = paddle.randn(shape=(input_tensor.shape[0],) + self.output_shape)
         loss = paddle.nn.functional.mse_loss(input=output, label=noise)
         loss.backward()
 
@@ -329,8 +383,9 @@
         ema_model = EMAModel(model.parameters())
         output = model(**inputs_dict)
         if isinstance(output, dict):
-            output = output.sample
-        noise = paddle.randn(shape=list((inputs_dict["sample"].shape[0],) + self.output_shape))
+            output = output.to_tuple()[0]
+        input_tensor = inputs_dict[self.main_input_name]
+        noise = paddle.randn(shape=(input_tensor.shape[0],) + self.output_shape)
         loss = paddle.nn.functional.mse_loss(input=output, label=noise)
         loss.backward()
         ema_model.step(model.parameters())
