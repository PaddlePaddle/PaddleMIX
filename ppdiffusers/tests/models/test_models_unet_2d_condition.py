--- conflicted
+++ resolved
@@ -27,11 +27,6 @@
 from ppdiffusers import UNet2DConditionModel
 from ppdiffusers.models.attention_processor import (
     CustomDiffusionAttnProcessor,
-<<<<<<< HEAD
-    LoRAAttnProcessor,
-)
-from ppdiffusers.utils import (
-=======
     IPAdapterAttnProcessor,
 )
 from ppdiffusers.models.embeddings import ImageProjection
@@ -39,7 +34,6 @@
 from ppdiffusers.utils.import_utils import is_ppxformers_available
 from ppdiffusers.utils.testing_utils import (
     enable_full_determinism,
->>>>>>> d94e7103
     floats_tensor,
     load_hf_numpy,
     paddle_all_close,
@@ -55,16 +49,11 @@
 enable_full_determinism()
 
 
-<<<<<<< HEAD
-def create_lora_layers(model, mock_weights: bool = True):
-    lora_attn_procs = {}
-=======
 def create_ip_adapter_state_dict(model):
     # "ip_adapter" (cross-attention weights)
     ip_cross_attn_state_dict = {}
     key_id = 1
 
->>>>>>> d94e7103
     for name in model.attn_processors.keys():
         cross_attention_dim = None if name.endswith("attn1.processor") else model.config.cross_attention_dim
         if name.startswith("mid_block"):
@@ -75,16 +64,6 @@
         elif name.startswith("down_blocks"):
             block_id = int(name[len("down_blocks.")])
             hidden_size = model.config.block_out_channels[block_id]
-<<<<<<< HEAD
-        lora_attn_procs[name] = LoRAAttnProcessor(hidden_size=hidden_size, cross_attention_dim=cross_attention_dim)
-        if mock_weights:
-            with paddle.no_grad():
-                lora_attn_procs[name].to_q_lora.up.weight.set_value(lora_attn_procs[name].to_q_lora.up.weight + 1)
-                lora_attn_procs[name].to_k_lora.up.weight.set_value(lora_attn_procs[name].to_k_lora.up.weight + 1)
-                lora_attn_procs[name].to_v_lora.up.weight.set_value(lora_attn_procs[name].to_v_lora.up.weight + 1)
-                lora_attn_procs[name].to_out_lora.up.weight.set_value(lora_attn_procs[name].to_out_lora.up.weight + 1)
-    return lora_attn_procs
-=======
         if cross_attention_dim is not None:
             sd = IPAdapterAttnProcessor(
                 hidden_size=hidden_size, cross_attention_dim=cross_attention_dim, scale=1.0
@@ -119,7 +98,6 @@
     ip_state_dict = {}
     ip_state_dict.update({"image_proj": ip_image_projection_state_dict, "ip_adapter": ip_cross_attn_state_dict})
     return ip_state_dict
->>>>>>> d94e7103
 
 
 def create_custom_ppdiffusion_layers(model, mock_weights: bool = True):
@@ -260,13 +238,9 @@
         model_2.clear_gradients()
         loss_2 = (out_2 - labels).mean()
         loss_2.backward()
-<<<<<<< HEAD
-        self.assertTrue((loss - loss_2).abs() < 1e-05)
-=======
 
         # compare the output and parameters gradients
         self.assertTrue((loss - loss_2).abs() < 1e-5)
->>>>>>> d94e7103
         named_params = dict(model.named_parameters())
         named_params_2 = dict(model_2.named_parameters())
         for name, param in named_params.items():
