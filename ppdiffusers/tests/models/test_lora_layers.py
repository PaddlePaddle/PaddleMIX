--- conflicted
+++ resolved
@@ -1,5 +1,4 @@
-# coding=utf-8
-# Copyright 2023 HuggingFace Inc.
+# Copyright (c) 2023 PaddlePaddle Authors. All Rights Reserved.
 #
 # Licensed under the Apache License, Version 2.0 (the "License");
 # you may not use this file except in compliance with the License.
@@ -12,26 +11,49 @@
 # WITHOUT WARRANTIES OR CONDITIONS OF ANY KIND, either express or implied.
 # See the License for the specific language governing permissions and
 # limitations under the License.
+
 import os
 import tempfile
 import unittest
 
+import numpy as np
 import paddle
-import paddle.nn as nn
-from paddlenlp.transformers import CLIPTextConfig, CLIPTextModel, CLIPTokenizer
+from huggingface_hub.repocard import RepoCard
+from paddlenlp.transformers import (
+    CLIPTextConfig,
+    CLIPTextModel,
+    CLIPTextModelWithProjection,
+    CLIPTokenizer,
+)
 
 from ppdiffusers import (
     AutoencoderKL,
     DDIMScheduler,
+    EulerDiscreteScheduler,
     StableDiffusionPipeline,
+    StableDiffusionXLPipeline,
     UNet2DConditionModel,
 )
-from ppdiffusers.loaders import AttnProcsLayers, LoraLoaderMixin
-from ppdiffusers.models.attention_processor import LoRAAttnProcessor
-from ppdiffusers.utils import TEXT_ENCODER_ATTN_MODULE, floats_tensor
-
-
-def create_unet_lora_layers(unet: nn.Layer):
+from ppdiffusers.loaders import (
+    AttnProcsLayers,
+    LoraLoaderMixin,
+    PatchedLoraProjection,
+    text_encoder_attn_modules,
+)
+from ppdiffusers.models.attention_processor import (
+    Attention,
+    AttnProcessor,
+    AttnProcessor2_5,
+    LoRAAttnProcessor,
+    LoRAAttnProcessor2_5,
+    LoRAXFormersAttnProcessor,
+    XFormersAttnProcessor,
+)
+from ppdiffusers.utils import floats_tensor
+from ppdiffusers.utils.testing_utils import require_paddle_gpu, slow
+
+
+def create_unet_lora_layers(unet: paddle.nn.Layer):
     lora_attn_procs = {}
     for name in unet.attn_processors.keys():
         cross_attention_dim = None if name.endswith("attn1.processor") else unet.config.cross_attention_dim
@@ -43,21 +65,20 @@
         elif name.startswith("down_blocks"):
             block_id = int(name[len("down_blocks.")])
             hidden_size = unet.config.block_out_channels[block_id]
-        lora_attn_procs[name] = LoRAAttnProcessor(hidden_size=hidden_size, cross_attention_dim=cross_attention_dim)
+        lora_attn_processor_class = (
+            LoRAAttnProcessor2_5
+            if hasattr(paddle.nn.functional, "scaled_dot_product_attention_")
+            else LoRAAttnProcessor
+        )
+        lora_attn_procs[name] = lora_attn_processor_class(
+            hidden_size=hidden_size, cross_attention_dim=cross_attention_dim
+        )
     unet_lora_layers = AttnProcsLayers(lora_attn_procs)
     return lora_attn_procs, unet_lora_layers
 
 
-def create_text_encoder_lora_layers(text_encoder: nn.Layer):
+def create_text_encoder_lora_attn_procs(text_encoder: paddle.nn.Layer):
     text_lora_attn_procs = {}
-<<<<<<< HEAD
-    for name, module in text_encoder.named_sublayers(include_self=True):
-        if name.endswith(TEXT_ENCODER_ATTN_MODULE):
-            text_lora_attn_procs[name] = LoRAAttnProcessor(
-                hidden_size=module.out_proj.weight.shape[1], cross_attention_dim=None
-            )
-
-=======
     lora_attn_processor_class = (
         LoRAAttnProcessor2_5 if hasattr(paddle.nn.functional, "scaled_dot_product_attention_") else LoRAAttnProcessor
     )
@@ -74,18 +95,22 @@
 
 def create_text_encoder_lora_layers(text_encoder: paddle.nn.Layer):
     text_lora_attn_procs = create_text_encoder_lora_attn_procs(text_encoder)
->>>>>>> 9d78f2c8
     text_encoder_lora_layers = AttnProcsLayers(text_lora_attn_procs)
     return text_encoder_lora_layers
 
 
+def set_lora_weights(lora_attn_parameters, randn_weight=False):
+    with paddle.no_grad():
+        for parameter in lora_attn_parameters:
+            if randn_weight:
+                parameter[:] = paddle.randn(shape=parameter.shape, dtype=parameter.dtype)
+            else:
+                parameter.zero_()
+
+
 class LoraLoaderMixinTests(unittest.TestCase):
     def get_dummy_components(self):
-<<<<<<< HEAD
-        paddle.seed(0)
-=======
         paddle.Generator().manual_seed(0)
->>>>>>> 9d78f2c8
         unet = UNet2DConditionModel(
             block_out_channels=(32, 64),
             layers_per_block=2,
@@ -104,11 +129,7 @@
             set_alpha_to_one=False,
             steps_offset=1,
         )
-<<<<<<< HEAD
-        paddle.seed(0)
-=======
         paddle.Generator().manual_seed(0)
->>>>>>> 9d78f2c8
         vae = AutoencoderKL(
             block_out_channels=[32, 64],
             in_channels=3,
@@ -129,12 +150,9 @@
             vocab_size=1000,
         )
         text_encoder = CLIPTextModel(text_encoder_config)
-        text_encoder.eval()
         tokenizer = CLIPTokenizer.from_pretrained("hf-internal-testing/tiny-random-clip")
-
         unet_lora_attn_procs, unet_lora_layers = create_unet_lora_layers(unet)
         text_encoder_lora_layers = create_text_encoder_lora_layers(text_encoder)
-
         pipeline_components = {
             "unet": unet,
             "scheduler": scheduler,
@@ -151,31 +169,24 @@
         }
         return pipeline_components, lora_components
 
-    def get_dummy_inputs(self):
+    def get_dummy_inputs(self, with_generator=True):
         batch_size = 1
         sequence_length = 10
         num_channels = 4
-<<<<<<< HEAD
-        sizes = (32, 32)
-
-=======
         sizes = 32, 32
->>>>>>> 9d78f2c8
         generator = paddle.Generator().manual_seed(0)
         noise = floats_tensor((batch_size, num_channels) + sizes)
-        input_ids = paddle.randint(1, sequence_length, size=(batch_size, sequence_length), generator=generator)
-
+        input_ids = paddle.randint(low=1, high=sequence_length, shape=(batch_size, sequence_length))
         pipeline_inputs = {
             "prompt": "A painting of a squirrel eating a burger",
-            "generator": generator,
             "num_inference_steps": 2,
             "guidance_scale": 6.0,
-            "output_type": "numpy",
+            "output_type": "np",
         }
-
-<<<<<<< HEAD
+        if with_generator:
+            pipeline_inputs.update({"generator": generator})
         return noise, input_ids, pipeline_inputs
-=======
+
     def get_dummy_tokens(self):
         max_seq_length = 77
         inputs = paddle.randint(low=2, high=56, shape=(1, max_seq_length))
@@ -191,66 +202,32 @@
             text_encoder_lora_layers=lora_components["text_encoder_lora_layers"],
         )
         self.assertTrue(os.path.isfile(os.path.join(tmpdirname, "paddle_lora_weights.pdparams")))
->>>>>>> 9d78f2c8
 
     def test_lora_save_load(self):
         pipeline_components, lora_components = self.get_dummy_components()
         sd_pipe = StableDiffusionPipeline(**pipeline_components)
         sd_pipe.set_progress_bar_config(disable=None)
-
-        noise, input_ids, pipeline_inputs = self.get_dummy_inputs()
-
+        _, _, pipeline_inputs = self.get_dummy_inputs()
         original_images = sd_pipe(**pipeline_inputs).images
         orig_image_slice = original_images[0, -3:, -3:, -1]
-
         with tempfile.TemporaryDirectory() as tmpdirname:
             LoraLoaderMixin.save_lora_weights(
                 save_directory=tmpdirname,
                 unet_lora_layers=lora_components["unet_lora_layers"],
                 text_encoder_lora_layers=lora_components["text_encoder_lora_layers"],
-                to_diffusers=False,
             )
             self.assertTrue(os.path.isfile(os.path.join(tmpdirname, "paddle_lora_weights.pdparams")))
-<<<<<<< HEAD
-            sd_pipe.load_lora_weights(tmpdirname, from_diffusers=False)
-
-=======
-            sd_pipe.load_lora_weights(tmpdirname)
->>>>>>> 9d78f2c8
+            sd_pipe.load_lora_weights(tmpdirname)
         lora_images = sd_pipe(**pipeline_inputs).images
         lora_image_slice = lora_images[0, -3:, -3:, -1]
 
         # Outputs shouldn't match.
-        self.assertFalse(paddle.allclose(paddle.to_tensor(orig_image_slice), paddle.to_tensor(lora_image_slice)))
-
-<<<<<<< HEAD
-    def test_lora_save_load_safetensors(self):
-        pipeline_components, lora_components = self.get_dummy_components()
-        sd_pipe = StableDiffusionPipeline(**pipeline_components)
-        sd_pipe.set_progress_bar_config(disable=None)
-
-        noise, input_ids, pipeline_inputs = self.get_dummy_inputs()
-
-        original_images = sd_pipe(**pipeline_inputs).images
-        orig_image_slice = original_images[0, -3:, -3:, -1]
-
-        with tempfile.TemporaryDirectory() as tmpdirname:
-            LoraLoaderMixin.save_lora_weights(
-                save_directory=tmpdirname,
-                unet_lora_layers=lora_components["unet_lora_layers"],
-                text_encoder_lora_layers=lora_components["text_encoder_lora_layers"],
-                safe_serialization=True,
-                to_diffusers=True,
-            )
-            self.assertTrue(os.path.isfile(os.path.join(tmpdirname, "pytorch_lora_weights.safetensors")))
-            sd_pipe.load_lora_weights(tmpdirname, from_diffusers=True)
-
-        lora_images = sd_pipe(**pipeline_inputs).images
-        lora_image_slice = lora_images[0, -3:, -3:, -1]
-
-        # Outputs shouldn't match.
-        self.assertFalse(paddle.allclose(paddle.to_tensor(orig_image_slice), paddle.to_tensor(lora_image_slice)))
-=======
+        self.assertFalse(
+            paddle.allclose(
+                x=paddle.to_tensor(data=orig_image_slice), y=paddle.to_tensor(data=lora_image_slice)
+            ).item()
+        )
+
     # def test_lora_save_load_safetensors(self):
     #     pipeline_components, lora_components = self.get_dummy_components()
     #     sd_pipe = StableDiffusionPipeline(**pipeline_components)
@@ -275,28 +252,18 @@
     #             x=paddle.to_tensor(data=orig_image_slice), y=paddle.to_tensor(data=lora_image_slice)
     #         ).item()
     #     )
->>>>>>> 9d78f2c8
 
     def test_lora_save_load_legacy(self):
         pipeline_components, lora_components = self.get_dummy_components()
         unet_lora_attn_procs = lora_components["unet_lora_attn_procs"]
         sd_pipe = StableDiffusionPipeline(**pipeline_components)
         sd_pipe.set_progress_bar_config(disable=None)
-
-        noise, input_ids, pipeline_inputs = self.get_dummy_inputs()
-
+        _, _, pipeline_inputs = self.get_dummy_inputs()
         original_images = sd_pipe(**pipeline_inputs).images
         orig_image_slice = original_images[0, -3:, -3:, -1]
-
         with tempfile.TemporaryDirectory() as tmpdirname:
             unet = sd_pipe.unet
             unet.set_attn_processor(unet_lora_attn_procs)
-<<<<<<< HEAD
-            unet.save_attn_procs(tmpdirname, to_diffusers=False)
-            self.assertTrue(os.path.isfile(os.path.join(tmpdirname, "paddle_lora_weights.pdparams")))
-            sd_pipe.load_lora_weights(tmpdirname, from_diffusers=False)
-
-=======
             unet.save_attn_procs(tmpdirname)
             self.assertTrue(os.path.isfile(os.path.join(tmpdirname, "paddle_lora_weights.pdparams")))
             sd_pipe.load_lora_weights(tmpdirname)
@@ -376,14 +343,17 @@
             )
             self.assertTrue(os.path.isfile(os.path.join(tmpdirname, "paddle_lora_weights.pdparams")))
             sd_pipe.load_lora_weights(tmpdirname)
->>>>>>> 9d78f2c8
         lora_images = sd_pipe(**pipeline_inputs).images
         lora_image_slice = lora_images[0, -3:, -3:, -1]
-
-<<<<<<< HEAD
+        lora_images_with_scale = sd_pipe(**pipeline_inputs, cross_attention_kwargs={"scale": 0.5}).images
+        lora_image_with_scale_slice = lora_images_with_scale[0, -3:, -3:, -1]
         # Outputs shouldn't match.
-        self.assertFalse(paddle.allclose(paddle.to_tensor(orig_image_slice), paddle.to_tensor(lora_image_slice)))
-=======
+        self.assertFalse(
+            paddle.allclose(
+                x=paddle.to_tensor(data=lora_image_slice), y=paddle.to_tensor(data=lora_image_with_scale_slice)
+            ).item()
+        )
+
     def test_lora_unet_attn_processors(self):
         with tempfile.TemporaryDirectory() as tmpdirname:
             self.create_lora_weight_file(tmpdirname)
@@ -762,5 +732,4 @@
             prompt, output_type="np", generator=generator, num_inference_steps=num_inference_steps
         ).images
         lora_images_again = lora_images_again[0, -3:, -3:, -1].flatten()
-        self.assertTrue(np.allclose(lora_images, lora_images_again, atol=0.001))
->>>>>>> 9d78f2c8
+        self.assertTrue(np.allclose(lora_images, lora_images_again, atol=0.001))