# coding=utf-8
# Copyright (c) 2023 PaddlePaddle Authors. All Rights Reserved.
# Copyright 2023 HuggingFace Inc.
#
# Licensed under the Apache License, Version 2.0 (the "License");
# you may not use this file except in compliance with the License.
# You may obtain a copy of the License at
#
#     http://www.apache.org/licenses/LICENSE-2.0
#
# Unless required by applicable law or agreed to in writing, software
# distributed under the License is distributed on an "AS IS" BASIS,
# WITHOUT WARRANTIES OR CONDITIONS OF ANY KIND, either express or implied.
# See the License for the specific language governing permissions and
# limitations under the License.
<<<<<<< HEAD
import os
import tempfile
=======

>>>>>>> d94e7103
import unittest

import numpy as np
import paddle

from ppdiffusers.models import UNet3DConditionModel
<<<<<<< HEAD
from ppdiffusers.models.attention_processor import AttnProcessor, LoRAAttnProcessor
from ppdiffusers.utils import floats_tensor, logging
=======
from ppdiffusers.utils import logging
>>>>>>> d94e7103
from ppdiffusers.utils.import_utils import is_ppxformers_available
from ppdiffusers.utils.testing_utils import enable_full_determinism, floats_tensor

from .test_modeling_common import ModelTesterMixin, UNetTesterMixin

enable_full_determinism()

logger = logging.get_logger(__name__)


def create_lora_layers(model, mock_weights: bool = True):
    lora_attn_procs = {}
    for name in model.attn_processors.keys():
        has_cross_attention = name.endswith("attn2.processor") and not (
            name.startswith("transformer_in") or "temp_attentions" in name.split(".")
        )
        cross_attention_dim = model.config.cross_attention_dim if has_cross_attention else None
        if name.startswith("mid_block"):
            hidden_size = model.config.block_out_channels[-1]
        elif name.startswith("up_blocks"):
            block_id = int(name[len("up_blocks.")])
            hidden_size = list(reversed(model.config.block_out_channels))[block_id]
        elif name.startswith("down_blocks"):
            block_id = int(name[len("down_blocks.")])
            hidden_size = model.config.block_out_channels[block_id]
        elif name.startswith("transformer_in"):
            # Note that the `8 * ...` comes from: https://github.com/huggingface/diffusers/blob/7139f0e874f10b2463caa8cbd585762a309d12d6/src/diffusers/models/unet_3d_condition.py#L148
            hidden_size = 8 * model.config.attention_head_dim

        lora_attn_procs[name] = LoRAAttnProcessor(hidden_size=hidden_size, cross_attention_dim=cross_attention_dim)

        if mock_weights:
            # add 1 to weights to mock trained weights
            with paddle.no_grad():
                lora_attn_procs[name].to_q_lora.up.weight.set_value(lora_attn_procs[name].to_q_lora.up.weight + 1)
                lora_attn_procs[name].to_k_lora.up.weight.set_value(lora_attn_procs[name].to_k_lora.up.weight + 1)
                lora_attn_procs[name].to_v_lora.up.weight.set_value(lora_attn_procs[name].to_v_lora.up.weight + 1)
                lora_attn_procs[name].to_out_lora.up.weight.set_value(lora_attn_procs[name].to_out_lora.up.weight + 1)
    return lora_attn_procs


class UNet3DConditionModelTests(ModelTesterMixin, UNetTesterMixin, unittest.TestCase):
    model_class = UNet3DConditionModel
    main_input_name = "sample"

    @property
    def dummy_input(self):
        batch_size = 4
        num_channels = 4
        num_frames = 4
        sizes = (32, 32)

        noise = floats_tensor((batch_size, num_channels, num_frames) + sizes)
        time_step = paddle.to_tensor([10])
        encoder_hidden_states = floats_tensor((batch_size, 4, 32))

        return {"sample": noise, "timestep": time_step, "encoder_hidden_states": encoder_hidden_states}

    @property
    def input_shape(self):
        return (4, 4, 32, 32)

    @property
    def output_shape(self):
        return (4, 4, 32, 32)

    def prepare_init_args_and_inputs_for_common(self):
        init_dict = {
            "block_out_channels": (32, 64),
            "down_block_types": (
                "CrossAttnDownBlock3D",
                "DownBlock3D",
            ),
            "up_block_types": ("UpBlock3D", "CrossAttnUpBlock3D"),
            "cross_attention_dim": 32,
            "attention_head_dim": 8,
            "out_channels": 4,
            "in_channels": 4,
            "layers_per_block": 1,
            "sample_size": 32,
        }
        inputs_dict = self.dummy_input
        return init_dict, inputs_dict

    @unittest.skipIf(
        not is_ppxformers_available(),
        reason="XFormers attention is only available with CUDA and `xformers` installed",
    )
    def test_xformers_enable_works(self):
        init_dict, inputs_dict = self.prepare_init_args_and_inputs_for_common()
        model = self.model_class(**init_dict)

        model.enable_xformers_memory_efficient_attention()

        assert (
            model.mid_block.attentions[0].transformer_blocks[0].attn1.processor.__class__.__name__
            == "XFormersAttnProcessor"
        ), "xformers is not enabled"

    # Overriding to set `norm_num_groups` needs to be different for this model.
    def test_forward_with_norm_groups(self):
        init_dict, inputs_dict = self.prepare_init_args_and_inputs_for_common()

        init_dict["norm_num_groups"] = 32

        model = self.model_class(**init_dict)
        model.eval()

        with paddle.no_grad():
            output = model(**inputs_dict)

            if isinstance(output, dict):
                output = output.sample

        self.assertIsNotNone(output)
        expected_shape = inputs_dict["sample"].shape
        self.assertEqual(output.shape, expected_shape, "Input and output shapes do not match")

    # Overriding since the UNet3D outputs a different structure.
    def test_determinism(self):
        init_dict, inputs_dict = self.prepare_init_args_and_inputs_for_common()
        model = self.model_class(**init_dict)
        model.eval()

        with paddle.no_grad():
            first = model(**inputs_dict)
            if isinstance(first, dict):
                first = first.sample

            second = model(**inputs_dict)
            if isinstance(second, dict):
                second = second.sample

        out_1 = first.cpu().numpy()
        out_2 = second.cpu().numpy()
        out_1 = out_1[~np.isnan(out_1)]
        out_2 = out_2[~np.isnan(out_2)]
        max_diff = np.amax(np.abs(out_1 - out_2))
        self.assertLessEqual(max_diff, 1e-4)

    def test_model_attention_slicing(self):
        init_dict, inputs_dict = self.prepare_init_args_and_inputs_for_common()

        init_dict["attention_head_dim"] = 8

        model = self.model_class(**init_dict)
        model.eval()

        model.set_attention_slice("auto")
        with paddle.no_grad():
            output = model(**inputs_dict)
        assert output is not None

        model.set_attention_slice("max")
        with paddle.no_grad():
            output = model(**inputs_dict)
        assert output is not None

        model.set_attention_slice(2)
        with paddle.no_grad():
            output = model(**inputs_dict)
        assert output is not None

    def test_lora_processors(self):
        init_dict, inputs_dict = self.prepare_init_args_and_inputs_for_common()

        init_dict["attention_head_dim"] = 8

        model = self.model_class(**init_dict)

        with paddle.no_grad():
            sample1 = model(**inputs_dict).sample

        lora_attn_procs = create_lora_layers(model)

        # make sure we can set a list of attention processors
        model.set_attn_processor(lora_attn_procs)

        # test that attn processors can be set to itself
        model.set_attn_processor(model.attn_processors)

        with paddle.no_grad():
            sample2 = model(**inputs_dict, cross_attention_kwargs={"scale": 0.0}).sample
            sample3 = model(**inputs_dict, cross_attention_kwargs={"scale": 0.5}).sample
            sample4 = model(**inputs_dict, cross_attention_kwargs={"scale": 0.5}).sample

        assert (sample1 - sample2).abs().max() < 3e-3
        assert (sample3 - sample4).abs().max() < 3e-3

        # sample 2 and sample 3 should be different
        assert (sample2 - sample3).abs().max() > 3e-3

    def test_lora_save_load(self):
        init_dict, inputs_dict = self.prepare_init_args_and_inputs_for_common()

        init_dict["attention_head_dim"] = 8

        paddle.seed(0)
        model = self.model_class(**init_dict)

        with paddle.no_grad():
            old_sample = model(**inputs_dict).sample

        lora_attn_procs = create_lora_layers(model)
        model.set_attn_processor(lora_attn_procs)

        with paddle.no_grad():
            sample = model(**inputs_dict, cross_attention_kwargs={"scale": 0.5}).sample

        with tempfile.TemporaryDirectory() as tmpdirname:
            model.save_attn_procs(
                tmpdirname,
                to_diffusers=False,
            )
            self.assertTrue(os.path.isfile(os.path.join(tmpdirname, "paddle_lora_weights.pdparams")))
            paddle.seed(0)
            new_model = self.model_class(**init_dict)
            new_model.load_attn_procs(tmpdirname, from_diffusers=False)

        with paddle.no_grad():
            new_sample = new_model(**inputs_dict, cross_attention_kwargs={"scale": 0.5}).sample

        assert (sample - new_sample).abs().max() < 1e-3

        # LoRA and no LoRA should NOT be the same
        assert (sample - old_sample).abs().max() > 1e-4

    def test_lora_save_load_safetensors(self):
        init_dict, inputs_dict = self.prepare_init_args_and_inputs_for_common()

        init_dict["attention_head_dim"] = 8

        paddle.seed(0)
        model = self.model_class(**init_dict)

        with paddle.no_grad():
            old_sample = model(**inputs_dict).sample

        lora_attn_procs = create_lora_layers(model)
        model.set_attn_processor(lora_attn_procs)

        with paddle.no_grad():
            sample = model(**inputs_dict, cross_attention_kwargs={"scale": 0.5}).sample

        with tempfile.TemporaryDirectory() as tmpdirname:
            model.save_attn_procs(tmpdirname, safe_serialization=True, to_diffusers=True)
            self.assertTrue(os.path.isfile(os.path.join(tmpdirname, "pytorch_lora_weights.safetensors")))
            paddle.seed(0)
            new_model = self.model_class(**init_dict)
            new_model.load_attn_procs(tmpdirname, use_safetensors=True, from_diffusers=True)

        with paddle.no_grad():
            new_sample = new_model(**inputs_dict, cross_attention_kwargs={"scale": 0.5}).sample

        assert (sample - new_sample).abs().max() < 3e-3

        # LoRA and no LoRA should NOT be the same
        assert (sample - old_sample).abs().max() > 1e-4

    # def test_lora_save_safetensors_load_torch(self):
    #     # enable deterministic behavior for gradient checkpointing
    #     init_dict, inputs_dict = self.prepare_init_args_and_inputs_for_common()

    #     init_dict["attention_head_dim"] = 8

    #     paddle.seed(0)
    #     model = self.model_class(**init_dict)

    #     lora_attn_procs = create_lora_layers(model, mock_weights=False)
    #     model.set_attn_processor(lora_attn_procs)
    #     # Saving as paddle, properly reloads with directly filename
    #     with tempfile.TemporaryDirectory() as tmpdirname:
    #         model.save_attn_procs(tmpdirname, to_diffusers=True)
    #         self.assertTrue(os.path.isfile(os.path.join(tmpdirname, "pytorch_lora_weights.bin")))
    #         paddle.seed(0)
    #         new_model = self.model_class(**init_dict)
    #         new_model.load_attn_procs(
    #             tmpdirname, weight_name="pytorch_lora_weights.bin", use_safetensors=False, from_diffusers=True
    #         )

    def test_lora_save_paddle_force_load_safetensors_error(self):
        pass

    def test_lora_on_off(self):
        init_dict, inputs_dict = self.prepare_init_args_and_inputs_for_common()

        init_dict["attention_head_dim"] = 8

        paddle.seed(0)
        model = self.model_class(**init_dict)

        with paddle.no_grad():
            old_sample = model(**inputs_dict).sample

        lora_attn_procs = create_lora_layers(model)
        model.set_attn_processor(lora_attn_procs)

        with paddle.no_grad():
            sample = model(**inputs_dict, cross_attention_kwargs={"scale": 0.0}).sample

        model.set_attn_processor(AttnProcessor())

        with paddle.no_grad():
            new_sample = model(**inputs_dict).sample

        assert (sample - new_sample).abs().max() < 1e-4
        assert (sample - old_sample).abs().max() < 3e-3

    @unittest.skipIf(
        not is_ppxformers_available(),
        reason="XFormers attention is only available with CUDA and `xformers` installed",
    )
    def test_lora_xformers_on_off(self):
        # enable deterministic behavior for gradient checkpointing
        init_dict, inputs_dict = self.prepare_init_args_and_inputs_for_common()

        init_dict["attention_head_dim"] = 4

        paddle.seed(0)
        model = self.model_class(**init_dict)
        lora_attn_procs = create_lora_layers(model)
        model.set_attn_processor(lora_attn_procs)

        # default
        with paddle.no_grad():
            sample = model(**inputs_dict).sample

            model.enable_xformers_memory_efficient_attention()
            on_sample = model(**inputs_dict).sample

            model.disable_xformers_memory_efficient_attention()
            off_sample = model(**inputs_dict).sample

        assert (sample - on_sample).abs().max() < 0.005
        assert (sample - off_sample).abs().max() < 0.005

    def test_feed_forward_chunking(self):
        init_dict, inputs_dict = self.prepare_init_args_and_inputs_for_common()
        init_dict["norm_num_groups"] = 32

        model = self.model_class(**init_dict)
        model.eval()

        with paddle.no_grad():
            output = model(**inputs_dict)[0]

        model.enable_forward_chunking()
        with paddle.no_grad():
            output_2 = model(**inputs_dict)[0]

        self.assertEqual(output.shape, output_2.shape, "Shape doesn't match")
        assert np.abs(output.cpu().numpy() - output_2.cpu().numpy()).max() < 1e-2<|MERGE_RESOLUTION|>--- conflicted
+++ resolved
@@ -13,24 +13,14 @@
 # WITHOUT WARRANTIES OR CONDITIONS OF ANY KIND, either express or implied.
 # See the License for the specific language governing permissions and
 # limitations under the License.
-<<<<<<< HEAD
-import os
-import tempfile
-=======
-
->>>>>>> d94e7103
+
 import unittest
 
 import numpy as np
 import paddle
 
 from ppdiffusers.models import UNet3DConditionModel
-<<<<<<< HEAD
-from ppdiffusers.models.attention_processor import AttnProcessor, LoRAAttnProcessor
-from ppdiffusers.utils import floats_tensor, logging
-=======
 from ppdiffusers.utils import logging
->>>>>>> d94e7103
 from ppdiffusers.utils.import_utils import is_ppxformers_available
 from ppdiffusers.utils.testing_utils import enable_full_determinism, floats_tensor
 
