--- conflicted
+++ resolved
@@ -125,17 +125,10 @@
 
         return inputs
 
-<<<<<<< HEAD
-    def test_pt_np_pil_outputs_equivalent(self, expected_max_diff=1e-2):
-        self._test_pt_np_pil_outputs_equivalent(expected_max_diff=expected_max_diff)
-
-    def _test_pt_np_pil_outputs_equivalent(self, expected_max_diff=1e-2, input_image_type="pd"):
-=======
     def test_pd_np_pil_outputs_equivalent(self, expected_max_diff=1e-2):
         self._test_pd_np_pil_outputs_equivalent(expected_max_diff=expected_max_diff)
 
     def _test_pd_np_pil_outputs_equivalent(self, expected_max_diff=1e-2, input_image_type="pd"):
->>>>>>> 5f64d1b1
         components = self.get_dummy_components()
         pipe = self.pipeline_class(**components)
         pipe.set_progress_bar_config(disable=None)
@@ -165,11 +158,7 @@
         out_input_pil = pipe(**self.get_dummy_inputs_by_type(input_image_type="pil"))[0]
 
         max_diff = np.abs(out_input_pt - out_input_np).max()
-<<<<<<< HEAD
-        self.assertLess(max_diff, 1e-2, "`input_type=='pt'` generate different result from `input_type=='np'`")
-=======
         self.assertLess(max_diff, 1e-2, "`input_type=='pd'` generate different result from `input_type=='np'`")
->>>>>>> 5f64d1b1
         max_diff = np.abs(out_input_pil - out_input_np).max()
         # self.assertLess(max_diff, 1e-2, "`input_type=='pd'` generate different result from `input_type=='np'`")
         self.assertLess(max_diff, 5e-2, "`input_type=='pd'` generate different result from `input_type=='np'`")
@@ -710,13 +699,6 @@
         pipe.set_progress_bar_config(disable=None)
 
         pipe.to(dtype=paddle.float32)
-<<<<<<< HEAD
-        model_dtypes = [component.dtype for component in components.values() if hasattr(component, "dtype") and component.dtype is not None]
-        self.assertTrue(all(dtype == paddle.float32 for dtype in model_dtypes))
-
-        pipe.to(dtype=paddle.float16)
-        model_dtypes = [component.dtype for component in components.values() if hasattr(component, "dtype") and component.dtype is not None]
-=======
         model_dtypes = [
             component.dtype
             for component in components.values()
@@ -730,7 +712,6 @@
             for component in components.values()
             if hasattr(component, "dtype") and component.dtype is not None
         ]
->>>>>>> 5f64d1b1
         self.assertTrue(all(dtype == paddle.float16 for dtype in model_dtypes))
 
     def test_attention_slicing_forward_pass(self, expected_max_diff=1e-2):
