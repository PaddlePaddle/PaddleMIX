# Copyright (c) 2023 PaddlePaddle Authors. All Rights Reserved.
# Copyright 2023 The HuggingFace Team. All rights reserved.
#
# Licensed under the Apache License, Version 2.0 (the "License");
# you may not use this file except in compliance with the License.
# You may obtain a copy of the License at
#
#     http://www.apache.org/licenses/LICENSE-2.0
#
# Unless required by applicable law or agreed to in writing, software
# distributed under the License is distributed on an "AS IS" BASIS,
# WITHOUT WARRANTIES OR CONDITIONS OF ANY KIND, either express or implied.
# See the License for the specific language governing permissions and
# limitations under the License.

import contextlib
import gc
import inspect
import io
import re
import tempfile
from typing import Callable, Union

import numpy as np
import paddle

import ppdiffusers
from ppdiffusers import DiffusionPipeline
from ppdiffusers.utils import logging
from ppdiffusers.utils.testing_utils import require_paddle


def to_np(tensor):
    if isinstance(tensor, paddle.Tensor):
        tensor = tensor.detach().cpu().numpy()

    return tensor


<<<<<<< HEAD
def check_same_shape(tensor_list):
    shapes = [tensor.shape for tensor in tensor_list]
    return all(shape == shapes[0] for shape in shapes[1:])


class PipelineLatentTesterMixin:
    """
    This mixin is designed to be used with PipelineTesterMixin and unittest.TestCase classes.
    It provides a set of common tests for PyTorch pipeline that has vae, e.g.
    equivalence of different input and output types, etc.
    """

    @property
    def image_params(self) -> frozenset:
        raise NotImplementedError(
            "You need to set the attribute `image_params` in the child test class. `image_params` are tested for if all accepted input image types (i.e. `pd`,`pil`,`np`) are producing same results"
        )

    @property
    def image_latents_params(self) -> frozenset:
        raise NotImplementedError(
            "You need to set the attribute `image_latents_params` in the child test class. `image_latents_params` are tested for if passing latents directly are producing same results"
        )

    def get_dummy_inputs_by_type(self, seed=0, input_image_type="pd", output_type="np"):
        inputs = self.get_dummy_inputs(seed)

        def convert_to_pd(image):
            if isinstance(image, paddle.Tensor):
                input_image = image
            elif isinstance(image, np.ndarray):
                input_image = VaeImageProcessor.numpy_to_pd(image)
            elif isinstance(image, PIL.Image.Image):
                input_image = VaeImageProcessor.pil_to_numpy(image)
                input_image = VaeImageProcessor.numpy_to_pd(input_image)
            else:
                raise ValueError(f"unsupported input_image_type {type(image)}")
            return input_image

        def convert_pd_to_type(image, input_image_type):
            if input_image_type == "pd":
                input_image = image
            elif input_image_type == "np":
                input_image = VaeImageProcessor.pd_to_numpy(image)
            elif input_image_type == "pil":
                input_image = VaeImageProcessor.pd_to_numpy(image)
                input_image = VaeImageProcessor.numpy_to_pil(input_image)
            else:
                raise ValueError(f"unsupported input_image_type {input_image_type}.")
            return input_image

        for image_param in self.image_params:
            if image_param in inputs.keys():
                inputs[image_param] = convert_pd_to_type(convert_to_pd(inputs[image_param]), input_image_type)
        inputs["output_type"] = output_type
        return inputs

    def test_pd_np_pil_outputs_equivalent(self, expected_max_diff=0.0001):
        self._test_pd_np_pil_outputs_equivalent(expected_max_diff=expected_max_diff)

    def _test_pd_np_pil_outputs_equivalent(self, expected_max_diff=0.0001, input_image_type="pd"):
        components = self.get_dummy_components()
        pipe = self.pipeline_class(**components)
        pipe.set_progress_bar_config(disable=None)
        output_pd = pipe(**self.get_dummy_inputs_by_type(input_image_type=input_image_type, output_type="pd"))[0]
        output_np = pipe(**self.get_dummy_inputs_by_type(input_image_type=input_image_type, output_type="np"))[0]
        output_pil = pipe(**self.get_dummy_inputs_by_type(input_image_type=input_image_type, output_type="pil"))[0]
        max_diff = np.abs(output_pd.cpu().numpy().transpose(0, 2, 3, 1) - output_np).max()
        self.assertLess(
            max_diff, expected_max_diff, "`output_type=='pd'` generate different results from `output_type=='np'`"
        )
        max_diff = np.abs(np.array(output_pil[0]) - (output_np * 255).round()).max()
        self.assertLess(max_diff, 2.0, "`output_type=='pil'` generate different results from `output_type=='np'`")

    def test_pd_np_pil_inputs_equivalent(self):
        if len(self.image_params) == 0:
            return
        components = self.get_dummy_components()
        pipe = self.pipeline_class(**components)
        pipe.set_progress_bar_config(disable=None)
        out_input_pd = pipe(**self.get_dummy_inputs_by_type(input_image_type="pd"))[0]
        out_input_np = pipe(**self.get_dummy_inputs_by_type(input_image_type="np"))[0]
        out_input_pil = pipe(**self.get_dummy_inputs_by_type(input_image_type="pil"))[0]
        max_diff = np.abs(out_input_pd - out_input_np).max()
        self.assertLess(max_diff, 0.0001, "`input_type=='pd'` generate different result from `input_type=='np'`")
        max_diff = np.abs(out_input_pil - out_input_np).max()
        self.assertLess(max_diff, 0.01, "`input_type=='pd'` generate different result from `input_type=='np'`")

    def test_latents_input(self):
        if len(self.image_latents_params) == 0:
            return
        components = self.get_dummy_components()
        pipe = self.pipeline_class(**components)
        pipe.image_processor = VaeImageProcessor(do_resize=False, do_normalize=False)
        pipe = pipe.to(paddle_device)
        pipe.set_progress_bar_config(disable=None)
        out = pipe(**self.get_dummy_inputs_by_type(input_image_type="pd"))[0]
        vae = components["vae"]
        inputs = self.get_dummy_inputs_by_type(input_image_type="pd")
        generator = inputs["generator"]
        for image_param in self.image_latents_params:
            if image_param in inputs.keys():
                inputs[image_param] = (
                    vae.encode(inputs[image_param]).latent_dist.sample(generator=generator) * vae.config.scaling_factor
                )
        out_latents_inputs = pipe(**inputs)[0]
        max_diff = np.abs(out - out_latents_inputs).max()
        self.assertLess(
            max_diff, 0.0001, "passing latents as image input generate different result from passing image"
        )


@require_paddle
class PipelineKarrasSchedulerTesterMixin:
    """
    This mixin is designed to be used with unittest.TestCase classes.
    It provides a set of common tests for each Paddle pipeline that makes use of KarrasDiffusionSchedulers
    equivalence of dict and tuple outputs, etc.
    """

    def test_karras_schedulers_shape(self):
        components = self.get_dummy_components()
        pipe = self.pipeline_class(**components)

        # make sure that PNDM does not need warm-up
        pipe.scheduler.register_to_config(skip_prk_steps=True)

        pipe.set_progress_bar_config(disable=None)
        inputs = self.get_dummy_inputs()
        inputs["num_inference_steps"] = 2

        if "strength" in inputs:
            inputs["num_inference_steps"] = 4
            inputs["strength"] = 0.5

        outputs = []
        for scheduler_enum in KarrasDiffusionSchedulers:
            if "KDPM2" in scheduler_enum.name:
                inputs["num_inference_steps"] = 5

            scheduler_cls = getattr(ppdiffusers, scheduler_enum.name)
            pipe.scheduler = scheduler_cls.from_config(pipe.scheduler.config)

            output = pipe(**inputs)[0]
            outputs.append(output)

            if "KDPM2" in scheduler_enum.name:
                inputs["num_inference_steps"] = 2

        assert check_same_shape(outputs)


=======
>>>>>>> 9d78f2c8
@require_paddle
class PipelineTesterMixin:
    """
    This mixin is designed to be used with unittest.TestCase classes.
    It provides a set of common tests for each PyTorch pipeline, e.g. saving and loading the pipeline,
    equivalence of dict and tuple outputs, etc.
    """

    # Canonical parameters that are passed to `__call__` regardless
    # of the type of pipeline. They are always optional and have common
    # sense default values.
    required_optional_params = frozenset(
        [
            "num_inference_steps",
            "num_images_per_prompt",
            "generator",
            "latents",
            "output_type",
            "return_dict",
            "callback",
            "callback_steps",
        ]
    )
    num_inference_steps_args = ["num_inference_steps"]
    test_attention_slicing = True
    test_cpu_offload = False
    test_xformers_attention = True

    def get_generator(self, seed):
        generator = paddle.Generator().manual_seed(seed)
        return generator

    @property
    def pipeline_class(self) -> Union[Callable, DiffusionPipeline]:
        raise NotImplementedError(
            "You need to set the attribute `pipeline_class = ClassNameOfPipeline` in the child test class. See existing pipeline tests for reference."
        )

    def get_dummy_components(self):
        raise NotImplementedError(
            "You need to implement `get_dummy_components(self)` in the child test class. See existing pipeline tests for reference."
        )

    def get_dummy_inputs(self, seed=0):
        raise NotImplementedError(
            "You need to implement `get_dummy_inputs(self, seed)` in the child test class. See existing pipeline tests for reference."
        )

    @property
    def params(self) -> frozenset:
        raise NotImplementedError(
            "You need to set the attribute `params` in the child test class. "
            "`params` are checked for if all values are present in `__call__`'s signature."
            " You can set `params` using one of the common set of parameters defined in `pipeline_params.py`"
            " e.g., `TEXT_TO_IMAGE_PARAMS` defines the common parameters used in text to  "
            "image pipelines, including prompts and prompt embedding overrides."
            "If your pipeline's set of arguments has minor changes from one of the common sets of arguments, "
            "do not make modifications to the existing common sets of arguments. I.e. a text to image pipeline "
            "with non-configurable height and width arguments should set the attribute as "
            "`params = TEXT_TO_IMAGE_PARAMS - {'height', 'width'}`. "
            "See existing pipeline tests for reference."
        )

    @property
    def batch_params(self) -> frozenset:
        raise NotImplementedError(
            "You need to set the attribute `batch_params` in the child test class. "
            "`batch_params` are the parameters required to be batched when passed to the pipeline's "
            "`__call__` method. `pipeline_params.py` provides some common sets of parameters such as "
            "`TEXT_TO_IMAGE_BATCH_PARAMS`, `IMAGE_VARIATION_BATCH_PARAMS`, etc... If your pipeline's "
            "set of batch arguments has minor changes from one of the common sets of batch arguments, "
            "do not make modifications to the existing common sets of batch arguments. I.e. a text to "
            "image pipeline `negative_prompt` is not batched should set the attribute as "
            "`batch_params = TEXT_TO_IMAGE_BATCH_PARAMS - {'negative_prompt'}`. "
            "See existing pipeline tests for reference."
        )

    def tearDown(self):
        super().tearDown()
        gc.collect()
        paddle.device.cuda.empty_cache()

    def test_save_load_local(self):
        components = self.get_dummy_components()
        pipe = self.pipeline_class(**components)
        pipe.set_progress_bar_config(disable=None)
        inputs = self.get_dummy_inputs()
        output = pipe(**inputs)[0]
        with tempfile.TemporaryDirectory() as tmpdir:
            pipe.save_pretrained(tmpdir, to_diffusers=False)
            pipe_loaded = self.pipeline_class.from_pretrained(tmpdir, from_diffusers=False)
            pipe_loaded.set_progress_bar_config(disable=None)
        inputs = self.get_dummy_inputs()
        output_loaded = pipe_loaded(**inputs)[0]
        max_diff = np.abs(to_np(output) - to_np(output_loaded)).max()
        self.assertLess(max_diff, 0.002)

    def test_pipeline_call_signature(self):
        self.assertTrue(
            hasattr(self.pipeline_class, "__call__"), f"{self.pipeline_class} should have a `__call__` method"
        )

        parameters = inspect.signature(self.pipeline_class.__call__).parameters

        optional_parameters = set()

        for k, v in parameters.items():
            if v.default != inspect._empty:
                optional_parameters.add(k)

        parameters = set(parameters.keys())
        parameters.remove("self")
        parameters.discard("kwargs")  # kwargs can be added if arguments of pipeline call function are deprecated

        remaining_required_parameters = set()

        for param in self.params:
            if param not in parameters:
                remaining_required_parameters.add(param)

        self.assertTrue(
            len(remaining_required_parameters) == 0,
            f"Required parameters not present: {remaining_required_parameters}",
        )

        remaining_required_optional_parameters = set()

        for param in self.required_optional_params:
            if param not in optional_parameters:
                remaining_required_optional_parameters.add(param)

        self.assertTrue(
            len(remaining_required_optional_parameters) == 0,
            f"Required optional parameters not present: {remaining_required_optional_parameters}",
        )

    def test_inference_batch_consistent(self, batch_sizes=[2, 4, 13]):
        self._test_inference_batch_consistent(batch_sizes=batch_sizes)

    def _test_inference_batch_consistent(
        self, batch_sizes=[2, 4, 13], additional_params_copy_to_batched_inputs=["num_inference_steps"]
    ):
        components = self.get_dummy_components()
        pipe = self.pipeline_class(**components)
        pipe.set_progress_bar_config(disable=None)
        inputs = self.get_dummy_inputs()
        logger = logging.get_logger(pipe.__module__)
        logger.setLevel(level=ppdiffusers.logging.FATAL)
        for batch_size in batch_sizes:
            batched_inputs = {}
            for name, value in inputs.items():
                if name in self.batch_params:
                    if name == "prompt":
                        len_prompt = len(value)
                        batched_inputs[name] = [value[: len_prompt // i] for i in range(1, batch_size + 1)]
                        batched_inputs[name][-1] = 2000 * "very long"
                    else:
                        batched_inputs[name] = batch_size * [value]
                elif name == "batch_size":
                    batched_inputs[name] = batch_size
                else:
                    batched_inputs[name] = value
            for arg in additional_params_copy_to_batched_inputs:
                batched_inputs[arg] = inputs[arg]
            batched_inputs["output_type"] = "np"
            if self.pipeline_class.__name__ == "DanceDiffusionPipeline":
                batched_inputs.pop("output_type")
            output = pipe(**batched_inputs)
            assert len(output[0]) == batch_size
            batched_inputs["output_type"] = "np"
            if self.pipeline_class.__name__ == "DanceDiffusionPipeline":
                batched_inputs.pop("output_type")
            output = pipe(**batched_inputs)[0]
            assert output.shape[0] == batch_size
        logger.setLevel(level=ppdiffusers.logging.WARNING)

    def test_inference_batch_single_identical(self, batch_size=3, expected_max_diff=1e-4):
        self._test_inference_batch_single_identical(batch_size=batch_size, expected_max_diff=expected_max_diff)

    def _test_inference_batch_single_identical(
        self,
        batch_size=3,
        test_max_difference=None,
        test_mean_pixel_difference=None,
        relax_max_difference=False,
        expected_max_diff=1e-4,
        additional_params_copy_to_batched_inputs=["num_inference_steps"],
    ):

        components = self.get_dummy_components()
        pipe = self.pipeline_class(**components)
        pipe.set_progress_bar_config(disable=None)
        inputs = self.get_dummy_inputs()
        logger = logging.get_logger(pipe.__module__)
        logger.setLevel(level=ppdiffusers.logging.FATAL)

        batched_inputs = {}
        for name, value in inputs.items():
            if name in self.batch_params:
                if name == "prompt":
                    len_prompt = len(value)
                    batched_inputs[name] = [value[: len_prompt // i] for i in range(1, batch_size + 1)]
                    batched_inputs[name][-1] = 2000 * "very long"
                else:
                    batched_inputs[name] = batch_size * [value]
            elif name == "batch_size":
                batched_inputs[name] = batch_size
            elif name == "generator":
                batched_inputs[name] = [self.get_generator(i) for i in range(batch_size)]
            else:
                batched_inputs[name] = value

        for arg in additional_params_copy_to_batched_inputs:
            batched_inputs[arg] = inputs[arg]
        if self.pipeline_class.__name__ != "DanceDiffusionPipeline":
            batched_inputs["output_type"] = "np"
        output_batch = pipe(**batched_inputs)
        assert output_batch[0].shape[0] == batch_size
        inputs["generator"] = self.get_generator(0)

        output = pipe(**inputs)
        logger.setLevel(level=ppdiffusers.logging.WARNING)
        if test_max_difference:
            if relax_max_difference:
                diff = np.abs(output_batch[0][0] - output[0][0])
                diff = diff.flatten()
                diff.sort()
                max_diff = np.median(diff[-5:])
            else:
                max_diff = np.abs(output_batch[0][0] - output[0][0]).max()
            assert max_diff < expected_max_diff
        if test_mean_pixel_difference:
            assert_mean_pixel_difference(output_batch[0][0], output[0][0])

    def test_dict_tuple_outputs_equivalent(self):

        components = self.get_dummy_components()
        pipe = self.pipeline_class(**components)
        pipe.set_progress_bar_config(disable=None)

        output = pipe(**self.get_dummy_inputs())[0]
        output_tuple = pipe(**self.get_dummy_inputs(), return_dict=False)[0]
        max_diff = np.abs(to_np(output) - to_np(output_tuple)).max()
        self.assertLess(max_diff, 0.005)

    def test_components_function(self):
        init_components = self.get_dummy_components()
        pipe = self.pipeline_class(**init_components)
        self.assertTrue(hasattr(pipe, "components"))
        self.assertTrue(set(pipe.components.keys()) == set(init_components.keys()))

    def test_float16_inference(self, expected_max_diff=1e-2):
        self._test_float16_inference(expected_max_diff)

    def _test_float16_inference(self, expected_max_diff=1e-2):
        components = self.get_dummy_components()
        pipe = self.pipeline_class(**components)
        pipe.set_progress_bar_config(disable=None)
        pipe_fp16 = self.pipeline_class(**components)
        pipe_fp16.to(paddle_dtype=paddle.float16)
        pipe_fp16.set_progress_bar_config(disable=None)
        output = pipe(**self.get_dummy_inputs())[0]
        output_fp16 = pipe_fp16(**self.get_dummy_inputs())[0]
        max_diff = np.abs(to_np(output) - to_np(output_fp16)).max()
        self.assertLess(max_diff, expected_max_diff, "The outputs of the fp16 and fp32 pipelines are too different.")

    def test_save_load_float16(self, expected_max_diff=1e-2):
        self._test_save_load_float16(expected_max_diff)

    def _test_save_load_float16(self, expected_max_diff=1e-2):
        pass
        # components = self.get_dummy_components()
        # for name, module in components.items():
        #     if hasattr(module, "to"):
        #         module.to(dtype=paddle.float16)
        #     components[name] = module
        # pipe = self.pipeline_class(**components)
        # pipe.set_progress_bar_config(disable=None)
        # inputs = self.get_dummy_inputs()
        # output = pipe(**inputs)[0]
        # with tempfile.TemporaryDirectory() as tmpdir:
        #     pipe.save_pretrained(tmpdir)
        #     pipe_loaded = self.pipeline_class.from_pretrained(
        #         tmpdir, paddle_dtype=paddle.float16, from_diffusers=False
        #     )
        #     pipe_loaded.set_progress_bar_config(disable=None)
        # for name, component in pipe_loaded.components.items():
        #     if hasattr(component, "dtype"):
        #         self.assertTrue(
        #             component.dtype == paddle.float16,
        #             f"`{name}.dtype` switched from `float16` to {component.dtype} after loading.",
        #         )
        # inputs = self.get_dummy_inputs()
        # output_loaded = pipe_loaded(**inputs)[0]
        # max_diff = np.abs(to_np(output) - to_np(output_loaded)).max()
        # self.assertLess(max_diff, 5, "The output of the fp16 pipeline changed after saving and loading.")

    def test_save_load_optional_components(self):
        if not hasattr(self.pipeline_class, "_optional_components"):
            return

        components = self.get_dummy_components()
        pipe = self.pipeline_class(**components)
        pipe.set_progress_bar_config(disable=None)

        for optional_component in pipe._optional_components:
            setattr(pipe, optional_component, None)
        inputs = self.get_dummy_inputs()
        output = pipe(**inputs)[0]
        with tempfile.TemporaryDirectory() as tmpdir:
            # TODO check this
            pipe.save_pretrained(tmpdir, to_diffusers=False)
            pipe_loaded = self.pipeline_class.from_pretrained(tmpdir, from_diffusers=False)
            pipe_loaded.set_progress_bar_config(disable=None)
        for optional_component in pipe._optional_components:
            self.assertTrue(
                getattr(pipe_loaded, optional_component) is None,
                f"`{optional_component}` did not stay set to None after loading.",
            )
        inputs = self.get_dummy_inputs()
        output_loaded = pipe_loaded(**inputs)[0]
        max_diff = np.abs(to_np(output) - to_np(output_loaded)).max()
        self.assertLess(max_diff, 0.002)

    # def test_to_device(self):
    #     components = self.get_dummy_components()
    #     pipe = self.pipeline_class(**components)
    #     # we donot test cpu
    #     # pipe.set_progress_bar_config(disable=None)
    #     # pipe.to("cpu")
    #     # model_devices = [str(component.device) for component in components.values() if hasattr(component, "device")]
    #     # self.assertTrue(all(device == "Place(cpu)" for device in model_devices))
    #     # output_cpu = pipe(**self.get_dummy_inputs())[0]
    #     # self.assertTrue(np.isnan(output_cpu).sum() == 0)
    #     pipe.to("gpu")
    #     model_devices = [str(component.device) for component in components.values() if hasattr(component, "device")]
    #     self.assertTrue(all(device == "Place(gpu:0)" for device in model_devices))
    #     output_cuda = pipe(**self.get_dummy_inputs())[0]
    #     self.assertTrue(np.isnan(to_np(output_cuda)).sum() == 0)

    def test_to_dtype(self):
        components = self.get_dummy_components()
        pipe = self.pipeline_class(**components)
        pipe.set_progress_bar_config(disable=None)

        model_dtypes = [component.dtype for component in components.values() if hasattr(component, "dtype")]
        self.assertTrue(all(dtype == paddle.float32 for dtype in model_dtypes))

        pipe.to(paddle_dtype=paddle.float16)
        model_dtypes = [component.dtype for component in components.values() if hasattr(component, "dtype")]
        self.assertTrue(all(dtype == paddle.float16 for dtype in model_dtypes))

    def test_attention_slicing_forward_pass(self):
        self._test_attention_slicing_forward_pass()

    def _test_attention_slicing_forward_pass(
        self, test_max_difference=True, test_mean_pixel_difference=True, expected_max_diff=5e-3
    ):
        if not self.test_attention_slicing:
            return

        components = self.get_dummy_components()
        pipe = self.pipeline_class(**components)
        pipe.set_progress_bar_config(disable=None)
        inputs = self.get_dummy_inputs()
        output_without_slicing = pipe(**inputs)[0]
        pipe.enable_attention_slicing(slice_size=1)
        inputs = self.get_dummy_inputs()
        output_with_slicing = pipe(**inputs)[0]
        if test_max_difference:
            max_diff = np.abs(to_np(output_with_slicing) - to_np(output_without_slicing)).max()
            self.assertLess(max_diff, expected_max_diff, "Attention slicing should not affect the inference results")
        if test_mean_pixel_difference:
            assert_mean_pixel_difference(output_with_slicing[0], output_without_slicing[0])

    def test_xformers_attention_forwardGenerator_pass(self):
        self._test_xformers_attention_forwardGenerator_pass()

    def _test_xformers_attention_forwardGenerator_pass(
        self, test_max_difference=True, test_mean_pixel_difference=True, expected_max_diff=1e-2
    ):
        if not self.test_xformers_attention:
            return
        components = self.get_dummy_components()
        pipe = self.pipeline_class(**components)
        pipe.set_progress_bar_config(disable=None)
        inputs = self.get_dummy_inputs()
        output_without_xformers = pipe(**inputs)[0]
        pipe.enable_xformers_memory_efficient_attention()
        inputs = self.get_dummy_inputs()
        output_with_xformers = pipe(**inputs)[0]
        if test_max_difference:
            if hasattr(output_with_xformers, "numpy"):
                output_with_xformers = output_with_xformers.numpy()
            if hasattr(output_without_xformers, "numpy"):
                output_without_xformers = output_without_xformers.numpy()
            max_diff = np.abs(output_with_xformers - output_without_xformers).max()
            self.assertLess(max_diff, expected_max_diff, "XFormers attention should not affect the inference results")
        if test_mean_pixel_difference:
            assert_mean_pixel_difference(output_with_xformers[0], output_without_xformers[0])

    def test_progress_bar(self):
        components = self.get_dummy_components()
        pipe = self.pipeline_class(**components)
        inputs = self.get_dummy_inputs()
        with io.StringIO() as stderr, contextlib.redirect_stderr(stderr):
            _ = pipe(**inputs)
            stderr = stderr.getvalue()
            max_steps = re.search("/(.*?) ", stderr).group(1)
            self.assertTrue(max_steps is not None and len(max_steps) > 0)
            self.assertTrue(
                f"{max_steps}/{max_steps}" in stderr, "Progress bar should be enabled and stopped at the max step"
            )
        pipe.set_progress_bar_config(disable=True)
        with io.StringIO() as stderr, contextlib.redirect_stderr(stderr):
            _ = pipe(**inputs)
            self.assertTrue(stderr.getvalue() == "", "Progress bar should be disabled")

    def test_num_images_per_prompt(self):
        sig = inspect.signature(self.pipeline_class.__call__)

        if "num_images_per_prompt" not in sig.parameters:
            return

        components = self.get_dummy_components()
        pipe = self.pipeline_class(**components)
        pipe.set_progress_bar_config(disable=None)

        batch_sizes = [1, 2]
        num_images_per_prompts = [1, 2]

        for batch_size in batch_sizes:
            for num_images_per_prompt in num_images_per_prompts:
                inputs = self.get_dummy_inputs()

                for key in inputs.keys():
                    if key in self.batch_params:
                        inputs[key] = batch_size * [inputs[key]]

                images = pipe(**inputs, num_images_per_prompt=num_images_per_prompt).images

                assert images.shape[0] == batch_size * num_images_per_prompt


def assert_mean_pixel_difference(image, expected_image):
    image = np.asarray(DiffusionPipeline.numpy_to_pil(image)[0], dtype=np.float32)
    expected_image = np.asarray(DiffusionPipeline.numpy_to_pil(expected_image)[0], dtype=np.float32)
    avg_diff = np.abs(image - expected_image).mean()
    assert avg_diff < 10, f"Error image deviates {avg_diff} pixels on average"<|MERGE_RESOLUTION|>--- conflicted
+++ resolved
@@ -23,9 +23,12 @@
 
 import numpy as np
 import paddle
+import PIL
 
 import ppdiffusers
 from ppdiffusers import DiffusionPipeline
+from ppdiffusers.image_processor import VaeImageProcessor
+from ppdiffusers.schedulers import KarrasDiffusionSchedulers
 from ppdiffusers.utils import logging
 from ppdiffusers.utils.testing_utils import require_paddle
 
@@ -37,7 +40,6 @@
     return tensor
 
 
-<<<<<<< HEAD
 def check_same_shape(tensor_list):
     shapes = [tensor.shape for tensor in tensor_list]
     return all(shape == shapes[0] for shape in shapes[1:])
@@ -132,7 +134,6 @@
         components = self.get_dummy_components()
         pipe = self.pipeline_class(**components)
         pipe.image_processor = VaeImageProcessor(do_resize=False, do_normalize=False)
-        pipe = pipe.to(paddle_device)
         pipe.set_progress_bar_config(disable=None)
         out = pipe(**self.get_dummy_inputs_by_type(input_image_type="pd"))[0]
         vae = components["vae"]
@@ -190,8 +191,6 @@
         assert check_same_shape(outputs)
 
 
-=======
->>>>>>> 9d78f2c8
 @require_paddle
 class PipelineTesterMixin:
     """
